<<<<<<< HEAD
2012-04-14  Paul Eggert  <eggert@cs.ucla.edu>

	configure: new option --enable-gcc-warnings (Bug#11207)
	* Makefile.in (C_WARNINGS_SWITCH): Remove.
	(WARN_CFLAGS, WERROR_CFLAGS): New macros.
	(BASE_CFLAGS): Use new macros rather than old.
=======
2012-04-16  Paul Eggert  <eggert@cs.ucla.edu>

	Assume less-ancient POSIX support.
	* update-game-score.c: Include <getopt.h> rather than rolling our
	own decls for optarg, optind, opterr.  See
	<http://lists.gnu.org/archive/html/emacs-devel/2011-12/msg00720.html>.

2012-04-14  Juanma Barranquero  <lekktu@gmail.com>
>>>>>>> a041960a

2012-04-14  Juanma Barranquero  <lekktu@gmail.com>
	* emacsclient.c (decode_options) [WINDOWSNT]:
	Call ttyname instead of passing its address (typo in 2011-12-04T17:13:01Z!lekktu@gmail.com).

2012-04-07  Eli Zaretskii  <eliz@gnu.org>

	* makefile.w32-in (obj): Add xml.o.

2012-04-07  Eli Zaretskii  <eliz@gnu.org>

	* makefile.w32-in (ALL): Now the list of executables, not of phony
	targets.
	(.PHONY): Only make-docfile is its prerequisite now.
	(make-docfile): Don't depend on stamp_BLD.  Add a comment about
	the need in this target.
	(ctags, etags, ebrowse, hexl, movemail, emacsclient)
	(test-distrib): Phony targets removed.
	($(BLD)/test-distrib.exe): Run test-distrib as part of the recipe.
	(all): Don't depend on stamp_BLD.
	(ALL): Include $(BLD)/test-distrib.exe.

2012-03-11  Andreas Schwab  <schwab@linux-m68k.org>

	* emacsclient.c (main): Handle -print-nonl command.

	* emacsclient.c (main): Handle multiple messages in a single
	datagram.

	* emacsclient.c (socket_name): Add const.
	(get_server_config): Add parameter config_file, use it instead of
	global server_file.
	(set_tcp_socket): Add parameter local_server_file, pass it down to
	get_server_config.
	(set_local_socket): Add parameter local_socket_name, use it
	instead of global socket_name.
	(set_socket): Adjust calls to set_local_socket and set_tcp_socket.
	Don't clobber global server_file or socket_name.
	(main): No longer reset server_file or socket_name.

2012-01-05  Glenn Morris  <rgm@gnu.org>

	* ebrowse.c (version) <emacs_copyright>:
	* etags.c (print_version) <emacs_copyright>:
	* rcs2log (Copyright): Update short copyright year to 2012.

2011-12-25  Andreas Schwab  <schwab@linux-m68k.org>

	* etags.c (C_entries): Properly skip over string and character
	constants and comments inside brackets.  (Bug#10357)

2011-12-04  Juanma Barranquero  <lekktu@gmail.com>

	* emacsclient.c (decode_options) [WINDOWSNT]: Don't force tty = 0;
	instead, treat both -c and -t as always requesting a new "tty" frame,
	and let server.el decide which kind is actually required.
	Reported by Uwe Siart <usenet@siart.de> in this thread:
	http://lists.gnu.org/archive/html/emacs-devel/2011-11/msg00303.html

2011-11-30  Chong Yidong  <cyd@gnu.org>

	* emacsclient.c (main): Condition last change on WINDOWSNT
	(Bug#10155).

2011-11-27  Eli Zaretskii  <eliz@gnu.org>

	* makefile.w32-in (LOCAL_FLAGS): Add $(EMACS_EXTRA_C_FLAGS).

	* emacsclient.c (main) <environ>: Remove declaration, already
	pulled in by unistd.h on POSIX hosts and stdlib.h on MS-Windows.

2011-11-24  Glenn Morris  <rgm@gnu.org>

	* make-docfile.c (scan_lisp_file): Treat defcustom like defvar.

2011-11-14  Dan Nicolaescu  <dann@ics.uci.edu>

	* Makefile.in (all): Make sure "all" is the first target.

2011-10-27  Juanma Barranquero  <lekktu@gmail.com>

	* emacsclient.c (w32_getenv): Silence compiler warnings.

2011-09-07  Glenn Morris  <rgm@gnu.org>

	* etags.c (Fortran_functions): Handle "elemental" functions.

2011-09-07  Dieter Schuster  <didischuster@arcor.de>  (tiny change)

	* etags.c (Fortran_functions): Handle "pure" functions.  (Bug#9359)

2011-09-06  Paul Eggert  <eggert@cs.ucla.edu>

	* Makefile.in ($(DESTDIR)${archlibdir}): install-sh moved
	to build-aux (Bug#9169).

2011-09-04  Paul Eggert  <eggert@cs.ucla.edu>

	Integer and memory overflow issues (Bug#9397).

	* emacsclient.c (xmalloc): Accept size_t, not unsigned int, to
	avoid potential buffer overflow issues on typical 64-bit hosts.
	Return void *, not long *.
	(get_current_dir_name): Report a failure, instead of looping
	forever, if buffer size calculation overflows.  Treat malloc
	failures like realloc failures, as that has better behavior and is
	more consistent.  Do not check whether xmalloc returns NULL, as
	that's not possible.
	(message): Do not arbitrarily truncate message to 2048 bytes when
	sending it to stderr; use vfprintf instead.
	(get_server_config, set_local_socket)
	(start_daemon_and_retry_set_socket): Do not alloca
	arbitrarily-large buffers; that's not safe.
	(get_server_config, set_local_socket): Do not use sprintf when its
	result might not fit in 'int'.
	(set_local_socket): Do not assume uid fits in 'int'.

	* etags.c (xmalloc, xrealloc): Accept size_t, not unsigned int,
	to avoid potential buffer overflow issues on typical 64-bit hosts.
	(whatlen_max): New static var.
	(main): Avoid buffer overflow if subsidiary command length is
	greater than BUFSIZ or 2*BUFSIZ + 20. Do not use sprintf when its
	result might not fit in 'int'.

	* movemail.c (main): Do not use sprintf when its result might not fit
	in 'int'.  Instead, put the possibly-long file name into the
	output of pfatal_with_name.

	* update-game-score.c: Include <limits.h>
	(get_user_id): Do not assume uid fits in 'int'.  Simplify.

2011-07-28  Paul Eggert  <eggert@cs.ucla.edu>

	Assume freestanding C89 headers, string.h, stdlib.h.
	* ebrowse.c: Include stdlib.h unconditionally.
	* etags.c, update-game-score.c:
	Include string.h and stdlib.h unconditionally.
	* makefile.w32-in (LOCAL_CFLAGS): Don't define STDC_HEADERS.
	* movemail.c, pop.c: Include string.h unconditionally.
	* update-game-score.c: No need to include stdarg.h; not used.

	Assume support for memcmp, memcpy, memmove, memset.
	* etags.c (absolute_filename): Assume memmove exists.

2011-07-09  Andreas Schwab  <schwab@linux-m68k.org>

	* update-game-score.c (usage): Update usage line.

2011-07-02  Jason Rumney  <jasonr@gnu.org>

	* emacsclient.c (decode_options) [WINDOWSNT]: Avoid tty mode on
	Windows (Bug#5486).

2011-06-25  Glenn Morris  <rgm@gnu.org>

	* emacsclient.c (decode_options) <opt>: Add `F:'.
	(print_help_and_exit): Mention --frame-parameters.

2011-06-25  Andreas Rottmann  <a.rottmann@gmx.at>

	* emacsclient.c (longopts, decode_options, main): Add frame-parameters.

2011-06-10  Paul Eggert  <eggert@cs.ucla.edu>

	* movemail.c: Fix race condition and related bugs (Bug#8836).
	(main) [!MAIL_USE_SYSTEM_LOCK]: Prefer mkstemp to mktemp, as this
	fixes some race conditions.  Report mkstemp/mktemp errno rather
	than a possibly-garbage errno.  Reinitialize the template each
	time through the loop, as earlier mkstemp/mktemp calls could have
	trashed it.  Pass 0600 (not 0666) to mktemp, for consistency
	with mkstemp; the permissions don't matter anyway.

2011-06-01  Dan Nicolaescu  <dann@ics.uci.edu>

	* emacsclient.c (socket_status): Use constant pointer.

2011-05-28  Paul Eggert  <eggert@cs.ucla.edu>

	Use 'inline', not 'INLINE'.
	* etags.c (hash): Now inline unconditionally.
	* make-docfile.c (put_char): inline, not INLINE.

2011-05-25  Glenn Morris  <rgm@gnu.org>

	* Makefile.in (.c.o): Remove (every .o file has an explicit rule).
	(insrcdir): New.
	(stamp-rcs2log, stamp-rcs-checkin, stamp-grep-changelog, stamp-vcdiff):
	Use $insrcdir to suppress unaesthetic ignored errors.
	(clean): Simplify list of things to delete.
	(all, clean): Use $EXE_FILES.

	* Makefile.in (movemail${EXEEXT}): Build in one step, not via .o file.

	* Makefile.in (REGEXPOBJ, REGEXPDEPS): Remove.  Replace by expansion.
	(etags${EXEEXT}): Just depend on regex.o, not regex.h as well.

2011-05-24  Glenn Morris  <rgm@gnu.org>

	* Makefile.in (update-game-score${EXEEXT}): Use a single rule.

2011-05-19  Glenn Morris  <rgm@gnu.org>

	* makefile.w32-in (echolisp): Remove rule that is no longer needed.
	(clean): No more echolisp.tmp.

2011-05-18  Glenn Morris  <rgm@gnu.org>

	* fakemail.c: Remove file.
	* makefile.w32-in ($(BLD)/fakemail.exe, fakemail)
	($(BLD)/fakemail.$(O)): Remove.
	* Makefile.in (UTILITIES): Remove fakemail${EXEEXT}.
	(fakemail${EXEEXT}): Remove rule.

2011-04-24  Teodor Zlatanov  <tzz@lifelogs.com>

	* makefile.w32-in (obj): Add gnutls.o.

2011-04-16  Paul Eggert  <eggert@cs.ucla.edu>

	Static checks with GCC 4.6.0 and non-default toolkits.

	* movemail.c (mail_spool_name): Protoize.
	(main): Remove unused var.  Mark var as initialized.
	Move locals to avoid shadowing, and use time_t for times.

	* fakemail.c (xmalloc, xreallc): Use standard C prototypes
	with void *.  This avoids warnings about pointer casts.

	* emacsclient.c (main): Don't use uninitialized var.
	(IS_ANY_SEP): Remove; unused.
	(get_current_dir_name): Add an extern decl.

2011-04-06  Paul Eggert  <eggert@cs.ucla.edu>

	Fix more problems found by GCC 4.6.0's static checks.

	* emacsclient.c (message): Mark it as a printf-like function.

	* make-docfile.c (IF_LINT): New macro, copied from emacsclient.c.
	(write_c_args): Use it to suppress GCC warning.

2011-03-30  Paul Eggert  <eggert@cs.ucla.edu>

	Fix a problem found by GCC 4.6.0's static checks.
	* etags.c (just_read_file): Remove dummy variable and simplify.

2011-03-27  Glenn Morris  <rgm@gnu.org>

	* emacsclient.c: Replace SIGTYPE with void.

2011-03-23  Juanma Barranquero  <lekktu@gmail.com>

	* ntlib.c: Include <ctype.h>.

2011-03-23  Glenn Morris  <rgm@gnu.org>

	* Makefile.in ($(DESTDIR)${archlibdir}):
	Use `install-sh -d' rather than mkinstalldirs.

2011-03-23  Paul Eggert  <eggert@cs.ucla.edu>

	* ebrowse.c: Use size_t, not int, for sizes.
	This avoids a warning with gcc -Wstrict-overflow, and works
	better for very large objects.
	(inbuffer_size): Now size_t.  All uses changed.
	(xmalloc, xrealloc, operator_name, process_file): Use size_t for
	sizes.  Don't bother testing whether a size_t value can be negative.

	* etags.c (Ada_funcs): Redo slightly to avoid overflow warning.

	etags: In Prolog functions, don't assume int fits in size_t.
	This avoids a warning with gcc -Wstrict-overflow.
	* etags.c (Prolog_functions, prolog_pr, prolog_atom): Use size_t,
	not int, to store sizes.
	(prolog_atom): Return 0, not -1, on error.  All callers changed.

	update-game-score: fix bug with -r
	* update-game-score.c (main): Don't set 'scores' to garbage when
	-r is specified and scorecount != MAX_SCORES (Bug#8310).  This bug
	was introduced in the 2002-04-10 change, and was found with gcc
	-Wstrict-overflow (GCC 4.5.2, x86-64).

	fakemail: Remove dependency on ignore-value.
	This undoes some of the recent fakemail-related changes.
	It is made possible due to recent changes to gnulib's stdio module.
	* Makefile.in (fakemail${EXEEXT}): Do not depend on ignore-value.h.
	* fakemail.c: Do not include ignore-value.h.
	(put_line): Do not use ignore_value.

2011-03-07  Chong Yidong  <cyd@stupidchicken.com>

	* Version 23.3 released.

2011-03-03  Drake Wilson  <drake@begriffli.ch>  (tiny change)

	* emacsclient.c (longopts): Add quiet.
	(decode_options): Handle q/quiet.
	(print_help_and_exit): Add q/quiet.
	(main): Suppress some messages if quiet option is used.

2011-02-26  Eli Zaretskii  <eliz@gnu.org>

	* Makefile.in (fakemail${EXEEXT}): Depend on lib/ignore-value.h.

	* emacsclient.c (xstrdup) [WINDOWSNT]: Function added back.
	(w32_getenv): Use xstrdup to return all values in malloc'ed
	storage.

2011-02-26  Paul Eggert  <eggert@cs.ucla.edu>

	* ebrowse.c (parse_qualified_param_ident_or_type): Make it clear
	to reader (and to the compiler) that the loop always executes at
	least once.  This prevents a warning with recent GCC.
	(BROWSE_STRUCT): Remove unused macro.

	* fakemail.c: Include <ignore-value.h>.
	(put_line): Explicitly ignore fwrite return value, for benefit of
	recent glibc + gcc.
	(close_the_streams): Diagnose output errors instead of merely
	exiting with nonzero status.
	(my_fclose, main): Diagnose input errors, and exit with nonzero status.
	Formerly, input errors were silently ignored.

	* ebrowse.c (putstr): Rename from PUTSTR and turn into a function.
	All callers changed.  This is cleaner, and avoids GCC warnings about
	passing NULL to fputs.
	(insert_keyword): Rename parameter to avoid shadowing diagnostic.

2011-02-25  Paul Eggert  <eggert@cs.ucla.edu>

	* emacsclient.c (main): Avoid dangling 'if'.
	(xstrdup): Remove; no longer needed.
	(get_current_dir_name, w32_getenv, get_server_config, find_tty):
	(set_local_socket, main):
	Use const char *, not char *, for pointers that are not assigned
	through.
	(IF_LINT): New macro.
	(set_local_socket, main): Use it to suppress warnings with
	GCC -Wuninitialized.

	* emacsclient.c: Redo local variables to avoid shadowing problems.
	(message, socket_status, start_daemon_and_retry_set_socket):
	Rename locals.
	(main): Move decl of "i".

	* etags.c (ISUPPER): Move to inside the only #ifdef where it's used.
	This avoids an unused-macro warning with some GCC settings.

	* make-docfile.c (write_globals): Change char * to char const *
	to avoid a GCC "assignment discards qualifiers" diagnostic
	in some configurations.
	(scan_c_file): Refactor local variable decls to make their scope
	more accurate and to avoid a GCC -Wuninitialized diagnostic.

2011-02-22  Eli Zaretskii  <eliz@gnu.org>

	* etags.c (canonicalize_filename, ISUPPER): Fix last change.

	* makefile.w32-in ($(BLD)/ebrowse.$(O), $(BLD)/pop.$(O)): Depend
	on ../lib/min-max.h.

2011-02-22  Paul Eggert  <eggert@cs.ucla.edu>

	etags: Downcase drive letters, for consistency with Emacs proper.
	* etags.c (upcase): Remove; no longer used.
	(canonicalize_filename): Downcase drive letters.

	Assume S_ISLNK etc. work, since gnulib supports this.
	* etags.c (S_ISREG): Remove.

2011-02-22  Paul Eggert  <eggert@cs.ucla.edu>

	Assume S_ISLNK etc. work, since gnulib supports this.
	* etags.c (S_ISREG): Remove.

2011-02-22  Juanma Barranquero  <lekktu@gmail.com>

	* makefile.w32-in (obj): Remove filemode.o.

2011-02-21  Paul Eggert  <eggert@cs.ucla.edu>

	New file "lib/min-max.h".
	* ebrowse.c (min, max): Define them by including <min-max.h>
	instead of defining it ourselves.
	* pop.c (min): Likewise.
	* Makefile.in (ebrowse${EXEEXT}, pop.o): Depend on min-max.h.

	* movemail.c (popmail): Report fchown failure instead of ignoring it.
	But if the file already has the right ownership, don't worry about it.

	* make-docfile.c (input_buffer): Rename variables to avoid shadowing.
	* test-distrib.c (buf): Make this local, to avoid shadowing.

	* movemail.c (main, pop_retr): Rename locals to avoid shadowing.
	(progname, sfi, sfo, ibuffer, obuffer): Remove unused vars.
	(DONE): Remove unused macro.
	(DIRECTORY_SEP, IS_DIRECTORY_SEP, IS_FROM_LINE):
	Define these macros only in the contexts that need them.
	* pop.c (index): Remove unused macro.
	(KPOP_PORT): Define only if KERBEROS is defined.

	Declare file-scope functions and variables static if not exported.
	This is more consistent, and is nicer with gcc -Wstrict-prototypes.
	* ebrowse.c, emacsclient.c, fakemail.c, make-docfile.c, movemail.c:
	* profile.c, test-distrib.c, update-game-score.c:
	Declare non-'main' functions and variables to be static.
	* ebrowse.c: Omit redundant function prototypes.

2011-02-21  Eli Zaretskii  <eliz@gnu.org>

	* makefile.w32-in ($(BLD)/ctags.$(O), $(BLD)/emacsclient.$(O))
	($(BLD)/etags.$(O), $(BLD)/movemail.$(O), $(BLD)/ntlib.$(O)):
	Depend on $(EMACS_ROOT)/nt/inc/sys/stat.h.

2011-02-21  Ben Key  <bkey76@gmail.com>

	* make-docfile.c (scan_c_file): Adapt DEFVAR_PER_BUFFER case to
	the new BVAR macro.

2011-02-20  Juanma Barranquero  <lekktu@gmail.com>

	* makefile.w32-in (obj): Remove md5.o.

2011-02-18  Karl Chen  <Karl.Chen@quarl.org>

	* emacsclient.c (main): Loop while `recv' return EINTR.

2011-02-09  Paul Eggert  <eggert@cs.ucla.edu>

	* make-docfile.c (EMACS_INTEGER): Rename from EMACS_INT.
	This avoids collision with config.h's EMACS_INT on some
	configurations.  All uses changed.

2011-02-08  Tom Tromey  <tromey@redhat.com>

	* make-docfile.c: Unconditionally include stdlib.h.
	(generate_globals): New global.
	(xrealloc): New function.
	(main): Handle '-g'.  Call start_globals, write_globals.
	(scan_file): Conditionally call put_filename.
	(start_globals): New function.
	(struct global): New.
	(num_globals, globals): New globals.
	(add_global, compare_globals, write_globals): New functions.
	(scan_c_file): Update for "-g".
	(scan_lisp_file): Fail if "-g".

2011-02-05  Paul Eggert  <eggert@cs.ucla.edu>

	* emacsclient.c: Conform to C89 pointer rules.
	(file_name_absolute_p): Accept const char *, not const unsigned
	char *, to satisfy C89 rules.

2011-02-02  Eli Zaretskii  <eliz@gnu.org>

	* makefile.w32-in (ETAGS_CFLAGS, CTAGS_CFLAGS):
	Add ``-DEMACS_NAME="\"GNU Emacs\""''.
	(obj): Remove strftime.o.

2011-01-31  Eli Zaretskii  <eliz@gnu.org>

	* makefile.w32-in (VERSION): Don't define, defined on nt/config.nt.
	(ECLIENT_CFLAGS): Remove -DVERSION.
	($(BLD)/emacsclient.$(O)): Don't depend on makefile.w32-in.

2011-01-31  Paul Eggert  <eggert@cs.ucla.edu>

	src/emacs.c now gets version number from configure.in
	* ebrowse.c: Adjust comment to say that.

2011-01-30  Jim Meyering  <meyering@redhat.com>

	make-docfile: don't corrupt heap for an invalid .elc file
	"printf '#@1a' > in.elc; ./make-docfile in.elc" would store 0
	one byte before just-malloc'd saved_string buffer.
	* make-docfile.c (scan_lisp_file): Diagnose an invalid dynamic
	doc string length.  Also fix an always-false while-loop test.

2011-01-29  Eli Zaretskii  <eliz@gnu.org>

	* makefile.w32-in (LOCAL_FLAGS): Add -I../lib.
	(GETOPTOBJS, GETOPTDEPS): Remove targets.
	(MOVEMAILOBJS): Replace $(GETOPTOBJS) with ../lib/$(BLD)/libgnu.$(A).
	($(BLD)/movemail.exe): Depend on ../lib/getopt.h.
	(ECLIENTOBJS, ETAGSOBJ, CTAGSOBJ, EBROWSEOBJ): Replace getopt.o
	and getopt1.o with ../lib/$(BLD)/libgnu.$(A).
	(clean): Don't remove getopt.h.
	(getopt.h, $(BLD)/getopt.$(O), $(BLD)/getopt1.$(O)): Remove targets.
	($(BLD)/ctags.$(O), $(BLD)/etags.$(O)): Replace getopt.h with
	$(EMACS_ROOT)/lib/getopt.h.

2011-01-28  Chong Yidong  <cyd@stupidchicken.com>

	* ntlib.c (setregid): New stub, renamed from setegid.

	* ntlib.h: Update prototype.

2011-01-25  Chong Yidong  <cyd@stupidchicken.com>

	* movemail.c (main): Use setregid instead of setegid, which is
	missing on older systems.  Suggested by Peter O'Gorman (Bug#6811).

2011-01-23  Paul Eggert  <eggert@cs.ucla.edu>

	Check return values of some library calls.
	* hexl.c (main): Check fread result.
	* make-docfile.c (main): Check chdir result.
	(scan_c_file): Check fscanf result.
	* movemail.c (main): Check ftruncate result.

2011-01-17  Paul Eggert  <eggert@cs.ucla.edu>

	Include <unistd.h> unilaterally.
	* emacsclient.c, etags.c, fakemail.c, make-docfile.c, movemail.c:
	* pop.c, test-distrib.c, update-game-score.c:
	Include <unistd.h> without worrying about HAVE_UNISTD_H, since
	unistd.h is always present now, possibly supplied by gnulib.

	Include <getopt.h> not "getopt.h".
	* ebrowse.c, emacsclient.c: Include <getopt.h>, not "getopt.h".
	Since getopt.h is no longer in this directory, there's no point
	using the form with double-quotes.

	Remove unused files.
	* getopt.c, getopt1.c, getopt_.h, getopt_int.h: Remove.
	These files are now in ../lib, copied from gnulib.

	Use gnulib's getopt-gnu module.
	* Makefile.in (mostlyclean): Do not clean getopt.h or getopt.h-t,
	as these are now done by gnulib.
	(GETOPT_H, getopt.h, GETOPTOBJS, GETOPTDEPS, getopt.o, getopt1.o):
	Remove; now done by gnulib.  All uses removed.

	Automate syncing from gnulib.
	* Makefile.in (EXE_FILES): New macro.
	(BASE_CFLAGS): Add -I../lib and -I${srcdir}/../lib,
	for gnulib's .h files.
	(LOADLIBES): Add ../lib/libgnu.a.
	($(EXE_FILES)): Depend on ../lib/libgnu.a.
	(../lib/libgnu.a): New rule.

2011-01-08  Paul Eggert  <eggert@cs.ucla.edu>

	* Makefile.in (EXECUTABLES): Remove; macro unused since 1993.

2011-01-08  Glenn Morris  <rgm@gnu.org>

	* Makefile.in (EMACSOPT): Add --no-site-lisp.

	* Makefile.in (EMACSOPT): Remove --multibyte, it does nothing any more.

2011-01-02  Glenn Morris  <rgm@gnu.org>

	* ebrowse.c (version) <emacs_copyright>:
	* etags.c (print_version) <emacs_copyright>:
	* rcs2log (Copyright): Set short copyright year to 2011.

2010-11-27  Joe Matarazzo  <joe.matarazzo@gmail.com>  (tiny change)

	* ebrowse.c (yylex): If end of input buffer encountered while
	searching for a newline after "//", return YYEOF.  (Bug#7446)

2010-11-18  YAMAMOTO Mitsuharu  <mituharu@math.s.chiba-u.ac.jp>

	* emacsclient.c (set_local_socket) [DARWIN_OS]: Add fall-back
	definition of _CS_DARWIN_USER_TEMP_DIR for Mac OS X 10.4 and older.

2010-11-15  Dan Nicolaescu  <dann@ics.uci.edu>

	* test-distrib.c: Remove include guards for config.h and fcntl.h.
	(O_RDONLY): Do not define.
	(cool_read): Fix type for variable "sofar".

2010-10-25  Glenn Morris  <rgm@gnu.org>

	* makefile.w32-in (OTHER_PLATFORM_SUPPORT): Remove easymenu.elc.

2010-10-23  Glenn Morris  <rgm@gnu.org>

	* digest-doc.c, sorted-doc.c: Remove files.
	* Makefile.in (UTILITIES): Remove digest-doc and sorted-doc.
	(digest-doc${EXEEXT}, sorted-doc${EXEEXT}): Remove rules.
	* makefile.w32-in (ALL): Remove digest-doc and sorted-doc.
	($(BLD)/sorted-doc.exe, $(BLD)/digest-doc.exe, sorted-doc, digest-doc)
	($(BLD)/digest-doc.$(O), $(BLD)/sorted-doc.$(O)): Remove rules.
	(install): Don't install digest-doc.exe or sorted-doc.exe.

2010-10-10  Dan Nicolaescu  <dann@ics.uci.edu>

	* Makefile.in (PROFILING_LDFLAGS): Remove, not needed.

2010-10-09  Glenn Morris  <rgm@gnu.org>

	* b2m.c, b2m.pl: Remove files.
	* Makefile.in (INSTALLABLES): Remove b2m.
	* makefile.w32-in ($(BLD)/b2m.$(O)): Remove.

2010-10-08  Glenn Morris  <rgm@gnu.org>

	* emacsclient.c (set_local_socket) [DARWIN_OS]: Try as a fall-back
	DARWIN_USER_TEMP_DIR.  (Bug#3992)

2010-10-03  Dan Nicolaescu  <dann@ics.uci.edu>

	* test-distrib.c (cool_read):
	* movemail.c (main, concat):
	* make-docfile.c (scan_file, write_c_args):
	* emacsclient.c (get_server_config): Fix -Wconversion warning.
	(egetenv): Move conditional definition earlier.
	(progname): Use const.
	* sorted-doc.c (xstrdup): Use const.

	* Makefile.in: Remove ^L, old makes choke on it.

2010-10-02  Wolfgang Schnerring  <wosc@wosc.de>  (tiny change)

	* emacsclient.c (main): Return EXIT_FAILURE if Emacs sends us an
	error string (Bug#6963).

2010-10-02  Juanma Barranquero  <lekktu@gmail.com>

	* makefile.w32-in (tags): Remove target.

2010-10-01  Eli Zaretskii  <eliz@gnu.org>

	* makefile.w32-in (tags, TAGS): New targets.

2010-09-30  Juanma Barranquero  <lekktu@gmail.com>

	* emacsclient.c (get_server_config): Don't read Emacs pid from
	the authentication file.

2010-09-29  Juanma Barranquero  <lekktu@gmail.com>

	* makefile.w32-in (../src/config.h): Remove target, it is stale.

	* emacsclient.c (main): Remove unused variables.
	(start_daemon_and_retry_set_socket): Use EXIT_FAILURE.

2010-09-25  Ulrich Mueller  <ulm@gentoo.org>

	* etags.c (compressors, print_language_names): Support xz compression.

2010-08-11  Jan Djärv  <jan.h.d@swipnet.se>

	* fakemail.c: Include stdlib.h for getenv.  Remove declaration of
	popen, fclose and pclose.
	(my_name, fatal, error, put_line): Use const char*.
	(main): Remove extern getenv, mail_program_name is const char*.

	* update-game-score.c (get_prefix, write_scores, main): Use const char*.

	* sorted-doc.c (error, fatal, states): Use const char *.

	* pop.h (pop_multi_first): Use const char *.
	(_ARGS): Remove.

	* pop.c (pop_multi_first, socket_connection, sendline): Use const char*.

	* movemail.c (fatal, error, concat): Use const char *.

	* make-docfile.c (error, fatal, scan_c_file, scan_lisp_file):
	Use const char *.

	* etags.c (compressor, language, Ada_suffix, Ada_help, Asm_suffixes)
	(Asm_help, default_C_suffixes, default_C_help, Cplusplus_suffixes)
	(Cplusplus_help, Cjava_suffixes, Cobol_suffixes, Cstar_suffixes)
	(Erlang_suffixes, Erlang_help, Forth_suffixes, Forth_help)
	(Fortran_suffixes, Fortran_help, HTML_suffixes,  HTML_help)
	(Lisp_suffixes, Lisp_help, Lua_suffixes, Lua_help)
	(Makefile_filenames, Makefile_help, Objc_suffixes, Objc_help)
	(Pascal_suffixes, Pascal_help, Perl_suffixes, Perl_interpreters)
	(Perl_help, PHP_suffixes, PHP_help, plain_C_suffixses, PS_suffixes)
	(PS_help, Prolog_suffixes, Prolog_help, Python_suffixes, Python_help)
	(Scheme_suffixes, Scheme_help, TeX_suffixes, TeX_help, Texinfo_suffixes)
	(Texinfo_help, Yacc_suffixes, Yacc_help, auto_help, none_help)
	(no_lang_help, print_language_names)
	(get_language_from_interpreter, get_language_from_filename)
	(init, make_tag, struct C_stab_entry, write_classname, TEX_defenv)
	(TEX_decode_env, nocase_tail, savestr, savenstr, fatal, pfatal)
	(concat): Use const char*.

	* emacsclient.c (message, sock_err_message, send_to_emacs)
	(quote_argument, set_local_socket)
	(start_daemon_and_retry_set_socket): Use const char*.

	* ebrowse.c (struct member): filename, def_filename is const.
	(struct sym): filename, sfilename is const.
	(struct kw): name is const.
	(add_sym, yyerror, token_string, insert_keyword, main): Use const char*.

	* b2m.c (concat, fatal): Use const char*.
	(main): Don't assign labels a string literal.

2010-08-07  Juanma Barranquero  <lekktu@gmail.com>

	* ebrowse.c (usage, version, mark_virtual):
	Remove duplicate declarations.

2010-08-06  Dan Nicolaescu  <dann@ics.uci.edu>

	* emacsclient.c: Move socket related #includes together with the
	rest of the #includes.  Move WINDOWSNT includes closer together.
	(HAVE_CONFIG_H): Remove.
	(NO_RETURN): Remove, defined in config.h.
	(main): Convert definition to standard C.

2010-07-29  Juanma Barranquero  <lekktu@gmail.com>

	* make-docfile.c (write_c_args): Warn for old-style empty arglist ().

2010-07-25  Juanma Barranquero  <lekktu@gmail.com>

	* emacsclient.c (getcwd): Fix previous change: make getcwd
	conditional on HAVE_GETCWD and declare with the correct POSIX
	profile (for some reason MinGW headers define its 2nd arg as int,
	not size_t; but getcwd is not used on Windows nonetheless).

2010-07-25  Juanma Barranquero  <lekktu@gmail.com>

	* emacsclient.c (getcwd, w32_getenv):
	* ntlib.h (getlogin, getuid, getegid, getgid): Fix prototypes.

2010-07-24  Dan Nicolaescu  <dann@ics.uci.edu>

	* update-game-score.c (usage): Add NO_RETURN specifier.
	* movemail.c (fatal, pfatal_with_name, pfatal_and_delete):
	* make-docfile.c (fatal):
	* hexl.c (usage):
	* fakemail.c (fatal):
	* etags.c (fatal, suggest_asking_for_help, pfatal):
	* emacsclient.c (fatal):
	* b2m.c (fatal): Likewise.

2010-07-23  Juanma Barranquero  <lekktu@gmail.com>

	* make-docfile.c (write_c_args): Correctly handle prefixes of "defalt".

2010-07-20  Juanma Barranquero  <lekktu@gmail.com>

	* emacsclient.c (get_current_dir_name, w32_get_resource)
	(w32_getenv, w32_set_user_model_id, w32_window_app, w32_execvp)
	(close_winsock, initialize_sockets, w32_find_emacs_process)
	(w32_give_focus):
	* ntlib.c (getlogin, getuid, getgid, getegid):
	Convert definitions to standard C.

2010-07-12  Andreas Schwab  <schwab@linux-m68k.org>

	* Makefile.in (C_WARNINGS_SWITCH, PROFILING_CFLAGS)
	(PROFILING_LDFLAGS): Set from substitution.
	(BASE_CFLAGS): Add  ${C_WARNINGS_SWITCH}.
	(ALL_CFLAGS, CPP_CFLAGS): Add ${PROFILING_CFLAGS}.
	(LINK_CFLAGS): Add ${PROFILING_LDFLAGS}.

2010-07-12  Eli Zaretskii  <eliz@gnu.org>

	* makefile.w32-in (lisp2): Change hebrew.el to hebrew.elc (see
	2010-07-12T05:25:46Z!handa@etlken).

2010-07-11  Andreas Schwab  <schwab@linux-m68k.org>

	* emacsclient.c (set_local_socket): Use strchr, strrchr instead of
	index, rindex.
	* movemail.c (mail_spool_name, popmail): Likewise.
	* pop.c (pop_list): Likewise.

2010-07-11  Eli Zaretskii  <eliz@gnu.org>

	* makefile.w32-in (obj): Add menu.o, bidi.o, w32uniscribe.o,
	and unexw32.o.  (Bug#6603)

2010-07-10  Eli Zaretskii  <eliz@gnu.org>

	* Makefile.in ($(DESTDIR)${archlibdir}): Convert spaces to TABs.

2010-07-09  Andreas Schwab  <schwab@linux-m68k.org>

	* make-docfile.c (write_c_args): Restructure scanning loop.

2010-07-09  Dan Nicolaescu  <dann@ics.uci.edu>

	* make-docfile.c (write_c_args): Deal with type names in DEFUN
	arguments.

2010-07-08  Dan Nicolaescu  <dann@ics.uci.edu>

	* update-game-score.c (P_): Remove macro.
	* ebrowse.c: Remove include guards.
	(P_): Remove macro.

2010-07-07  Andreas Schwab  <schwab@linux-m68k.org>

	* ebrowse.c (add_sym, make_namespace): Replace bcopy, bzero by
	memcpy, memmove, memset.
	* pop.c (pop_retrieve, socket_connection, pop_getline): Likewise.

2010-07-06  Andreas Schwab  <schwab@linux-m68k.org>

	* movemail.c: Add MAIL_USE_POP around prototypes.
	Include <string.h> if HAVE_STRING_H.
	(strerror): Only declare if !HAVE_STRERROR.
	(fatal): Make static.
	(error): Likewise.
	(pfatal_with_name): Likewise.
	(pfatal_and_delete): Likewise.
	(concat): Likewise.
	(xmalloc): Likewise.
	(popmail): Likewise.
	(pop_retr): Likewise.
	(mbx_write): Likewise.
	(mbx_delimit_begin): Likewise.
	(mbx_delimit_end): Likewise.

2010-07-04  Dan Nicolaescu  <dann@ics.uci.edu>

	* fakemail.c (action): Convert function definitions to standard C.
	(add_a_stream):
	* test-distrib.c (cool_read):
	(main): Likewise.

2010-07-03  Andreas Schwab  <schwab@linux-m68k.org>

	* sorted-doc.c (cmpdoc): Fix signature.
	(qsort_compare): Delete.
	(main): Remove cast.

2010-07-03  Juanma Barranquero  <lekktu@gmail.com>

	* ebrowse.c (match_qualified_namespace_alias): Check for null pointer.

2010-07-03  Juanma Barranquero  <lekktu@gmail.com>

	Fix prototype warnings.

	* ebrowse.c (match_qualified_namespace_alias):
	Pass sym* to find_namespace, not link*.

	* emacsclient.c (send_to_emacs, quote_argument): Arg s is HSOCKET.

	* sorted-doc.c (qsort_compare): New typedef.
	(main): Use it to cast cmpdoc.

2010-07-03  Dan Nicolaescu  <dann@ics.uci.edu>

	* update-game-score.c: Convert function definitions to standard C.
	* sorted-doc.c:
	* profile.c:
	* pop.c:
	* movemail.c:
	* make-docfile.c:
	* hexl.c:
	* fakemail.c:
	* etags.c:
	* ebrowse.c:
	* digest-doc.c:
	* b2m.c: Likewise.

2010-07-02  Dan Nicolaescu  <dann@ics.uci.edu>

	* make-docfile.c (xmalloc, xrealloc, concat, readline, fatal):
	* b2m.c (scan_file, scan_lisp_file, scan_c_file): Convert to
	standard C prototypes.

2010-07-02  Jan Djärv  <jan.h.d@swipnet.se>

	* ebrowse.c: Remove P_ and __P.
	* etags.c:
	* movemail.c:
	* pop.c:
	* update-game-score.c: Likewise.

2010-06-24  Juanma Barranquero  <lekktu@gmail.com>

	* movemail.c (error): Avoid warning when there are no args.

2010-06-11  Juanma Barranquero  <lekktu@gmail.com>

	* makefile.w32-in (lisp2): Fix references to vc/vc-hooks.elc
	and vc/ediff-hook.elc.

2010-06-06  Dan Nicolaescu  <dann@ics.uci.edu>

	* ntlib.h: Remove code dealing with BSTRING.

2010-05-29  Chong Yidong  <cyd@stupidchicken.com>

	* emacsclient.c (longopts, decode_options, print_help_and_exit):
	New arg `-parent-id'.
	(main): Send parent-id to Emacs.

2010-05-27  Glenn Morris  <rgm@gnu.org>

	* Makefile.in (distclean): No more Makefile.c.

2010-05-22  Jan Djärv  <jan.h.d@swipnet.se>

	* Makefile.in (STAMP_INST_SCRIPTS, STAMP_SCRIPS): New (Bug #6246).
	(all): Depend onSTAMP_INST_SCRIPTS, STAMP_SCRIPS (Bug #6246).
	(stamp-rcs2log, stamp-rcs-checkin, stamp-grep-changelog, stamp-vcdiff):
	New rules (Bug #6246).
	(clean): Remove stamp-* (Bug #6246).

2010-05-12  Glenn Morris  <rgm@gnu.org>

	* Makefile.in (INSTALLABLES): Remove @LIB_SRC_EXTRA_INSTALLABLES@.

2010-05-11  Glenn Morris  <rgm@gnu.org>

	* Makefile.in (.m.o): Remove, there are no .m files.
	(BASE_CFLAGS): New variable.
	(ALL_CFLAGS, LINK_CFLAGS, CPP_CFLAGS): Use $BASE_CFLAGS.
	(check): Update the message.
	(update-game-score${EXEEXT}): Do not use $MOVE_FLAGS.

	* Makefile.in: Convert comments to makefile format.

	* Makefile.in (LIBS_SYSTEM) [MSDOS]: Do not reset.
	(config.h) [MSDOS]: Do not include.

2010-05-10  Glenn Morris  <rgm@gnu.org>

	* Makefile.in (LIBS_SYSTEM): Set with configure, not cpp.
	(LIBS_SYSTEM) [MSDOS]: Reset with MSDOS_LIBS_SYSTEM.
	(NOT_C_CODE): Remove, no longer used.
	(config.h) [!MSDOS]: No longer include.
	(LOADLIBES): Use LIBS_SYSTEM as a variable.

	* Makefile.in (BLESSMAIL_TARGET): Set with configure, not cpp.

2010-05-08  Glenn Morris  <rgm@gnu.org>

	* Makefile.in (THIS_IS_MAKEFILE): Remove, unused.

2010-05-07  Chong Yidong  <cyd@stupidchicken.com>

	* Version 23.2 released.

2010-05-06  Glenn Morris  <rgm@gnu.org>

	* Makefile.in: Minimize blessmail-related cpp usage.
	(BLESSMAIL_TARGET): New variable.
	(MOVEMAIL_NEEDS_BLESSING): Remove, replace by above variable.
	(blessmail): Always define this rule.
	(need-blessmail): New rule, split out from maybe-blessmail.
	(maybe-blessmail): Use BLESSMAIL_TARGET.

2010-05-04  Glenn Morris  <rgm@gnu.org>

	* Makefile.in: Use @C_SWITCH_SYSTEM@, @C_SWITCH_MACHINE@ rather than
	@c_switch_system@, @c_switch_machine@.

2010-04-26  Dan Nicolaescu  <dann@ics.uci.edu>

	* Makefile.in (LIBS_MACHINE): Remove all uses, unused.

2010-04-12  Dan Nicolaescu  <dann@ics.uci.edu>

	* Makefile.in (ALL_CFLAGS, LINK_CFLAGS, CPP_CFLAGS): Move to the
	non-cpp section.

2010-04-11  Dan Nicolaescu  <dann@ics.uci.edu>

	* Makefile.in (C_SWITCH_SYSTEM, C_SWITCH_MACHINE): Define using
	autoconf, not cpp.
	(ALL_CFLAGS): Use them as make variables.

2010-04-07  Christoph Scholtes  <cschol2112@googlemail.com>

	* makefile.w32-in (OTHER_PLATFORM_SUPPORT): Use parenthesis
	for macros for nmake compatibility.

2010-04-03  Juanma Barranquero  <lekktu@gmail.com>

	Add stubs for Windows, required after CVE-2010-0825 change.
	* ntlib.c (getgid, getegid, setegid): New stubs.
	* ntlib.h (getgid, getegid, setegid): Declare them.

2010-04-02  Dan Rosenberg  <dan.j.rosenberg@gmail.com>  (tiny change)

	* movemail.c (main): Check return values of setuid.
	Avoid possibility of symlink attack when movemail is setgid mail
	(CVE-2010-0825).

2010-04-02  Dan Nicolaescu  <dann@ics.uci.edu>

	Remove extern errno declarations.
	* movemail.c:
	* etags.c:
	* emacsclient.c: Remove extern errno declarations.

2010-03-20  Glenn Morris  <rgm@gnu.org>

	* Makefile.in (KRB4LIB, DESLIB, KRB5LIB, CRYPTOLIB, COM_ERRLIB)
	(LIBHESIOD, LIBRESOLV): Make previous change a bit more friendly by
	defining these as Makefile variables.
	(LIBS_MOVE): Add LIBS_MAIL into this.
	(movemail${EXEEXT}): Just use LIBS_MOVE, not LIBS_MAIL as well.

2010-03-18  Glenn Morris  <rgm@gnu.org>

	* Makefile.in (KRB4LIB, DESLIB, KRB5LIB, CRYPTOLIB, COM_ERRLIB)
	(HESIODLIB, LIBS_MAIL): Set using autoconf rather than cpp.
	(BASE_CFLAGS): Remove (identical to CPP_CFLAGS).

2010-03-18  Tetsurou Okazaki  <okazaki@be.to>  (tiny change)

	* Makefile.in (uninstall): Handle the case where archlibdir does not
	exist.  (Bug#5720)

2010-03-10  Chong Yidong  <cyd@stupidchicken.com>

	* Branch for 23.2.

2010-02-20  Kevin Ryde  <user42@zip.com.au>

	* etags.c (Scheme_functions): Don't loop past a null character
	(Bug#5601).

2010-01-29  Kester Habermann  <kester@linuxtag.org>  (tiny change)

	* etags.c (Fortran_functions): Handle recursive keyword (Bug#5484).

2010-01-11  Glenn Morris  <rgm@gnu.org>

	* ebrowse.c (version):
	* etags.c (print_version):
	* rcs2log (Copyright): Set copyright year to 2010.

2009-12-09  David Robinow  <drobinow@gmail.com>  (tiny change)

	* makefile.w32-in: Use parenthesis for macros for nmake
	compatibility.

2009-11-23  Tobias Ringström  <tobias@ringis.se>  (tiny change)

	* etags.c (absolute_filename): Use memmove if we have it for
	overlapping copy.

2009-11-04  Dan Nicolaescu  <dann@ics.uci.edu>

	* make-docfile.c (scan_lisp_file): Also look for `defvaralias'.

2009-10-15  Juanma Barranquero  <lekktu@gmail.com>

	* .gitignore: Add echolisp.tmp.

2009-10-15  Glenn Morris  <rgm@gnu.org>

	* emacsclient.c (print_help_and_exit): Fix bug report instructions.

	* makefile.w32-in (echolisp): New rule.
	(clean): Delete echolisp.tmp.

2009-09-27  Eli Zaretskii  <eliz@gnu.org>

	* makefile.w32-in (OTHER_PLATFORM_SUPPORT): Add term/internal.elc,
	term/pc-win.elc, emacs-lisp/easymenu.elc, and term/ns-win.elc, to
	be consistent with src/Makefile.in.

2009-09-11  Stefan Monnier  <monnier@iro.umontreal.ca>

	* update-game-score.c (main): Sort scores before trimming them,
	reported by Jason Feng <jfeng@ozbert.com> (bug#4397).

2009-09-09  Glenn Morris  <rgm@gnu.org>

	* Makefile.in ($(DESTDIR)${archlibdir}): Set umask to world-readable
	before creating directories and game score files.

2009-08-19  Glenn Morris  <rgm@gnu.org>

	* cvtmail.c: Remove file.
	* Makefile.in (UTILITIES): Remove cvtmail.
	(cvtmail${EXEEXT}): Remove.

2009-07-08  E. Jay Berkenbilt  <ejb@ql.org>  (tiny change)

	* b2m.c (main): Ensure that each message ends in two newlines.

2009-07-03  Jason Rumney  <jasonr@gnu.org>

	* emacsclient.c (w32_set_user_model_id): Use standard types.

2009-07-03  Eli Zaretskii  <eliz@gnu.org>

	* makefile.w32-in (WINNT_SUPPORT): Add common-win.elc, like
	src/Makefile.in did.

2009-06-30  Jason Rumney  <jasonr@gnu.org>

	* emacsclient.c (w32_give_focus): Use GetModuleHandle for library
	that is already loaded.
	(w32_set_user_model_id): New function.
	(main): Use it to associate emacsclient with emacs (bug#1849).

2009-06-29  Jim Meyering  <meyering@redhat.com>

	Remove useless if-before-free test.
	* make-docfile.c (scan_lisp_file): Remove useless test.

2009-06-23  Dan Nicolaescu  <dann@ics.uci.edu>

	* Makefile.in (movemail.o): Don't pass -Demacs, unused.

2009-06-21  Chong Yidong  <cyd@stupidchicken.com>

	* Branch for 23.1.

2006-06-09  Adrian Robert  <Adrian.B.Robert@gmail.com>

	* mac-fix-env.m:
	* Makefile.in (mac-fix-env): Remove.

2006-06-06  David Reitter  <david.reitter@gmail.com>

	* Makefile.in (mac-fix-env): Compile it using ALL_CFLAGS.

2009-04-20  Juanma Barranquero  <lekktu@gmail.com>

	* emacsclient.c (print_help_and_exit): Fix typo and tabify (careful
	spacing is required in the message output, as the comment suggests).

2009-04-20  Chong Yidong  <cyd@stupidchicken.com>

	* emacsclient.c (print_help_and_exit): Clarify argument placement
	for short option names.

2009-04-02  Dan Nicolaescu  <dann@ics.uci.edu>

	* emacsclient.c (print_help_and_exit): Fix typo.

2009-03-21  Eli Zaretskii  <eliz@gnu.org>

	* ntlib.c (setuid): Argument is now unsigned.
	(getuid): Return value is now unsigned.
	(getpwuid): Argument is now unsigned.
	(fchown): UID and GID arguments are now unsigned.

	* ntlib.h (fchown): UID and GID arguments are now unsigned.
	(getuid): Return value is now unsigned.
	(setuid): Argument is now unsigned.
	(getpwuid): Remove prototype (it's declared in nt/inc/pwd.h).

2009-03-11  Stefan Monnier  <monnier@iro.umontreal.ca>

	* emacsclient.c (main): Revert part of last change, so
	drive-relative file names again work on Windows.

2009-03-10  Stefan Monnier  <monnier@iro.umontreal.ca>

	* emacsclient.c (main): Always pass cwd via "-dir".  Pass the file
	names without prepending cwd to them, so Emacs uses its customary
	rules to determine how to interpret the file name.

2009-03-04  Glenn Morris  <rgm@gnu.org>

	* movemail.c (main) [MAIL_USE_POP]: Add -r to usage message.

2009-02-13  Sven Joachim  <svenjoac@gmx.de>

	* movemail.c: Include time.h unconditionally.
	(main): Use time_t for time variables.

2009-02-11  Glenn Morris  <rgm@gnu.org>

	* movemail.c (mbx_delimit_begin): Also write the current time.

2009-02-10  Glenn Morris  <rgm@gnu.org>

	* movemail.c (mbx_delimit_begin, mbx_delimit_end): Write mbox rather
	than Babyl format.  (Bug#2196)

2009-01-23  Adrian Robert  <Adrian.B.Robert@gmail.com>

	* emacsclient.c (decode_options): Use a dummy display name under
	NS/Cocoa.

2009-01-14  Lars Rasmusson  <lars.rasmusson@gmail.com>  (tiny change)

	* ebrowse.c (matching_regexp): Fix OB1 error.

2009-01-05  Glenn Morris  <rgm@gnu.org>

	* ebrowse.c (version):
	* etags.c (print_version):
	* rcs2log (Copyright): Update copyright for 2009.

2009-01-01  Chong Yidong  <cyd@stupidchicken.com>

	* movemail.c (main): Fatal if hard links cannot be created.

2008-12-18  Dan Nicolaescu  <dann@ics.uci.edu>

	* emacsclient.c (start_daemon_and_retry_set_socket): Improve error
	checking.

2008-12-14  Dan Nicolaescu  <dann@ics.uci.edu>

	* emacsclient.c: Include syswait.h instead of sys/types.h.

2008-12-11  Dhruva Krishnamurthy  <dhruvakm@gmail.com>  (tiny change)

	* emacsclient.c (WCONTINUED): New compatibility define
	for older systems.

2008-12-10  Dan Nicolaescu  <dann@ics.uci.edu>

	* emacsclient.c (main): Fix previous change.

2008-12-10  Juanma Barranquero  <lekktu@gmail.com>

	* emacsclient.c (main): Fix mindless breakage where emacsclient
	does not work *at all* on Windows, even if it *can* connect.

2008-12-10  Dan Nicolaescu  <dann@ics.uci.edu>

	* emacsclient.c (EMACS_DAEMON): Remove definition.
	(decode_options): Do not allow an empty alternate_editor on
	WINDOWSNT.
	(print_help_and_exit): Replace EMACS_DAEMON with WINDOWSNT.
	(start_daemon_and_retry_set_socket): Likewise.
	(main): Fail in case of not being able to connect.

2008-12-10  Juanma Barranquero  <lekktu@gmail.com>

	* emacsclient.c [!WINDOWSNT] (EMACS_DAEMON): New define.
	Changes when EMACS_DAEMON is not defined:
	(print_help_and_exit): Don't add daemon information to help.
	(start_daemon_and_retry_set_socket): Make a no-op.
	(main): Don't set `start_daemon_if_needed' (which is initialized to 0).

2008-12-10  Dan Nicolaescu  <dann@ics.uci.edu>

	* emacsclient.c (print_help_and_exit): Describe what an empty
	string argument does for --alternate-editor.
	(set_socket): Make it possible to not exit in case of an error.
	(start_daemon_and_retry_set_socket): New function.
	(main): Use it.  Restore the NULL value for socket_name and
	server_file after the set_socket call.

2008-12-03  Dan Nicolaescu  <dann@ics.uci.edu>

	* emacsclient.c: Include <arpa/inet.h>.

2008-12-01  Dan Nicolaescu  <dann@ics.uci.edu>

	* make-docfile.c (scan_lisp_file): Use xmalloc instead of malloc.

2008-11-22  Derek Peschel  <dpeschel@eskimo.com>  (tiny change)

	* etags.c (add_regex): Pass correct length to re_compile_pattern.

2008-11-02  Chong Yidong  <cyd@stupidchicken.com>

	* emacsclient.c (window_system): Delete redundant variable.
	(decode_options): Don't use it.
	(find_tty): New function.
	(main): Use find_tty, and don't use window_system.

2008-11-01  Eli Zaretskii  <eliz@gnu.org>

	* emacsclient.c (main) [WINDOWSNT]: Don't ifdef away the call to
	`ttyname'.
	(w32_getenv): Treat $TERM specially: if not found in the
	environment and in the Registry, return "w32console".
	(ttyname) [WINDOWSNT]: New function.

2008-10-31  Andreas Schwab  <schwab@suse.de>

	* emacsclient.c (main): Don't force sending tty when in eval mode.

2008-10-30  Chong Yidong  <cyd@stupidchicken.com>

	* emacsclient.c (main): If using the current frame, send tty
	information to Emacs in case daemon mode needs to occupy this tty.

2008-10-29  Juanma Barranquero  <lekktu@gmail.com>

	* emacsclient.c (EXTRA_SPACE): New macro.
	(get_server_config, set_local_socket): Use it.

	* makefile.w32-in ($(BLD)/sorted-doc.$(O)): Remove spurious backslash.
	Reported by Guillaume Conjat <gconjat.ext@orange-ftgroup.com>.

2008-10-29  Ulrich Mueller  <ulm@gentoo.org>

	* emacsclient.c (set_local_socket): Use TMPDIR (default /tmp)
	instead of hardcoded /tmp.

2008-10-13  Dan Nicolaescu  <dann@ics.uci.edu>

	* emacsclient.c (longopts, print_help_and_exit): Add -nw.
	(decode_options): Use getopt_long_only.

2008-09-30  Eli Zaretskii  <eliz@gnu.org>

	* makefile.w32-in (OTHER_PLATFORM_SUPPORT): Remove ccl.elc and
	codepage.elc.

2008-09-19  Dan Nicolaescu  <dann@ics.uci.edu>

	* emacsclient.c (main): Use stdout rather than stdin to obtain the
	terminal (bug#427).

2008-08-25  Francesco Potortì  <pot@gnu.org>

	* etags.c (main): Do not use static space for the tagfile string.

2008-08-17  Francesco Potortì  <pot@gnu.org>

	* etags.c (main): Use canonicalize_filename on tags file name.
	(relative_filename): Revert 3.85: do not collapse slashes here.
	(absolute_dirname): Remove useless call to canonicalize_filename.
	(canonicalize_filename): Collapse multiple slashes here.

2008-08-07  Dan Nicolaescu  <dann@ics.uci.edu>

	* Makefile.in (INSTALLABLES): Add LIB_SRC_EXTRA_INSTALLABLES.
	Do not special case for NS_IMPL_COCOA.

2008-08-06  Adrian Robert  <Adrian.B.Robert@gmail.com>

	* Makefile.in (CFLAGS): Drop -universal under NS_IMPL_COCOA.
	(.m.o): Dispense with GNUstep-specific flags.

2008-08-05  Ulrich Mueller  <ulm@gentoo.org>

	* pop.c (socket_connection): Add conditionals for
	HAVE_KRB5_ERROR_TEXT and HAVE_KRB5_ERROR_E_TEXT to support
	compilation with MIT Kerberos and Heimdal, respectively.

2008-07-31  Dan Nicolaescu  <dann@ics.uci.edu>

	* etags.c:
	* emacsclient.c: Remove VMS support.

2008-07-27  Dan Nicolaescu  <dann@ics.uci.edu>

	Remove support for Mac Carbon.
	* makefile.w32-in:
	* emacsclient.c: Remove code for Carbon.

2008-07-21  Dan Nicolaescu  <dann@ics.uci.edu>

	* Makefile.in (mac-fix-env): Remove #ifdef around rule.

2008-07-17  Andreas Schwab  <schwab@suse.de>

	* Makefile.in (INSTALL_SCRIPT): Remove duplicate definition.
	(LIB_STANDARD_LIBSRC): Don't define.
	(LOADLIBES): Remove LIB_STANDARD_LIBSRC.

2008-07-16  Adrian Robert  <Adrian.B.Robert@gmail.com>

	* Makefile.in: Change GNUSTEP to NS_IMPL_GNUSTEP, COCOA to
	NS_IMPL_COCOA.

2008-07-16  Dan Nicolaescu  <dann@ics.uci.edu>

	* ntlib.h (fcloseall, fgetchar, flushall, fputchar, putw):
	Remove, unused.

2008-07-15  Adrian Robert  <Adrian.B.Robert@gmail.com>

	* .cvsignore: Add mac-fix-env.
	* mac-fix-env.m: New file, automatically update
	~/.MacOSX/environment.plist on OS X systems to expose environment
	variables inside Emacs started from icon.
	* Makefile.in: Add -universal to CFLAGS on OS X, add mac-fix-env to
	programs to build.
	* make-docfile.c: Add .m to list of file extensions.

2008-07-12  Dan Nicolaescu  <dann@ics.uci.edu>

	* movemail.c (main): Use int instead of WAITTYPE.

2008-07-05  Juanma Barranquero  <lekktu@gmail.com>

	* makefile.w32-in (OTHER_PLATFORM_SUPPORT):
	Remove vmsproc.el and vms-patch.el.

2008-06-26  Juanma Barranquero  <lekktu@gmail.com>

	* makefile.w32-in (obj): Remove w32bdf.o.

2008-06-26  Dan Nicolaescu  <dann@ics.uci.edu>

	* fakemail.c: Remove references to obsolete variables.

2008-06-02  Jim Meyering  <meyering@redhat.com>

	* ebrowse.c (xfree): Remove definition; s/xfree/free/.

	Remove useless if-before-free tests.
	* ebrowse.c (xfree): Likewise.
	* etags.c (process_file_name, free_tree, free_fdesc): Likewise.
	(popclass_above, Prolog_functions, Erlang_functions): Likewise.
	* pop.c (pop_quit): Likewise.

2008-05-30  Juanma Barranquero  <lekktu@gmail.com>

	* makefile.w32-in (lisp2): Add minibuffer.elc.

2008-05-29  Tom Tromey  <tromey@redhat.com>

	* etags.c (relative_filename): Treat "///" like "/" in filenames.

2008-05-09  Eli Zaretskii  <eliz@gnu.org>

	* ntlib.c: Include sys/types.h, sys/stat.h, and errno.h.
	(IS_DIRECTORY_SEP): New macro.
	(convert_time, is_exec, stat): New functions.

2008-05-08  Eli Zaretskii  <eliz@gnu.org>

	* makefile.w32-in (lisp2): Rename epa-file-hook.elc to epa-hook.elc.

2008-05-03  Eli Zaretskii  <eliz@gnu.org>

	* makefile.w32-in (lisp2): Add epa-file-hook.elc, to track the
	corresponding change in src/Makefile.in.

2008-04-24  Adam Gołębiowski  <adamg@pld-linux.org>  (tiny change)

	* Makefile.in (etags${EXEEXT}, ctags${EXEEXT}): Fix quote typo.

2008-04-10  Jason Rumney  <jasonr@gnu.org>

	* makefile.w32-in (CLIENTRES): New variable and target.
	(TRES): Remove.
	($(BLD)/emacsclientw.exe): Use $(CLIENTRES) instead of $(TRES).

2008-04-19  Stefan Monnier  <monnier@iro.umontreal.ca>

	* vcdiff: Use "sccs get" rather than "get"; leave PATH alone.

2008-04-18  Steve Grubb  <sgrubb@redhat.com>  (tiny change)

	* vcdiff: Use mktemp (CVE-2008-1694).

2008-04-09  Jason Rumney  <jasonr@gnu.org>

	* makefile.w32-in (distclean, maintainer-clean): New targets.

2008-03-13  Glenn Morris  <rgm@gnu.org>

	* makefile.w32-in (VERSION): Set to 23.0.60.

2008-03-04  Juanma Barranquero  <lekktu@gmail.com>

	* .cvsignore: Add oo.

2008-02-27  Yuri Shtil  <yuris@juniper.net>  (tiny change)

	* etags.c (Perl_functions): Fix call to skip_spaces.

2008-02-24  Dan Nicolaescu  <dann@ics.uci.edu>

	* Makefile.in (NO_SHORTNAMES):
	* emacsclient.c (NO_SHORTNAMES):
	* fakemail.c (NO_SHORTNAMES):
	* make-docfile.c (NO_SHORTNAMES):
	* movemail.c (NO_SHORTNAMES):
	* pop.c (NO_SHORTNAMES): Remove references to obsolete variable.

2008-02-23  Jason Rumney  <jasonr@gnu.org>

	* makefile.w32-in (MOUSE_SUPPORT): Remove duplicate tooltip.elc.
	(MSDOS_SUPPORT, VMS_SUPPORT): Remove.
	(OTHER_PLATFORM_SUPPORT): Replace above.  Add X specific files too.
	(lisp2): Add new languages.
	($(DOC)): Use OTHER_PLATFORM_SUPPORT.

2008-02-22  Juanma Barranquero  <lekktu@gmail.com>

	* makefile.w32-in (lisp2): Remove devanagari.el, kannada.el,
	malayalam.el, and tamil.el.  Add sinhala.el.

2008-02-20  Juanma Barranquero  <lekktu@gmail.com>

	* emacsclient.c (main) [WINDOWSNT]: Understand DRIVE:NAME,
	where NAME is relative to DRIVE'S current directory.

2008-02-15  Juanma Barranquero  <lekktu@gmail.com>

	* emacsclient.c (print_help_and_exit): Show -d option on Windows.

2008-02-10  Dan Nicolaescu  <dann@ics.uci.edu>

	* fakemail.c: Undo previous change.

2008-02-09  Dan Nicolaescu  <dann@ics.uci.edu>

	* fakemail.c (MAIL_PROGRAM_NAME): Remove unused conditional.
	(main): Replace MAIL_PROGRAM_NAME with its value.

	* Makefile.in (REGEXP_IN_LIBC): Remove reference to obsolete variable.

2008-02-08  Stefan Monnier  <monnier@iro.umontreal.ca>

	* emacsclient.c (decode_options): Pass --display implicitly if -c
	is specified.  Only set tty if -t or -c is specified.

2008-02-04  Jason Rumney  <jasonr@gnu.org>

	* makefile.w32-in (lisp1): Use (), not {}.

2008-02-04  Tom Tromey  <tromey@redhat.com>

	* etags.c: Add "GTY" as synonym for __attribute__.
	Update gperf output.

2008-02-01  Jason Rumney  <jasonr@gnu.org>

	* makefile.w32-in (obj): Sync with src/Makefile.in.
	(TOOLTIP_SUPPORT, WINDOW_SUPPORT): New definitions.
	(WINNT_SUPPORT): Add term/w32-win.elc.
	(lisp1, lisp2): Sync with lisp in src/Makefile.in.

2008-02-01  Jason Rumney  <jasonr@gnu.org>

	* makefile.w32-in (obj): Add font.o and w32font.o.

2008-02-01  Zhang Wei  <id.brep@gmail.com>  (tiny change)

	* makefile.w32-in (lisp1): Delete ucs-tables.elc,
	utf-8.elc, and latin-*.el.

2008-01-26  Stefan Monnier  <monnier@iro.umontreal.ca>

	* emacsclient.c (decode_options): Default to NULL display, as Emacs-22.
	Allow the -d option under w32 again, for those rare cases where it
	actually does make sense.

2008-01-25  Juanma Barranquero  <lekktu@gmail.com>

	* emacsclient.c (set_tcp_socket): Don't send "\n" after
	the authentication string; there's no need to haste.

2008-01-22  Chong Yidong  <cyd@stupidchicken.com>

	* pop.c (pop_stat, pop_last): Fix last fix.

2008-01-18  Dan Nicolaescu  <dann@ics.uci.edu>

	* movemail.c: Remove references to XENIX.

2008-01-13  Dan Nicolaescu  <dann@ics.uci.edu>

	* movemail.c:
	* make-docfile.c: Remove reference to symbols defined by systems
	not supported anymore: MAC_OS8, XENIX and STRIDE.

2008-01-12  Eli Zaretskii  <eliz@gnu.org>

	* emacsclient.c (decode_options) [WINDOWSNT]: Don't use the value
	of DISPLAY in the environment.  Don't support -d.
	(print_help_and_exit) [WINDOWSNT]: Don't show the --display option.
	(longopts) [WINDOWSNT]: Remove --display.

2008-01-10  Chong Yidong  <cyd@stupidchicken.com>

	* pop.c (pop_stat, pop_last): Check validity of string-to-integer
	conversion.  Mistakes spotted by Nico Golde.

2008-01-09  Glenn Morris  <rgm@gnu.org>

	* emacsclient.c: Add missing final newlines to message calls.

2008-01-09  Daniel Hackney  <dan@haxney.org>  (tiny change)

	* emacsclient.c (set_socket): Add final newline to socket error message.

2008-01-04  Glenn Morris  <rgm@gnu.org>

	* ebrowse.c (version) <emacs_copyright>: New variable.
	Just use current year for copyright.

	* etags.c (print_version):
	* rcs2log (Copyright): Update to 2008.

2007-11-28  Jason Rumney  <jasonr@gnu.org>

	* makefile.w32-in (VMS_SUPPORT): No longer byte-compiled.

2007-11-27  Jan Djärv  <jan.h.d@swipnet.se>

	* pop.c (socket_connection): Remove AI_ADDRCONFIG.

2007-11-19  Jan Djärv  <jan.h.d@swipnet.se>

	* pop.c (socket_connection): Move realhost out of #ifdefs.
	Set realhost both for HAVE_GETADDRINFO and !HAVE_GETADDRINFO.

2007-11-18  Jan Djärv  <jan.h.d@swipnet.se>

	* pop.c (socket_connection): Use getaddrinfo if available.

2007-11-22  Francesco Potortì  <pot@gnu.org>

	* etags.c (default_C_help) [CTAGS]: Differentiate the help string,
	as the defaults in ctags are different from etags.

2007-11-15  Francesco Potortì  <pot@gnu.org>

	* etags.c: Make prototypes for extern definitions, and add all
	that are needed to quench warnings on 64-bit.
	(main): Use the same defaults for ctags as for etags: find
	typedefs, structure tags, macro constants, enum constants, struct
	members and global variables.
	(make_C_tag) [DEBUG]: Add debugging printout.
	(C_entries): In case '}' decrement bracelev before testing it.

2007-11-15  Masatake YAMATO  <jet@gyve.org>

	* etags.c (C_entries): In case '}', set fvdef to fvnone
	unconditioned to (!ignoreindent && lp == newlb.buffer + 1).

2007-11-01  Dan Nicolaescu  <dann@ics.uci.edu>

	* makefile.w32-in (obj): Remove sunfns.o.

2007-10-28  Juanma Barranquero  <lekktu@gmail.com>

	* makefile.w32-in (obj): Remove abbrev.o.

2007-10-26  Juanma Barranquero  <lekktu@gmail.com>

	* emacsclient.c: Add a wrapper for getenv so it also checks the
	registry on Windows.  Suggestion and algorithm by Eli Zaretskii.
	Code partially based on w32_get_resource and init_environment (w32.c).
	(egetenv): New wrapper for getenv.
	(get_current_dir_name, decode_options, get_server_config)
	(set_local_socket, set_socket, main): Use egetenv, not getenv.
	(w32_get_resource, w32_getenv) [WINDOWSNT]: New functions.

2007-10-25  Jason Rumney  <jasonr@gnu.org>

	* emacsclient.c (sock_err_message): New function.
	(set_tcp_socket): Use it.

2007-10-09  Juanma Barranquero  <lekktu@gmail.com>

	* emacsclient.c (print_help_and_exit): Fix space to improve
	alignment in output messages.

2007-09-27  Jason Rumney  <jasonr@gnu.org>

	* makefile.w32-in (emacsclient, emacsclientw): Link to COMCTL32.

	* emacsclient.c (w32_window_app): Init common controls when windowed.

2007-09-21  Glenn Morris  <rgm@gnu.org>

	* emacstool.c: Remove file.
	* Makefile.in (emacstool, nemacstool, xvetool, xveterm):
	Delete targets built from emacstool.

2007-09-21  Stefan Monnier  <monnier@iro.umontreal.ca>

	* emacsclient.c (decode_options): -t implies -c.

2007-09-20  Stefan Monnier  <monnier@iro.umontreal.ca>

	* emacsclient.c (DIRECTORY_SEP, IS_DIRECTORY_SEP, IS_DEVICE_SEP)
	(IS_ANY_SEP): Only define if !defined(HAVE_GET_CURRENT_DIR_NAME).
	(main_argc): Remove.
	(strprefix): Use strncmp.

2007-09-20  Jason Rumney  <jasonr@gnu.org>

	* emacsclient.c (main) [SIGSTOP]: Change conditional from WINDOWSNT.

2007-09-20  Stefan Monnier  <monnier@iro.umontreal.ca>

	* emacsclient.c (current_frame): Change the default.
	(longopts): Replace --current-frame by --create-frame.
	(decode_options): Reverse the meaning of -c.
	(print_help_and_exit): Update help text accordingly.
	(main): Remove the -version and -good-version messages.

2007-09-12  Glenn Morris  <rgm@gnu.org>

	* Makefile.in (SOURCES, unlock, relock): Delete.

2007-08-29  Glenn Morris  <rgm@gnu.org>

	* makefile.w32-in (VERSION): Increase to 23.0.50.

2007-08-29  Dan Nicolaescu  <dann@ics.uci.edu>

	* emacsclient.c (w32_execvp): Move definition before use.
	(decode_options): Don't use a tty on mac carbon or windows.

2007-08-29  Jason Rumney  <jasonr@gnu.org>

	* emacsclient.c (SEND_STRING, SEND_QUOTED): Remove obfuscation macros.
	(quote_argument, set_tcp_socket, handle_sigcont, handle_sigtstp):
	(main): Expand removed macros inline.
	(main) [WINDOWSNT]: Don't call ttyname.  Don't recognize -suspend
	option.
	(main) [NO_SOCKETS_IN_FILE_SYSTEM]: Don't call init_signals.

2007-08-29  Károly Lőrentey  <lorentey@elte.hu>

	* emacsclient.c (signal.h): New include.
	(sys/stat.h, errno.h): Always include, even on WINDOWSNT.
	(DIRECTORY_SEP, IS_DIRECTORY_SEP, IS_DEVICE_SEP, IS_ANY_SEP):
	Copy definitions here from src/lisp.h.
	(main_argc, main_argv, current_frame, window_system, tty): New vars.
	(longopts): Add tty, current-frame.
	(xmalloc, xstrdup): New functions.
	(get_current_dir_name): New function, copied from src/sysdep.c.
	(decode_options): Set display from environment.  Add tty and
	current_frame options.  Make --no-wait imply --current-frame,
	except when it is the only option given.  Make sure no frame is
	opened when --current-frame is set.
	(print_help_and_exit): Document tty and current-frame options.
	(fail): Change arguments to void.
	(main): When sockets are not defined, set main_argc, main_argv,
	and call fail() with no arguments.
	(emacs_socket): New variable (moved out from main `s').
	(quote_file_name): Rename to quote_argument.
	(quote_argument): New name for old quote_file_name.
	(unquote_argument, strprefix, pass_signal_to_emacs)
	(handle_sigcont, handle_sigtstp, init_signals): New functions.
	(set_local_socket): Initialize saved_errno to 0.  If socket-name
	is too long, call `fail' rather than `exit'.
	(main): Doc update.  Set main_argc, main_argv.  New var `str'.
	Don't need a filename or argument if tty or window_system set.
	Call fail with no arguments.  Use get_current_dir_name to send
	over the current directory.  Send version number to Emacs for
	verification.  If tty is set, check TERM, and pass name and type
	to Emacs.  Pass window_system to Emacs.  Move sending of eval to
	optind loop.  Send -position, -file to Emacs.  Call fsync after
	fflush.  Check for a client/server version match.
	Handle -emacs-pid, -window-system-unsupported, -print, -error, and
	-suspend commands.  Don't exit prematurely on --no-wait, let Emacs
	close the connection for us.  When creating a new frame, send
	environment and pwd to Emacs.  Send current-frame to Emacs.

2007-08-25  Eli Zaretskii  <eliz@gnu.org>

	* Makefile.in (rcs2log, rcs-checkin, grep-changelog, vcdiff):
	Prepend "-" to the command, in case srcdir=. and file is copied
	into itself.

2007-07-25  Glenn Morris  <rgm@gnu.org>

	* Relicense all FSF files to GPLv3 or later.

	* COPYING: Switch to GPLv3.

2007-07-17  Francesco Potortì  <pot@gnu.org>

	* etags.c (C_entries): Reset the fvdef machine when out of function.
	(PRINT_UNDOCUMENTED_OPTIONS_HELP): #define as FALSE if undefined.
	(print_help): Use it in if() rather than #if.
	(print_help): Conditionally print help about --no-line-directive.

2007-07-16  Eli Zaretskii  <eliz@gnu.org>

	* makefile.w32-in (clean): Don't delete *~.

2007-06-07  Glenn Morris  <rgm@gnu.org>

	* etags.c (print_version): Add `emacs_copyright' string, for
	easier automatic updating.

2007-05-18  Francesco Potortì  <pot@gnu.org>

	* etags.c: Extern definitions of some more pointer functions for
	standalone compilation, especially important for 64bit platforms.
	(main, print_help): --members is now the default for etags.
	(C_entries): Parse start of C comment as a space == end of token.
	This is not necessary for C++ comment, already parsed as newline.

2007-04-26  Glenn Morris  <rgm@gnu.org>

	* makefile.w32-in (VERSION): Increase to 22.1.50.

2007-06-02  Chong Yidong  <cyd@stupidchicken.com>

	* Version 22.1 released.

2007-02-26  Francesco Potortì  <pot@gnu.org>

	* Makefile.in (etags, ctags): Define EMACS_NAME as "GNU Emacs".

2007-02-20  Ulrich Mueller  <ulm@kph.uni-mainz.de>  (tiny change)

	* Makefile.in (EMACS, EMACSOPT): New variables.
	(blessmail): Use `--no-site-file' when compiling.

2007-02-05  Francesco Potortì  <pot@gnu.org>

	* etags.c (default_C_help, Cplusplus_help, PHP_help, print_help)
	(main): Now --members is the default for etags, not for ctags yet.

2007-02-04  Per Cederqvist  <ceder@ingate.com>  (tiny change)

	* etags.c (gperf, in_word_set): Change attribute for Java to
	(C_JAVA & ~C_PLPL).  The previous change introduced 2004-09-13 was
	broken, as (C_JAVA & !C_PLPL) always evaluates to 0.  This caused
	import, package, extends, implements and interface to be treated
	specially for all kinds of C-style files, not just Java files.

2007-01-02  Francesco Potortì  <pot@gnu.org>

	* etags.c (longopts): New undocumented option --no-duplicates.
	(no_duplicates): Static variables for the above option.
	(print_help): Do not print help for --no-warn, now undocumented.
	(add_node): Allow duplicate tags in ctags mode unless --no-duplicates.
	(main): Pass the -u option to sort in ctags mode.

2006-12-28  Francesco Potortì  <pot@gnu.org>

	* etags.c (readline): When creating a relative file name from a
	#line directive, leave the file name alone.  The previous
	behavior was to make it relative to the tags file directory,
	under the hypothesis that the #line directive file name was
	relative to the directory of the tagged file.  That hypothesis is
	wrong with Cpp and Lex.
	(Makefile_targets): Do not include spaces in tag names.

2006-12-22  Eli Zaretskii  <eliz@gnu.org>

	* makefile.w32-in (make-docfile, ctags, etags, ebrowse, hexl)
	(movemail, fakemail, sorted-doc, digest-doc, emacsclient)
	(test-distrib, $(DOC), all): Depend on stamp_BLD instead of $(BLD).
	($(BLD)/make-docfile.$(O) $(BLD)/hexl.$(O) $(BLD)/fakemail.$(O))
	($(BLD)/sorted-doc.$(O) $(BLD)/digest-doc.$(O))
	($(BLD)/test-distrib.$(O) $(GETOPTOBJS) $(MOVEMAILOBJS))
	($(BLD)/emacsclient.$(O) $(BLD)/etags.$(O) $(BLD)/regex.$(O))
	($(BLD)/ebrowse.$(O) $(BLD)/ctags.$(O)): Depend on stamp_BLD.
	(clean): Delete stamp_BLD.

2006-12-20  Francesco Potortì  <pot@gnu.org>

	* etags.c (C_entries): DEFUN names were longer by one: corrected.

2006-12-18  Juanma Barranquero  <lekktu@gmail.com>

	* emacsclient.c [WINDOWSNT] (set_fg, get_wc): New variables.
	[WINDOWSNT] (w32_find_emacs_process, w32_give_focus): New functions.
	(main) [WINDOWSNT]: Remove code to release the focus; call
	w32_give_focus instead.

2006-12-15  Juanma Barranquero  <lekktu@gmail.com>

	* emacsclient.c (w32_execvp): New function; wrapper for `execvp'.
	(execvp) [WINDOWSNT]: Redefine to `w32_execvp'.
	(fail): Remove Windows-specific fix (subsumed into w32_execvp).
	Suggestions and comment by Eli Zaretskii.

2006-12-06  Christoph Conrad  <christoph.conrad@gmx.de>

	* makefile.w32-in ($(BLD)/emacsclient.exe, $(BLD)/emacsclientw.exe):
	Use $(USER32) for compatibility with Visual Studio .NET 2003.

2006-11-30  Juanma Barranquero  <lekktu@gmail.com>

	* emacsclient.c (emacs_pid): New variable.
	(message): Remove leftover code.
	(get_server_config): Set emacs_pid.  Don't allow Emacs to grab the
	focus yet; emacsclient can still display an informational message
	before sending requests to Emacs.
	(main): Allow Emacs to grab the focus.  Simplify message() call.

2006-11-30  Michael Mauger  <mmaug@yahoo.com>

	* emacsclient.c (message): Make sure the message is properly
	written even if it contains printf escapes, and flush the result.
	(set_tcp_socket): Make the message for non-local connections
	informational rather than an error.

2006-11-28  Kevin Ryde  <user42@zip.com.au>

	* etags.c (readline): Check for double quote after #line.

2006-11-28  Jan Djärv  <jan.h.d@swipnet.se>

	* etags.c (readline): sscanf could in principle return 2.

2006-11-28  Francesco Potortì  <pot@gnu.org>

	* etags.c (readline): lno is unsigned.
	(TeX_commands): Use p++ (rather than *p++) to increment p.
	(Lua_functions): Explicitly discard LOOKING_AT's return value.

2006-11-27  Juanma Barranquero  <lekktu@gmail.com>

	* makefile.w32-in (TRES): New macro (copied from nt/makefile.w32-in).
	($(TRES)): New rule (copied from nt/makefile.w32-in).
	($(BLD)/emacsclientw.exe): Add dependency.

2006-11-27  Eli Zaretskii  <eliz@gnu.org>

	* makefile.w32-in ($(BLD)/emacsclient.$(O)): Depend on makefile.w32-in.

2006-11-25  Juanma Barranquero  <lekktu@gmail.com>

	* makefile.w32-in (VERSION): New macro.
	(ECLIENT_CFLAGS): Add -DVERSION.

2006-11-25  Jason Rumney  <jasonr@gnu.org>

	* emacsclient.c (file_name_absolute_p) [WINDOWSNT]: Use isalpha().

2006-11-24  Michael Mauger  <mmaug@yahoo.com>

	* emacsclient.c (file_name_absolute_p) [WINDOWSNT]: Support absolute
	file names with forward slashes.

2006-11-23  Juanma Barranquero  <lekktu@gmail.com>

	* emacsclient.c (print_help_and_exit): Tweak message contents and
	tabs/spaces to improve alignment in message boxes.

2006-11-22  Lennart Borgman  <lennart.borgman.073@student.lu.se>

	* emacsclient.c: Include <stdarg.h>.
	[WINDOWSNT]: Include <windows.h>.
	(w32_check_console_app): New function.
	(message): New function.
	(decode_options, print_help_and_exit, fail, main)
	(initialize_sockets, get_server_config, set_tcp_socket)
	(set_local_socket, set_socket): Use message().

2006-11-13  Jason Rumney  <jasonr@gnu.org>

	* emacsclient.c [WINDOWSNT]: Let config.h define HAVE_SOCKETS and
	HAVE_INET_SOCKETS.

2006-11-13  Juanma Barranquero  <lekktu@gmail.com>

	* makefile.w32-in (emacsclient): Depend also on emacsclientw.exe.
	($(BLD)/emacsclientw.exe): New target.
	(install): Install emacsclientw.exe.
	($(BLD)/cvtmail.$(O), $(BLD)/emacstool.$(O)): Remove obsolete targets.
	(ECLIENT_CFLAGS): Remove redundant flags.

	* emacsclient.c [WINDOWSNT]: Undef _WINSOCKAPI_ and _WINSOCK_H.

2006-11-13  Jason Rumney  <jasonr@gnu.org>

	* makefile.w32-in ($(BLD)/emacsclient.$(O)): Use CFLAGS.

2006-11-10  David Reitter  <david.reitter@gmail.com>

	* emacsclient.c [!WINDOWSNT]: Include <sys/types.h>.

2006-11-08  Juanma Barranquero  <lekktu@gmail.com>

	* emacsclient.c (get_server_config) [WINDOWSNT]: Declare set_fg as
	FARPROC to avoid a compiler warning.

2006-11-07  Juanma Barranquero  <lekktu@gmail.com>

	* emacsclient.c (get_server_config) [WINDOWSNT]: Look for the server
	file on APPDATA if it doesn't exist on HOME, even if HOME is defined.

	* emacsclient.c (get_server_config): Extract also the Emacs pid
	from the server file.  On Windows, try to force the Emacs frame to
	the foreground.

2006-11-06  Juanma Barranquero  <lekktu@gmail.com>

	* emacsclient.c (longopts) [!NO_SOCKETS_IN_FILE_SYSTEM]: Don't show
	option --socket-name.
	(decode_options): Don't get EMACS_SERVER_FILE here, it could override
	command line options.
	(decode_options) [!NO_SOCKETS_IN_FILE_SYSTEM]: Don't parse "-s" option.
	(fail): Don't check for missing arguments, it is now done in set_socket.
	(file_name_absolute_p): New function (loosely based on the one in
	fileio.c).
	(initialize_sockets): Don't check for duplicate loading of Winsock.
	(get_server_config): Only try relative paths in the default
	directory locations.
	(set_tcp_socket): Don't call INITIALIZE().  Warn when connecting to
	a remote server.
	(set_socket): Call INITIALIZE().  Search explicit command-line
	arguments, then environment variable EMACS_SERVER_FILE, then implicit
	socket paths, before trying the alternate editor.
	(main): Use file_name_absolute_p.

2006-11-04  Eli Zaretskii  <eliz@gnu.org>

	* makefile.w32-in (../src/$(BLD)/temacs.exe): Create as temporary
	file if it doesn't already exist.

2006-11-03  Juanma Barranquero  <lekktu@gmail.com>

	* emacsclient.c (initialize_sockets): Don't initialize Winsock
	more than once.

2006-11-03  Mark Davies  <mark@mcs.vuw.ac.nz>

	* Makefile.in (INSTALL_SCRIPT): New macro.
	($(DESTDIR)${archlibdir}, install): Use it, instead of INSTALL_PROGRAM.

2006-11-02  Juanma Barranquero  <lekktu@gmail.com>

	* grep-changelog: When called with no arguments (not even a
	filter), show help instead of blindingly dumping every single
	ChangeLog available.  Doc fix.  Update version.

2006-11-02  Tim Van Holder  <tim.vanholder@gmail.com>  (tiny change)

	* emacsclient.c [WINDOWSNT]: Define HAVE_INET_SOCKETS.
	[!WINDOWSNT]: Include <netinet/in.h> if available.
	[HAVE_SOCKETS]: Also require HAVE_INET_SOCKETS.
	(IOCTL, IOCTL_BOOL_ARG): Remove.
	(set_tcp_socket): Don't set the socket in blocking mode.
	Remove c_arg.

2006-11-01  Juanma Barranquero  <lekktu@gmail.com>

	* emacsclient.c (fail) [WINDOWSNT]: Force the first argv passed to
	execvp to point to alternate_editor (otherwise .BAT scripts can't run).

2006-10-31  Óscar Fuentes  <ofv@wanadoo.es>  (tiny change)

	* emacsclient.c [WINDOWSNT]: Include <malloc.h> and <stdlib.h>.
	(close_winsock): Declare as __cdecl.

2006-10-31  Jan Djärv  <jan.h.d@swipnet.se>

	* emacsclient.c [!WINDOWSNT]: Include <fcntl.h> if available.
	(set_tcp_socket): Prefer O_NONBLOCK, then O_NDELAY, then FIONBIO
	to set the socket in non-blocking mode.

2006-10-31  Tim Van Holder  <tim.vanholder@gmail.com>  (tiny change)

	* emacsclient.c [!WINDOWSNT]: Include <netinet/in.h> and <sys/ioctl.h>.
	(INVALID_SOCKET): Define.
	(initialize_sockets): Put #endif at the right place.
	(set_local_socket): Use progname, not argv[0].

2006-10-31  Juanma Barranquero  <lekktu@gmail.com>

	* makefile.w32-in (ALL): Add emacsclient.
	(ECLIENT_CFLAGS, ECLIENTOBJS): New macros.
	(emacsclient, $(BLD)/emacsclient.exe): New targets.
	(install): Install emacsclient.

	* emacsclient.c: Add support for TCP sockets.
	(SEND_STRING, SEND_QUOTED, HSOCKET, CLOSE_SOCKET, IOCTL)
	(INITIALIZE): New macros.
	(IOCTL_BOOL_ARG): New typedef.
	(server_file): New global variable.
	(longopts): New option --server-file.
	(decode_options): Process new option --server-file and environment
	variable EMACS_SERVER_FILE.
	(print_help_and_exit): Document new option.
	(fail): If no connection available and no alternate editor,
	suggest using options to make them explicit.
	(AUTH_KEY_LENGTH, SEND_BUFFER_SIZE): New constants.
	(send_buffer, sblen): New variables.
	(send_to_emacs): New function to buffer output and send it with `send'.
	(quote_file_name): Use SEND_STRING.
	(close_winsock, initialize_sockets): New functions to load and
	unload Winsock.
	(get_server_config, set_tcp_socket): New functions to create and
	set up TCP sockets.
	(set_local_socket): New function to create and set up Unix
	socket (code moved from previous implementation).
	(set_socket): New function to choose between TCP and Unix sockets.
	(main): Use SEND_STRING and SEND_QUOTED.  Most code moved to
	set_local_socket.  Use set_socket.  Get answers from server.el with
	recv(), not file stream functions.

2006-10-09  Eli Zaretskii  <eliz@gnu.org>

	* makefile.w32-in (../src/config.h): Fix error message.

2006-09-30  Eli Zaretskii  <eliz@gnu.org>

	* .cvsignore: Add blessmail.

2006-09-15  Jay Belanger  <belanger@truman.edu>

	* COPYING: Replace "Library Public License" by "Lesser Public
	License" throughout.

2006-08-09  Jan Djärv  <jan.h.d@swipnet.se>

	* etags.c (readline): Expect sscanf returns >= 1.
	(readline): Change position on %n and \" in sscanf.

2006-08-07  Masatake YAMATO  <jet@gyve.org>

	* etags.c (readline): Expect sscanf returns 2, not 1.

2006-08-07  Masatake YAMATO  <jet@gyve.org>

	* etags.c (TEX_mode): Check getc returns EOF.
	File ended without newline causes infinite loop.

2006-07-30  Adrian Aichner  <adrian@xemacs.org>  (tiny change)

	* etags.c: It's XEmacs, not Xemacs: change all the occurrences.

2006-07-30  Francesco Potortì  <pot@gnu.org>

	* etags.c [ETAGS_REGEXPS]: Now is unconditionally defined.
	[LONG_OPTIONS]: Changed to NO_LONG_OPTIONS, which is undefined.
	(Objc_suffixes): Suggest using --lang=c for full help.
	(C_entries): Initialize savetoken to 0 to shut up the compiler.

2006-07-20  Andreas Schwab  <schwab@suse.de>

	* fakemail.c (fatal): Drop second parameter and treat first
	parameter as a plain string.  Callers changed.

2006-07-18  Dan Nicolaescu  <dann@ics.uci.edu>

	* ebrowse.c (usage, version): Mark as NO_RETURN.

	* emacsclient.c (print_help_and_exit): Likewise.

2006-07-10  Francesco Potortì  <pot@gnu.org>

	* etags.c (absolute_filename): Free unused space (cosmetic change).
	(in_word_set): In C, also tag #undef symbols.

2006-06-09  Eli Zaretskii  <eliz@gnu.org>

	* yow.c: Remove file.

	* makefile.w32-in ($(BLD)/yow.$(O)): Remove target.

	* Makefile.in (UTILITIES): Remove yow${EXEEXT}.
	yow${EXEEXT}: Remove target.

2006-06-04  Masatake YAMATO  <jet@gyve.org>

	* ebrowse.c (main): Exit with EXIT_FAILURE if BROWSE file
	doesn't exist, is not seekable, not is failed in ftall.

2006-06-03  Eli Zaretskii  <eliz@gnu.org>

	* makefile.w32-in (ALL): Add sorted-doc and digest-doc.
	($(BLD)/sorted-doc.exe, $(BLD)/digest-doc.exe)
	($(BLD)/test-distrib.exe): New targets.
	(sorted-doc, digest-doc, test-distrib): New targets.
	(install): Install sorted-doc.exe and digest-doc.exe.
	($(BLD)/sorted-doc.$(O)): Update dependencies.

	* digest-doc.c [DOS_NT] <top level>: Include fcntl.h and io.h.
	(main) [DOS_NT]: Switch stdin to binary mode, if it is not a
	terminal device.

	* sorted-doc.c [DOS_NT] <top level>: Include fcntl.h and io.h.
	[WINDOWSNT] <top level>: Don't redeclare malloc.
	(main) [DOS_NT]: Switch stdin to binary mode, if it is not a
	terminal device.
	(main): Initialize bp, to avoid compiler warnings.

	* makefile.w32-in: Delete traces of leditcfns.c.

	* leditcfns.c: Remove file.

2006-05-23  Francesco Potortì  <pot@gnu.org>

	* pop.c (pop_open, socket_connection, KPOP_SERVICE):
	Add comments explaining why the "kpop" service is never used.

2006-05-13  Eli Zaretskii  <eliz@gnu.org>

	* makefile.w32-in (lisp1): Add fringe.elc.

2006-05-02  Francesco Potortì  <pot@gnu.org>

	* etags.c (Perl_functions): Free space allocated for var package.
	(Erlang_functions): Possibly free space allocated for var last.
	(Prolog_functions): Possibly free space allocated for var last.

2006-04-29  Dan Nicolaescu  <dann@ics.uci.edu>

	* sorted-doc.c (main): Initialize docs to NULL.

	* yow.c (yow): Free buf.

	* etags.c: Delete c-indentation-style local variable.

2006-04-29  Richard Stallman  <rms@gnu.org>

	* movemail.c (main): Check for negative value from `read'.

	* fakemail.c (read_header): Give fatal error if input has no header.

2006-04-02  Paul Eggert  <eggert@cs.ucla.edu>

	* b2m.c (main): Don't include <limits.h>.
	(TM_YEAR_BASE): New macro.
	(TM_YEAR_IN_ASCTIME_RANGE): Don't define if already defined, so
	that s/ files can override this.  Use the more-conservative range
	1000-9999.
	(main): Check for asctime returning NULL.
	* fakemail.c: Likewise.

2006-03-27  Paul Eggert  <eggert@cs.ucla.edu>

	* b2m.c: Include <limits.h>.
	(TM_YEAR_IN_ASCTIME_RANGE): New macro.
	(main): Check for out-of-range time stamps.
	* fakemail.c: Likewise.

2006-03-18  Andre Spiegel  <spiegel@gnu.org>

	* vcdiff: Use "echo" as a default for $echo, otherwise we'll
	execute $DIFF twice, and once with the wrong options.

2006-02-23  Claudio Fontana  <claudio@gnu.org>

	* Makefile.in (install, uninstall): Add DESTDIR variable to
	support staged installations.

2005-12-30  Eli Zaretskii  <eliz@gnu.org>

	* makefile.w32-in (MOUSE_SUPPORT): Add tooltip.elc.
	(lisp1): Add rfn-eshadow.elc, international/utf-16.elc, image.elc,
	international/fontset.elc, dnd.elc, mwheel.elc, and tool-bar.elc.
	Rearrange the list to be similar to $(shortlisp) in
	src/Makefile.in.
	(lisp2): Add language/kannada.el, emacs-lisp/syntax.elc,
	emacs-lisp/timer.elc, jka-cmpr-hook.elc, font-lock.elc,
	jit-lock.elc.  Rearrange the list to be similar to $(shortlisp) in
	src/Makefile.in.

2005-12-22  Richard M. Stallman  <rms@gnu.org>

	* Makefile.in (update-game-score.o): Delete spurious final `\'.

2005-11-18  Hideki IWAMOTO  <h-iwamoto@kit.hi-ho.ne.jp>  (tiny change)

	* etags.c (main): Cxref mode writes to stdout: do not close tagf,
	which was never opened.

2005-10-20  Olli Savia  <ops@iki.fi>  (tiny change)

	* etags.c: Undef STDIN if defined.  (LynxOS defines it in system
	header files.)

2005-09-27  Francesco Potortì  <pot@gnu.org>

	* etags.c: Preliminary Forth support.
	(prolog_pr): Cast strlen to int before comparison.
	(LOOKING_AT, LOOKING_AT_NOCASE): Let the preprocessor check that
	the second argument is indeed a literal string.
	(main): In append mode, sort the tags file after writing it.

2005-09-27  Emanuele Giaquinta  <emanuele.giaquinta@gmail.com>  (tiny change)

	* etags.c (longopts, print_help, main): The -a (--append) option
	can be used in ctags also; for one, the Linux make file uses it.

2005-09-20  Chong Yidong  <cyd@stupidchicken.com>

	* ebrowse.c (add_sym): Compare namespace names instead of
	namespace objects.  This prevents the parser from incorrectly
	treating classes whose superclass is in another namespace.

2005-09-15  Richard M. Stallman  <rms@gnu.org>

	* Makefile.in (update-game-score.o): New target.
	Compile and link this program separately.
	(update-game-score${EXEEXT}): Use GETOPTDEPTS.

2005-09-11  Jason Rumney  <jasonr@gnu.org>

	* makefile.w32-in (../src/config.h): Don't overwrite.  Print a
	message instead.
	(../src/paths.h): Remove.

2005-07-27  Juanma Barranquero  <lekktu@gmail.com>

	* .cvsignore: Don't ignore fns-* and fns.el, which are no longer
	generated.  Ignore also ctags.c and getopt.h.

	* makefile.w32-in (clean): Delete getopt.h.
	(getopt.h): New rule.

2005-07-26  Paul Eggert  <eggert@cs.ucla.edu>

	Merge gnulib getopt implementation into Emacs.

	* Makefile.in (mostlyclean): Remove getopt.h, getopt.h-t.
	(GETOPT_H): New macro, from gnulib.
	(getopt.h): New rule, from gnulib.
	(GETOPTOBJS): Now autoconfigured.
	(GETOPTDEPS): getopt.h is now autoconfigured.
	(getopt.o, getopt1.o): Depend on $(GETOPT_H), not ${srcdir}/getopt.h.
	(getopt.o): Depend on ${srcdir}/gettext.h.
	(movemail.o): Depend on $(GETOPT_H).
	* getopt.c, getopt1.c: Sync from gnulib.
	* getopt_.h, getopt_int.h, gettext.h: New files, from gnulib.
	* getopt.h: Removed (now is getopt_.h).

2005-07-13  Ken Raeburn  <raeburn@gnu.org>

	* pop.c: Don't include des.h (or variants thereof); krb.h will do it.
	(sendline): Add the \r\n to the line in a temporary buffer, and write
	it all at once.

2005-07-04  Lute Kamstra  <lute@gnu.org>

	Update FSF's address in GPL notices.

2005-06-13  Eli Zaretskii  <eliz@gnu.org>

	* makefile.w32-in ($(DOC)): Fix last change.

2005-06-12  Eli Zaretskii  <eliz@gnu.org>

	* makefile.w32-in ($(DOC)): Depend on make-docfile.exe,
	temacs.exe, and the preloaded *.elc files.  This avoids
	unnecessary dumping and DOC rebuilding.

2005-06-04  Eli Zaretskii  <eliz@gnu.org>

	* ntlib.h (fileno): Don't define if already defined.

2005-05-25  Thien-Thi Nguyen  <ttn@gnu.org>

	* yow.c (setup_yow): Use EXIT_FAILURE in case no separators found.
	(yow): Use EXIT_FAILURE in case of memory error.

2005-05-13  YAMAMOTO Mitsuharu  <mituharu@math.s.chiba-u.ac.jp>

	* make-docfile.c (DIRECTORY_SEP): New macro.
	(IS_DIRECTORY_SEP): Use it.

2005-03-18  Jan Djärv  <jan.h.d@swipnet.se>

	* emacsclient.c: Avoid expansion of getcwd when defined as a macro.

2005-03-04  YAMAMOTO Mitsuharu  <mituharu@math.s.chiba-u.ac.jp>

	* make-docfile.c: Undo previous change.

2005-02-04  Andreas Schwab  <schwab@suse.de>

	* movemail.c (fatal): Accept third parameter and pass down to error.
	(pfatal_with_name): Pass error string as format parameter instead of
	as part of format string.
	(pfatal_and_delete): Likewise.
	(main): Adjust call to fatal.
	(xmalloc): Likewise.

2005-01-29  Richard M. Stallman  <rms@gnu.org>

	* movemail.c (popmail): Don't use Errmsg as format string.

2004-12-26  YAMAMOTO Mitsuharu  <mituharu@math.s.chiba-u.ac.jp>

	* make-docfile.c: Include stdlib.h even if WINDOWSNT is not defined.

2004-12-15  Andreas Schwab  <schwab@suse.de>

	* etags.c (main): Fix typo in conversion of LONG_OPTIONS from
	preprocessing to compile time constant.

2004-11-17  Kim F. Storm  <storm@cua.dk>

	* etags.c: Undo last change.

2004-11-09  Kim F. Storm  <storm@cua.dk>

	* make-docfile.c (scan_c_file): Set defvarperbufferflag to
	silence compiler.

	* hexl.c (main): Init local var c to silence compiler.

	* etags.c (main, consider_token, C_entries): Add misc switch
	default targets to silence compiler.

2004-11-09  Jan Djärv  <jan.h.d@swipnet.se>

	* makefile.w32-in (obj): Add all files (X and Mac) to doc so the
	resulting DOC file can be used on Unix/Mac also.

2004-09-13  Francesco Potortì  <pot@gnu.org>

	* etags.c (main): When relative file names are given as argument,
	make them relative to the current working dir, rather than
	relative to the output tags file, if the latter is in /dev.

2004-09-13  Francesco Potortì  <pot@gnu.org>

	* etags.c [EXIT_SUCCESS, EXIT_FAILURE]: Define them when no
	<stdlib.h> is available.
	(enum sym_type): New st_C_attribute value for parsing
	gcc's __attribute__.  Deleted st_C_typespec value.
	(gperf, in_word_set): Use gperf 3, options changed.  Added the
	__attribute__ keyword, removed all the st_C_typespec keywords,
	changed attribute for Java to (C_JAVA & !C_PLPL).
	(inattribute): New global bool, part of the C state machine.
	(cblev): Identifier renamed to bracelev throughout.
	(consider_token, C_entries): Numerous changes for making the
	parser more robust and adding support for __attribute__.

2004-09-13  David A. Capello  <dacap@users.sourceforge.net>  (tiny change)

	* etags.c (Lua_suffixes, Lua_help, lang_names, Lua_functions):
	Support the Lua scripting language <http://www.lua.org>.

2004-09-08  Francesco Potortì  <pot@gnu.org>

	* etags.c [LONG_OPTIONS]: Make it TRUE (ifdef) or FALSE (ifndef)
	for ease of use.

2004-07-17  Richard M. Stallman  <rms@gnu.org>

	* emacsclient.c (quote_file_name): Pass COPY thru %s to output it.

2004-06-01  Juanma Barranquero  <lektu@terra.es>

	* makefile.w32-in (obj): Add image.c.

2004-05-10  Thien-Thi Nguyen  <ttn@gnu.org>

	* test-distrib.c (main): For failing cases, exit with `EXIT_FAILURE'.

2004-05-08  Jason Rumney  <jasonr@gnu.org>

	* makefile.w32-in (lisp1, lisp2): Split lisp to avoid long
	command-lines.

2004-05-08  Thien-Thi Nguyen  <ttn@gnu.org>

	* cvtmail.c: Throughout, replace 0 destined for `exit' arg
	with `EXIT_SUCCESS'.  Likewise, replace 1 with `EXIT_FAILURE'.
	(main): Use `EXIT_SUCCESS' or `EXIT_FAILURE' for return value.

	* ebrowse.c, emacsclient.c, fakemail.c, hexl.c,
	* make-docfile.c, movemail.c, profile.c, sorted-doc.c,
	* test-distrib.c, update-game-score.c, yow.c: Likewise.

2004-05-08  Thien-Thi Nguyen  <ttn@gnu.org>

	* Makefile.in (emacsclient${EXEEXT}): Use makefile var `version'.

2004-05-07  Thien-Thi Nguyen  <ttn@gnu.org>

	* b2m.c (GOOD, BAD): Delete macros.  Throughout,
	replace w/ `EXIT_SUCCESS' and `EXIT_FAILURE', respectively.
	(main): Use `EXIT_SUCCESS' or `EXIT_FAILURE' for return value.

	* etags.c: Likewise.

2004-05-03  Jason Rumney  <jasonr@gnu.org>

	* makefile.nt: Remove.

2004-04-26  Eli Zaretskii  <eliz@gnu.org>

	* make-docfile.c (IS_DIRECTORY_SEP): New macro.
	(put_filename): Remove unused variable len.  Use IS_DIRECTORY_SEP
	instead of a literal '/'.

2004-04-23  Juanma Barranquero  <lektu@terra.es>

	* makefile.w32-in: Add "-*- makefile -*-" mode tag.

2004-04-17  Paul Eggert  <eggert@gnu.org>

	* rcs2log (Help): Clarify wording of the usage message.
	Problem reported by Alan Mackenzie in
	<http://mail.gnu.org/archive/html/bug-gnu-emacs/2004-04/msg00188.html>.

2004-04-07  Stefan Monnier  <monnier@iro.umontreal.ca>

	* make-docfile.c (xmalloc): Fix return type.
	(put_filename): New fun.
	(scan_file): Use it.

2004-03-09  Juanma Barranquero  <lektu@terra.es>

	* grep-changelog: Changes to support ChangeLog.10+.
	(main): Tidy up usage string.  Fix "Use of uninitialized value"
	warning.  Set version to 0.2.  Parse the directory listing to get
	any ChangeLog.n file, not just 1..9.
	(header_match_p, entry_match_p, print_log, parse_changelog):
	Remove Perl prototypes (their purpose is to help the parser, which
	isn't needed here, not declare arguments).
	(parse_changelog): Make --reverse faster on big batches by not
	modifying the entries list.

2004-03-01  Juanma Barranquero  <lektu@terra.es>

	* makefile.w32-in (obj): Add fringe.c.

2004-02-14  Paul Eggert  <eggert@twinsun.com>

	* rcs2log: Work correctly if CVSROOT specifies :fork: or
	:local: methods, or omits the colon between the hostname
	and the path.  Allow :/ in repository path, since CVS does.
	Fix typo: "pository" should be set from $CVSROOT, not $repository.
	This fixes a bug reported by Wolfgang Scherer in
	<http://mail.gnu.org/archive/html/bug-gnu-emacs/2004-02/msg00085.html>,
	along with some related bugs I discovered by inspecting how
	CVS itself parses $CVSROOT.

2004-02-04  Jérôme Marant  <jmarant@nerim.net>  (tiny change)

	* emacsclient.c (decode_options): Fix handling of alternate editor.

2004-01-27  Stefan Monnier  <monnier@iro.umontreal.ca>

	* emacsclient.c (main): Don't use the hostname in the socket name.
	Look for relative socket names in the /tmp dir rather than in cwd.

2004-01-24  Richard M. Stallman  <rms@gnu.org>

	* emacsclient.c (main): Restore errno from saved_errno,
	so the error message comes from socket_status.

2004-01-20  Stefan Monnier  <monnier@iro.umontreal.ca>

	* emacsclient.c (main): Stop if socket name too long.
	Only try su-fallback if the socket name was not explicit.
	Check socket name length in su-fallback case as well.

2004-01-08  Andreas Schwab  <schwab@suse.de>

	* emacsclient.c (main): Save errno from socket_status.

2004-01-04  Andreas Schwab  <schwab@suse.de>

	* emacsclient.c (main): Fix socket name when using another user.

2003-12-27  Paul Eggert  <eggert@twinsun.com>

	* rcs2log (rlog_options): Append -rbranchtag if CVS/Tag indicates
	a tag, and if the user has not specified an rlog option.
	Adapted from a suggestion by Martin Stjernholm in
	<http://mail.gnu.org/archive/html/bug-gnu-emacs/2003-07/msg00066.html>.
	(Copyright): Update to 2003.

2003-12-24  Thien-Thi Nguyen  <ttn@gnu.org>

	* make-docfile.c (main): For return code, no longer special-case VMS.
	Instead, use `EXIT_SUCCESS' and `EXIT_FAILURE' from stdlib.h.

2003-09-28  Andreas Büsching  <crunchy@tzi.de>  (tiny change)

	* emacsclient.c (quote_file_name): Print the result instead of
	returning it.  Fix the return type accordingly.
	(main): With --eval, if no file name, read from stdin.
	Quote file names.

2003-09-10  Richard M. Stallman  <rms@gnu.org>

	* emacsclient.c (main): Use socket_name.

2003-09-10  Andreas Büsching  <crunchy@tzi.de>  (tiny change)

	* emacsclient.c (socket_name): New variable.
	(longopts, decode_options, print_help_and_exit):
	Handle --socket-name argument.

2003-08-25  Takaaki Ota  <Takaaki.Ota@am.sony.com>  (tiny change)

	* etags.c (consider_token): Check C++ `operator' only when the
	token len is long enough.

2003-08-20  Dave Love  <fx@gnu.org>

	* Makefile.in: Remove obsolete references to alloca.

2003-07-29  Ken Brush  <ken@wirex.com>

	* emacsclient.c (main)
	* etags.c (suggest_asking_for_help)
	* movemail.c (main): Fix having macros in a printf statement.

2003-05-31  Juanma Barranquero  <lektu@terra.es>

	* makefile.w32-in (lisp): Fix references to byte-run.el,
	float-sup.el and map-ynp.el, which are now in emacs-lisp.

2003-05-22  Dave Love  <fx@gnu.org>

	* update-game-score.c (difftime) [!HAVE_DIFFTIME]: Define.
	(strerror) [!HAVE_STRERROR && !WINDOWSNT]: New.

2003-05-20  Dave Love  <fx@gnu.org>

	* movemail.c: Check HAVE_LIBLOCKFILE like HAVE_LIBMAIL.

	* Makefile.in [HAVE_LIBLOCKFILE]: Define LIBS_MAIL=-llockfile.

2003-04-27  Oliver Scholz  <alkibiades@gmx.de>

	* update-game-score.c (read_scores): Fix corruption of scores on read.

2003-04-12  Stefan Monnier  <monnier@cs.yale.edu>

	* emacsclient.c (main): Use new safe location for socket.

2003-03-12  Tom Tromey  <tromey@redhat.com>

	* emacsclient.c (print_help_and_exit): Print to stdout.
	Exit successfully.  Added some blank lines for readability.
	(decode_options): Don't call print_help_and_exit in default case.
	Print version information to stdout.
	(main): Don't call print_help_and_exit.

2003-02-15  Richard M. Stallman  <rms@gnu.org>

	* cvtmail.c: Cast result of malloc and realloc.
	Don't include stdlib.h, because config.h does.
	(malloc, realloc): Declarations deleted.

	* yow.c (yow): Cast result of malloc and realloc.
	(malloc, realloc): Declarations deleted.

2003-02-11  Juanma Barranquero  <lektu@terra.es>

	* makefile.w32-in (lisp): Add malayalam.el and tamil.el.

2003-02-08  Andreas Schwab  <schwab@suse.de>

	* Makefile.in (EXEEXT): Define to @EXEEXT@ and use this variable
	instead of the substitution.

2003-02-04  Richard M. Stallman  <rms@gnu.org>

	* update-game-score.c (push_score, read_scores): Cast values
	of malloc and realloc.
	(main, lock_file): Avoid assignment inside if.

2003-01-31  Joe Buehler  <jhpb@draco.hekimian.com>

	* Makefile.in: Use @EXEEXT@ for Cygwin.

2003-01-21  Dave Love  <fx@gnu.org>

	* etags.c (Cplusplus_help, Cjava_help): Re-phrase and avoid
	column-0 `('.

	* yow.c: Don't include string.h.

2003-01-20  Richard M. Stallman  <rms@gnu.org>

	* Makefile.in (rcs2log, rcs-checkin, grep-changelog, vcdiff):
	New targets.

2003-01-06  Kim F. Storm  <storm@cua.dk>

	* pop.c (__P): Rename from _P to avoid problems on Cygwin.
	All uses changed.

2002-12-18  Andrew Innes  <andrewi@gnu.org>

	* makefile.w32-in ($(DOC)): Use -o and -a options to make-docfile,
	because GNU make doesn't append when using >> redirection.

2002-12-12  Jonathan I. Kamens  <jik@kamens.brookline.ma.us>

	* b2m.pl: Make sure every message ends with a blank line, because
	some mbox parsers require a blank line before "From " lines.

2002-12-08  Richard M. Stallman  <rms@gnu.org>

	* getopt.c: Do include libintl.h if HAVE_LIBINTL_H.
	(_): Test only HAVE_LIBINTL_H to decide what to do.

2002-12-05  Richard M. Stallman  <rms@gnu.org>

	* getopt.c: Comment out include of libintl.h or gettext.h.

2002-12-04  Richard M. Stallman  <rms@gnu.org>

	* Update getopt from gnulib version; changes described below.

	* getopt1.c: Conditionally find getopt.h.
	[_LIBC] (getopt_long, getopt_long_only): Do libc_hidden_def.

	* getopt.c (const): Move outside !HAVE_CONFIG_H conditional.
	(libintl.h): Include this if _LIBC.  Otherwise include gettext.h.
	(wchar.h): Include, maybe.
	(attribute_hidden): Define if not defined.
	(__getopt_initialized): Use attribute_hidden.
	(__libc_argc, __libc_argv): Rename from original_argc, etc.
	(__getopt_nonoption_flags, nonoption_flags_max_len)
	(nonoption_flags_len): Conditional on USE_NONOPTION_FLAGS.
	(SWAP_FLAGS): New definitions.
	(exchange): Test USE_NONOPTION_FLAGS.
	(_getopt_initialize): Test USE_NONOPTION_FLAGS.
	(_getopt_internal): Error if argc < 1.  New local var print_errors.
	Improve test for ambiguous long option.
	Add LIBIO support for error message output.
	(NONOPTION_P): Test USE_NONOPTION_FLAGS.

	* getopt.h: Maybe include ctype.h.
	Treat __cplusplus like __STDC__.
	(decls): Use __ in arg names.

2002-12-02  Stephen Eglen  <stephen@gnu.org>

	* emacsclient.c (main): Tell user how to start server within Emacs
	if socket could not be found.

2002-12-02  Richard M. Stallman  <rms@gnu.org>

	* emacsclient.c (main): Test HAVE_GETCWD rather than BSD_SYSTEM.

2002-11-19  Ben Key  <bkey1@tampabay.rr.com>

	* makefile.w32-in: Fixed a bug that caused the documentation for
	the built in function play-sound-internal not to be included in
	/etc/DOC.

2002-11-18  Dave Love  <fx@gnu.org>

	* update-game-score.c: Include unistd.h, string.h, stdlib.h,
	fcntl.h, stdarg.h conditionally.
	(_GNU_SOURCE, __attribute__): Don't define.
	(optarg, optind, opterr): Declare.
	(lose, lose_syserr): Use NO_RETURN.
	(get_user_id): Use P_.

2002-11-17  Richard M. Stallman  <rms@gnu.org>

	* Makefile.in (${archlibdir}): Ignore errors operating on $(gamedir).

2002-11-14  Dave Love  <fx@gnu.org>

	* movemail.c (pop_retr): Declare comment.

	* make-docfile.c (read_c_string_or_comment): Declare msgno.

	* Makefile.in (YACC): Deleted.

2002-10-19  Andreas Schwab  <schwab@suse.de>

	* Makefile.in (${archlibdir}): Always create $(gamedir).
	(update-game-score): Pass $(gamedir) as HAVE_SHARED_GAME_DIR.

2002-10-04  Juanma Barranquero  <lektu@terra.es>

	* makefile.w32-in (lisp): Load devanagari.el, not .elc.

2002-09-30  Markus Rost  <rost@math.ohio-state.edu>

	* emacsclient.c (main): Remove reference to SERVER_HOME_DIR
	completely.

2002-09-27  Stefan Monnier  <monnier@cs.yale.edu>

	* emacsclient.c: Remove SYSV support.
	(eval, display): New vars.
	(longopts): Add --eval and --display.
	(decode_options): Add -e and -d processing.
	(print_help_and_exit): Update the usage string.
	(main): Add support for --eval and --display.
	(main): Always use /tmp and non-qualified hostname.

2002-09-25  Stefan Monnier  <monnier@cs.yale.edu>

	* emacsserver.c: Remove.

2002-09-17  Stefan Monnier  <monnier@cs.yale.edu>

	* emacsclient.c (quote_file_name): Quote \n.
	(main): Print a final \n when needed.

2002-09-03  Francesco Potortì  <pot@gnu.org>

	* etags.c (regex_tag_multiline, readline): Never pass pfnote a
	string that cannot be freed.

2002-08-30  Francesco Potortì  <pot@gnu.org>

	* etags.c (consider_token, C_entries): Switch to C++ parsing when
	auto-detection is enabled and the `::' qualifier is met.
	(consider_token, C_entries): Several bugs corrected that tagged
	some declarations even though --declarations was not used.
	(plainc): New macro.
	(C_entries): Use it.
	(C_entries): Several cosmetic changes.
	(C_entries): Invalidate the token is some cases.

2002-08-29  Francesco Potortì  <pot@gnu.org>

	* etags.c (C_entries): Correct a problem with const C++ funcs.
	(ignoreindent): Rename from noindentypedefs.
	(cjava, cplpl): They are now macros instead of local vars.

2002-08-28  Francesco Potortì  <pot@gnu.org>

	* etags.c (HTML_labels): Tag ID= also.

2002-08-27  Francesco Potortì  <pot@gnu.org>

	* etags.c (Ada_funcs): Do not tag "use type Xxxx;".

	* etags.c (HTML_labels): New language HTML.
	(etags_strcasecmp): Like BSD's, for compatibility.
	(strcaseeq): Make it into a macro.

	* etags.c (make_tag): Never generate null length tag names.
	(linebuffer_init): Rename from initbuffer.  All callers changed.
	(pattern): Structure renamed to `regexp', member regex renamed to
	pattern.
	(node_st): Member pat renamed to regex.
	(pattern); New member force_explicit_name, for future use.
	Now always set to true, cannot be reset.
	(add_regex, regex_tag_multiline, readline): Use it.
	(main): Free some global structures.
	(fdesc): New member `written'.
	(readline, process_file): Initialize it.
	(put_entries): Set it.
	(main): Use it to create entries for files without tags.
	(total_size_of_entries): Do not count invalid tags.

2002-08-19  Stefan Monnier  <monnier@cs.yale.edu>

	* make-docfile.c (scan_keyword_or_put_char, write_c_args): Use `fn'
	for the function name in the usage info.

2002-07-31  Colin Walters  <walters@gnu.org>

	* update-game-score.c (P_): New macro.  Use it for all prototypes.
	(lose): Don't use varargs.
	(lose_syserr): New function.

	* update-game-score.c: Change all functions to K&R style.

2002-07-30  Andreas Schwab  <schwab@suse.de>

	* Makefile.in (localstatedir): New variable.

2002-07-29  Jonathan I. Kamens  <jik@kamens.brookline.ma.us>

	* b2m.pl: Fix regexp for finding return address fields.

2002-07-15  Stefan Monnier  <monnier@cs.yale.edu>

	* make-docfile.c (scan_c_file): Warn about missing `usage' info.

2002-07-05  Jonathan I. Kamens  <jik@kamens.brookline.ma.us>

	* b2m.pl: Obey the rmail file and use the unpruned header properly.

2002-06-26  Pavel Janík  <Pavel@Janik.cz>

	* b2m.pl: New file.

2002-06-21  Francesco Potortì  <pot@gnu.org>

	* etags.c (F_getit, Fortran_functions, Ada_getit, Asm_labels)
	(Python_functions, PHP_functions, PHP_functions, PHP_functions)
	(PHP_functions, PHP_functions, Cobol_paragraphs)
	(Makefile_targets, Postscript_functions, Texinfo_nodes)
	(prolog_pr, erlang_func, erlang_attribute)
	(Perl_functions, Perl_functions, Pascal_functions)
	(TeX_commands, get_tag): Use make_tag instead of pfnote.
	(get_tag): Prototype changed, all callers changed.

2002-06-20  Francesco Potortì  <pot@gnu.org>

	* etags.c: Implement implicit tag names, that is, unnamed tags
	whose name is automatically deduced by etags.el.  The advantage is
	that there is no explicit tag name in most tags, so the size of
	the tags file is reduced, yet find-tag is able to do a match as
	accurate as with named tags.  See the comment in make_tag for details.
	(make_tag): New function (was the disabled function new_pfnote).
	(make_C_tag): Use it.

2002-06-19  Francesco Potortì  <pot@gnu.org>

	* etags.c (add_regex): Invalid regexp modifiers are ignored.
	(Makefile_targets): Tag variables unless --no-globals.
	(LOOP_ON_INPUT_LINES): Serious bug corrected.

2002-06-13  Francesco Potortì  <pot@gnu.org>

	* etags.c (erlang_atom, erlang_attribute): Bugs corrected.
	(invalidate_nodes): Bug corrected.
	(print_help): Better help for regexps.

2002-06-13  Juanma Barranquero  <lektu@terra.es>

	* makefile.w32-in (lisp): Add international/ucs-tables.elc and
	font-core.elc.

2002-06-12  Francesco Potortì  <pot@gnu.org>

	* etags.c: New multi-line regexp and new regexp syntax.
	(arg_type): at_icregexp label removed (obsolete).
	(pattern): New member multi_line for multi-line regexps.
	(filebuf): A global buffer containing the whole file as a string
	for multi-line regexp matching.
	(need_filebuf): Global flag raised if multi-line regexps used.
	(print_help): Document new regexp modifiers, remove references to
	obsolete option --ignore-case-regexp.
	(main): Do not set regexp syntax and translation table here.
	(main): Treat -c option as a backward compatibility hack.
	(main, find_entries): Init and free filebuf.
	(find_entries): Call regex_tag_multiline after the regular parser.
	(scan_separators): Check for unterminated regexp and return NULL.
	(analyse_regex, add_regex): Remove the ignore_case argument, which
	is now a modifier to the regexp.  All callers changed.
	(add_regex): Manage the regexp modifiers.
	(regex_tag_multiline): New function.  Reads from filebuf.
	(readline_internal): If necessary, copy the whole file into filebuf.
	(readline): Skip multi-line regexps, leave them to regex_tag_multiline.

2002-06-11  Francesco Potortì  <pot@gnu.org>

	* etags.c (add_regex): Better check for null regexps.
	(readline): Check for regex matching null string.
	(find_entries): Reorganization.

2002-06-07  Francesco Potortì  <pot@gnu.org>

	* etags.c (scan_separators): Support all character escape
	sequences supported by Gcc.
	(find_entries): Rewind unconditionally.
	(find_entries): Do not call language functions directly, now calls
	itself.
	(find_entries): Do general initializations here.
	(CNL_SAVE_DEFINEDEF, C_entries, LOOP_ON_INPUT_LINES, F_getit)
	(Ada_getit, Pascal_functions, Pascal_functions)
	(prolog_skip_comment): Do not do them here.
	(readline_internal): Increment lineno here.
	(readline): Conditionally undo readline_internal increment.
	(readline): Do not return a value.

2002-06-06  Francesco Potortì  <pot@gnu.org>

	* etags.c: New option --parse-stdin=FILE.
	(enum arg_type): New label at_stdin.
	(STDIN): New constant.
	(parsing_stdin): New flag.
	(longopts): New option --parse-stdin=NAME.
	(print_help): Document it.
	(main): Handle it.
	(process_file): Split into process_file and process_file_name.
	(process_file_name): New function.

	* etags.c: Improvements and bug squashing in TeX handling.
	(TeX_commands): Skip comments.
	(TEX_defenv): Now contains more constructs.
	(TEX_cmt): Make it a static char and move it before TeX_commands.
	(TeX_commands): Shorten the tag to the brace after the name.
	(TeX_commands): Names now include the initial backslash.
	(TeX_commands): Names do not include numeric args #n.
	(TeX_commands): Correct line char number in tags.
	(TEX_tabent, TEX_token): Deleted.
	(TeX_commands, TEX_decode_env): Streamlined.

2002-06-05  Francesco Potortì  <pot@gnu.org>

	* etags.c (main): Avoid a buffer overrun with sprintf.

2002-05-30  Richard M. Stallman  <rms@gnu.org>

	* Makefile.in (LIBS_MAIL): Rename from LIB_MAIL.
	(LIBS_MOVE): Rename from MOVE_LIBS.

2002-05-26  Paul Eggert  <eggert@twinsun.com>

	Reinstate the following change from 2002-03-22, which was
	inadvertently lost on 2002-04-13.

	* etags.c (main): Use `sort -o TAGFILE TAGFILE' instead of
	`sort TAGFILE -o TAGFILE', as POSIX 1003.1-2001 disallows
	the latter usage.

2002-05-17  Eli Zaretskii  <eliz@is.elta.co.il>

	* pop.c (socket_connection): Move the code to resolve the POP
	host right before trying to connect with it.

2002-05-05  Eli Zaretskii  <eliz@is.elta.co.il>

	* tcp.c: Delete file since the TCP emulation is no longer in use on any
	platform.

2002-04-28  Colin Walters  <walters@verbum.org>

	* Makefile.in (${archlibdir}): Don't conditionalize on
	HAVE_SHARED_GAME_DIR.  Instead, test at installation time whether
	or not we have access to the specified game user.

	* update-game-score.c (SCORE_FILE_PREFIX): Delete.
	(main): New argument -d, for specifying directory.
	(usage): Document.
	(get_user_id): Compute.
	(get_home_dir): Deleted.
	(get_prefix): New function, taken from main.
	(main): Check whether or not we are running setuid.  Move prefix
	computation to get_prefix.  Don't call getpwent; we don't need to
	any more.  Instead, move it to get_user_id().

2002-04-24  Pavel Janík  <Pavel@Janik.cz>

	* ebrowse.c (skip_initializer): Return void.

2002-04-23  Colin Walters  <walters@verbum.org>

	* update-game-score.c (read_score) [HAVE_GETDELIM]: Trim trailing
	space.

2002-04-22  Francesco Potortì  <pot@gnu.org>

	* etags.c (last_node): Make it a global variable.
	(process_file): Print the tags from the nodes as soon as
	possible, and delete the nodes.  This brings down the memory
	occupancy as etags to almost the same level as when the #line
	directives were not parsed.
	(free_fdesc): New function.
	(find_entries): Use it.
	(invalidate_nodes): In etags mode, do not just mark the nodes as
	invalid, do delete them.

2002-04-21  Gerd Moellmann  <gerd@gnu.org>

	* ebrowse.c (add_declarator): Test *CLS instead of CLS.

2002-04-16  Eli Zaretskii  <eliz@is.elta.co.il>

	* update-game-score.c: Move config.h before the other headers, to
	avoid compiler warnings.

2002-04-16  Francesco Potortì  <pot@gnu.org>

	* etags.c (find_entries): Bug fix in list management.

2002-04-15  Francesco Potortì  <pot@gnu.org>

	* etags.c (get_language_from_filename): Add one argument.
	(strcaseeq): New function.
	(get_language_from_filename): Use it to do a case insensitive
	comparison if called with appropriate args.
	(find_entries): Try with case insensitive match.
	(process_file): Bug fixed.

2002-04-13  Francesco Potortì  <pot@gnu.org>

	* etags.c (find_entries): Delete tags previously obtained from
	file xxx.c's #line directives when parsing file xxx.y.  This is
	generally done for automatically generated files containing
	#line directives.  This handles the case when xxx.y is tagged
	before xxx.c, and the entries of xxx.c pointing to xxx.y should
	be discarded.
	(language): Add the metasource member.  Initializers changed.
	(invalidate_nodes): New function.
	(readline): Discard lines after having found a #line
	directive pointing to an already tagged file.  This handles the
	case when xxx.y is tagged before xxx.c, and the entries of
	xxx.c pointing to xxx.y should be discarded.
	(fdesc): New structure for keeping track of input files.
	(fdesc): Remove `file' member (a string) and use instead a pointer
	to a file description structure.
	(curfile, curfiledir, curtagfname, curlang, nocharno)
	(forced_lang): Global variables removed in favor of fdhead and
	curfdp, pointers to file description structures.
	(longopts, main, print_help): Use the CTAGS conditional to include
	or exclude options that work on etags or ctags only.
	(process_file, find_entries, pfnote, add_node, put_entries)
	(readline): Use fdhead and curfdp.
	(process_file, find_entries): Do not take an arg string, all
	callers changed.

	* etags.c (longopts, print_help, main): Test CTAGS to disallow
	options that are not right for either etags or ctags.

	* etags.c (number_len, total_size_of_entries): Define them also
	in CTAGS mode, because gcc does not compile all refs away.

2002-04-14  Colin Walters  <walters@debian.org>

	* update-game-score.c (lock_file): If the lock file is older than
	an hour, delete it.  Reset attempts to zero if we have to break
	the lock.

2002-04-14  Andreas Schwab  <schwab@suse.de>

	* update-game-score.c (read_score): Fix type of second parameter
	of getdelim to be of type size_t instead of int.  Use 0 instead of
	ESUCCES.

2002-04-10  Colin Walters  <walters@verbum.org>

	* update-game-score.c (toplevel): Include stdarg.h.
	(MAX_DATA_LEN, MAX_SCORES): New.
	(SCORE_FILE_PREFIX): If HAVE_SHARED_GAME_DIR is not defined,
	default to ~/.emacs.d/games.
	(get_user_id): Don't zero uid in the case where we can't get the
	username.
	(lose): New function.
	(main): Actually use `max', and default it to MAX_SCORES.
	Correctly handle new default for SCORE_FILE_PREFIX.  Use `lose'
	function.
	(read_score): Handle the case of reading unamelen characters, then
	finishing.  Use mktemp if mkstemp isn't available.
	(lock_file, unlock_file): Delete unused versions.
	(lock_file): Always sleep, even if we unlinked the lock file.

	* Makefile.in (gamedir, gameuser): New variables.
	(toplevel, UTILITIES): Add update-game-score.
	(${archlibdir}): Handle HAVE_SHARED_GAME_DIR.

2002-04-07  Colin Walters  <walters@verbum.org>

	* update-game-score.c (SCORE_FILE_PREFIX): Don't hardcode.
	(get_user_id): Take struct passwd as an argument.
	(get_home_dir): New function.
	(main): Read in user information here.  Discover home directory if
	necessary.
	(read_score): Trim newline only in `getline' case.

2002-04-05  Colin Walters  <walters@debian.org>

	* update-game-score.c (toplevel): Include pwd.h.
	(struct score_entry): Add username field.
	(push_score): Use it.
	(get_user_id): New function.
	(main): Don't malloc excessively.
	(main): Use username field.
	(read_score): Read it.
	(push_score): Handle it.
	(write_scores): Write it.
	(read_score): Handle arbitrary length data.

2002-03-30  Eli Zaretskii  <eliz@is.elta.co.il>

	* ebrowse.c (add_declarator): Fix the first call to add_member_defn.

2002-03-29  Gerd Moellmann  <gerd@gnu.org>

	* ebrowse.c (add_declarator, skip_initializer): New functions.
	(declaration): Use them.

2002-03-28  Jason Rumney  <jasonr@gnu.org>

	* makefile.w32-in (lisp): Move backquote.elc into emacs-lisp.

2002-03-27  Colin Walters  <walters@debian.org>

	* update-game-score.c: New file.

2002-03-22  Paul Eggert  <eggert@twinsun.com>

	* etags.c (main): Use `sort -o TAGFILE TAGFILE' instead of
	`sort TAGFILE -o TAGFILE', as POSIX 1003.1-2001 disallows
	the latter usage.

2002-03-12  Francesco Potortì  <pot@gnu.org>

	* etags.c (Python_functions): Skip spaces at beginning of lines.
	(Python_functions, PHP_functions): Name tags, for ctags' sake.
	(TeX_commands): Name tags.  Correction of old disabled code.

	* etags.c (curfiledir, curtagfname): New global variables.
	(process_file): Initialize them.
	(readline): Canonicalize the name found in #line directive.

2002-03-06  Jason Rumney  <jasonr@gnu.org>

	* etags.c (put_entries): Use #if !CTAGS, to fix link error on
	compilers that don't optimize out dead code.

2002-03-05  Francesco Potortì  <pot@gnu.org>

	* etags.c: Honour #line directives.
	(no_line_directive): New global var; set it for old behavior.
	(main): Remove some #ifdef in the getopt switch.
	(add_node, put_entries): Code added to merge different chunks of
	nodes referring to the same file.  Currently the tags are just
	appended, without any check for duplicates.
	(Perl_functions): Do not special case ctags.
	(readline): Identify #line directives and do the right thing.
	(nocharno, invalidcharno): New global vars.
	(process_file): Reset nocharno.
	(readline): Set nocharno.
	(pfnote): Read nocharno and maybe put invalidcharno in node.
	(total_size_of_entries, put_entries): Use invalidcharno.

	* etags.c: Keep the whole tag table in memory, even in etags mode.
	(main): Call put_entries here even in CTAGS mode.
	(main, process_file): Check the return values of fclose and pclose.
	(process_file): Do not call put_entries after parsing each file.
	(process_file): Canonicalize file names even for ctags.
	(process_file): Set curfile here...
	(find_entries): ... not here any more.
	(add_node): In etags mode, build a linked list of entries (on
	right pointer) for each file, and link the first entry of each
	file on left nodes.
	(put_entries): Print here the name of the file.
	(put_entries): Print the entries starting from the first file.
	(number_len, total_size_of_entries): Define these only in etags
	mode, make the second work only on the right nodes.

	* etags.c: Make all global variables static.

2002-02-25  Juanma Barranquero  <lektu@terra.es>

	* makefile.w32-in (lisp): Add missing backslash.

2002-02-24  Jason Rumney  <jasonr@gnu.org>

	* makefile.w32-in (WINNT_SUPPORT, MOUSE_SUPPORT, lisp): Revert to
	using .elc files.
	(lisp): Sync with list in src/Makefile.in.
	(VMS_SUPPORT, MSDOS_SUPPORT): Define, so DOC files can be shared.

2002-02-10  Paul Eggert  <eggert@twinsun.com>

	* rcs-checkin: Use `sort -k 2', not `sort +1', as POSIX 1003.1-2001
	disallows the old syntax.

2002-02-03  Paul Eggert  <eggert@twinsun.com>

	* rcs2log (Copyright): Update to 2002.
	(AWK, TMPDIR): Work around portability problem in broken shells that
	don't understand `: ${VAR=val}'.
	(SORT_K_OPTIONS): New var, for hosts that conform to POSIX 1003.1-2001.
	Prefer the new -k option to the traditional +M -N option.

2002-01-01  Pavel Janík  <Pavel@Janik.cz>

	* b2m.c (main): Parenthesize assignment when used as truth value
	to prevent gcc warnings.

	* fakemail.c: Include <config.h>.

2001-12-29  Pavel Janík  <Pavel@Janik.cz>

	* cvtmail.c, emacsclient.c, emacsserver.c, pop.c, sorted-doc.c,
	* yow.c: Include <config.h>.

2001-12-21  Francesco Potortì  <pot@gnu.org>

	* etags.c (Perl_functions): Tag packages and use them in sub tags.
	(get_tag): Return a pointer to the tag that is found.

	* etags.c (LOOKING_AT): Use !intoken instead of iswhite.
	(F_takeprec): Rename from takeprec.  All callers changed.
	(F_getit): Rename from getit.  All callers changed.
	(nocase_tail): Rename from tail.  All callers changed.
	(Ada_getit): Rename from adagetit.  All callers changed.
	(L_getit): Simplify by using get_tag.
	(Perl_functions, Postscript_functions, erlang_attribute): Use the
	modified LOOKING_AT.
	(notinname): Remove '[' and added ')' to the recognized chars.
	(LOOKING_AT, get_tag, PHP_functions): Use notinname.
	(Ada_getit, Ada_funcs, Python_functions, Scheme_functions):
	Clarified, using strneq or notinname.
	(L_isdef, L_isquote): Removed.
	(Lisp_functions, L_getit): Clarified.

	* etags.c (P_): Rename to __P for consistency with config.h.
	[HAVE_CONFIG_H]: Let config.h deal with __P.
	[__STDC__] [!HAVE_CONFIG_H]: Define PTR as in config.h.
	[!__STDC__] [!HAVE_CONFIG_H]: Do not undefine static, because
	gperf code needs it.
	[HAVE_CONFIG_H] [!PTR]: Define PTR (for use with XEmacs).
	[HAVE_CONFIG_H] [!__P]: Define __P (for use with XEmacs).
	(xmalloc, xrealloc): Use PTR instead of long *.
	(bool): Make it a define, not a typedef, for C++ compilers.
	(pattern): Members renamed to avoid name clash in some C++ compilers.
	(get_language_from_langname): Use const argument.

2001-12-22  Pavel Janík  <Pavel@Janik.cz>

	* makefile.nt, makefile.w32-in: Remove mocklisp files.

2001-12-19  Pavel Janík  <Pavel@Janik.cz>

	* emacsserver.c: Conditionally include config.h.

	* fakemail.c: Likewise.

	* emacsclient.c: Include "config.h", not <../src/config.h>.
	(main): Parenthesize assignment when used as truth value to
	prevent gcc warnings.

	* ebrowse.c: Include stdlib.h and string.h conditionally.

2001-12-18  Eli Zaretskii  <eliz@is.elta.co.il>

	* yow.c (main): Use time_t, not long, to avoid a compiler warning.

2001-12-18  Pavel Janík  <Pavel@Janik.cz>

	* test-distrib.c: Fix previous change.

2001-12-18  Dave Love  <fx@gnu.org>

	* test-distrib.c: Conditionally include fcntl.h.

	* fakemail.c: Include "config.h", not <../src/config.h>.
	(_XOPEN_SOURCE): Define as 500.

	* emacsserver.c: Include "config.h", not <../src/config.h>.

	* cvtmail.c: Include config.h, stdlib.h.
	(xmalloc, xrealloc, skip_to_lf sysfail): Prototype.

	* yow.c: Conditionally include various headers.  Use "epaths.h",
	not <../src/epaths.h>.
	(malloc, realloc) [!HAVE_STDLIB_H]: Prototype.

2001-12-12  Francesco Potortì  <pot@gnu.org>

	* etags.c (PHP_functions): New function for parsing PHP.
	(LOOKING_AT): New macro.
	(Perl_functions, Python_functions, PHP_functions)
	(Scheme_functions, Texinfo_nodes): Use it.
	(Perl_functions): Use strneq.
	(prolog_pred): Rename to prolog_pr.
	(prolog_pr): Recognize Prolog rules in addition to predicates.
	[ETAGS_REGEXPS] [!HAVE_CONFIG_H] [__CYGWIN__]: Prevent
	unmodified compile, as Cygwin's regex.h is incompatible with us.
	[!HAVE_CONFIG_H] [!__STDC__]: #define const as the empty string.

2001-12-11  Richard M. Stallman  <rms@gnu.org>

	* Makefile.in (clean): Don't delete ../etc/DOC*.

2001-12-11  Pavel Janík  <Pavel@Janik.cz>

	* COPYING: Moved back.

2001-11-30  Andrew Innes  <andrewi@gnu.org>

	* makefile.w32-in (FACE_SUPPORT):
	(MOUSE_SUPPORT):
	(FLOAT_SUPPORT):
	(WINNT_SUPPORT):
	(lisp): Reference .el files instead of .elc files, to simplify
	bootstrapping.
	($(DOC)): Change dependency to just `make-docfile'.

2001-11-29  Pavel Janík  <Pavel@Janik.cz>

	* COPYING: Removed.

2001-11-28  Paul Eggert  <eggert@twinsun.com>

	* rcs2log (Copyright): Add '(C)' as per coding guidelines.

	The following changes are derived from suggestions by Bob Chapman
	<rechapman@compuserve.com>.

	* rcs2log (printlogline): Also allow tab and newline to separate
	'(function):' from the rest of a comment.
	(reformat the sorted log entries): Require date and author to
	match the clumpname.

2001-11-16  Gerd Moellmann  <gerd@gnu.org>

	* ebrowse.c (matching_regexp): Escape '\\'.

2001-11-15  Pavel Janík  <Pavel@Janik.cz>

	* Makefile.in: Add support for --program-prefix, --program-suffix
	and --program-transform-name options.

2001-11-03  Richard M. Stallman  <rms@gnu.org>

	* cvtmail.c (xrealloc): Always pass two args to `fatal'.

	* movemail.c (popmail): Always pass two args to `error'.

2001-10-24  Ken Raeburn  <raeburn@gnu.org>

	* Makefile.in (HESIODLIB) [HAVE_LIBHESIOD]: Set to include
	-lhesiod and maybe -lresolv.
	(CRYPTOLIB) [HAVE_LIBK5CRYPTO]: Use -lk5crypto for Kerberos
	support if it's available.

2001-10-21  Miles Bader  <miles@gnu.org>

	* make-docfile.c (struct rcsoc_state): New type.
	(read_c_string_or_comment): Add SAW_USAGE
	parameter, and implement scanning for a `usage:' keyword.
	Use a variable of type `rcsoc_state' to hold most of our state.
	(put_char): Add STATE parameter, and remove all other parameters
	except CH.  Use STATE to get access to all needed state.
	(scan_keyword_or_put_char): New function.
	(scan_c_file): Pass SAW_USAGE argument to read_c_string_or_comment.
	Don't output a usage-string if there was one in the doc-string.

2001-10-20  Gerd Moellmann  <gerd@gnu.org>

	* (Version 21.1 released.)

2001-10-19  Pavel Janík  <Pavel@Janik.cz>

	* b2m.c: Properly spell the name of Emacs.

2001-10-17  Miles Bader  <miles@gnu.org>

	* make-docfile.c (put_char): New function.
	(read_c_string_or_comment): Strip trailing spaces and newlines.

2001-10-16  Miles Bader  <miles@gnu.org>

	* make-docfile.c (scan_c_file): Handle `new style' doc strings in
	comments [with `doc:' keyword prefix].

2001-10-15  Gerd Moellmann  <gerd@gnu.org>

	* make-docfile.c (read_c_string_or_comment): Don't drop a '*'
	in a C doc comment.

2001-10-13  Gerd Moellmann  <gerd@gnu.org>

	* make-docfile.c (read_c_string_or_comment): Rename from
	read_c_string.  Add parameter COMMENT.  Read C-style comments.
	(scan_c_file): Handle doc strings in C comments.

2001-10-12  Andrew Innes  <andrewi@gnu.org>

	* makefile.nt (ALL): Do not include fakemail.

	* makefile.w32-in (install): Do not copy fakemail.

2001-10-10  Jason Rumney  <jasonr@gnu.org>

	* makefile.w32-in (ALL): Do not include fakemail.

	* makefile.nt (install): Ditto.

2001-10-09  Gerd Moellmann  <gerd@gnu.org>

	* emacsserver.c (main): Cast geteuid in sprintf to int.

	* emacsclient.c (main): Cast isdigit argument to unsigned char.

2001-10-07  Pavel Janík  <Pavel@Janik.cz>

	* profile.c: Include config.h, not ../src/config.h.
	Include systime.h, not ../src/systime.h.

2001-10-05  Gerd Moellmann  <gerd@gnu.org>

	* Branch for 21.1.

2001-10-01  Alexander Zhuckov  <zuav@int.spb.ru>

	* ebrowse.c (struct alias): Add two new struct members: NAMESP and
	ALIASEE to help work with namespace aliases.
	(struct sym): Remove struct member NAMESP_ALIASES.
	(namespace_alias_table): New variable.
	(make_namespace): Add parameter CONTEXT.
	(check_namespace): New function.
	(find_namespace): Add parameter CONTEXT.
	(check_namespace_alias): New function.
	(register_namespace_alias): Change type of parameter OLD_NAME.
	Search for already defined alias in NAMESPACE_ALIAS_TABLE.
	(check_namespace): New function.
	(enter_namespace): Call find_namespace with CONTEXT parameter.
	(match_qualified_namespace_alias): New function.
	(parse_qualified_ident_or_type): Fix typo in comment.
	While parsing qualified ident or type update namespace context and
	restore it on exit.
	(parse_qualified_param_ident_or_type): Fix typo in comment.
	(globals): Change handling of namespace aliases.
	(version): Add year 2001.

2001-09-15  Eli Zaretskii  <eliz@is.elta.co.il>

	* etags.c (analyse_regex): If regex_arg is NULL, return
	immediately after a call to free_patterns.

2001-09-05  Paul Eggert  <eggert@twinsun.com>

	* rcs2log (Help, mainline code): Add new option -L FILE.
	(Copyright): Update year.
	(LANG, LANGUAGE, LC_ALL, LC_COLLATE, LC_CTYPE, LC_MESSAGES)
	(LC_NUMERIC, LC_TIME): New shell vars, to make sure we live in the
	C locale.
	(mainline code): Handle nonstandard -u option differently, by
	transforming it to standard form.  Check for "Working file: ", not
	"Working file:".  Allow file names with spaces.
	(SOH, rlogfile): New shell vars.
	(rlogout): Remove.  Its old functionality is mostly migrated to
	rlogfile.

	Append ';;' to the last arm of every case statement, for
	portability to ancient broken BSD shells.

	(logins): Fix bug; was not being computed at all, lowering performance.
	(pository): New var.  This fixes some bugs where repositories are
	remote, or have trailing slashes.
	(authors): $llogout is never an empty shell var, so don't worry
	about that possibility.
	(printlogline, mainline code): Fix bug with SOH's being put into
	the output.

2001-09-01  Eli Zaretskii  <eliz@is.elta.co.il>

	* ebrowse.c (SEEK_END): #define if not defined by system headers.
	Suggested by Dave Love <d.love@dl.ac.uk>.

2001-08-29  Eli Zaretskii  <eliz@is.elta.co.il>

	* makefile.nt (lisp): Synchronize with src/Makefile.in.
	* makefile.w32-in (lisp): Ditto.

2001-07-25  Juanma Barranquero  <lektu@terra.es>

	* grep-changelog (parse_changelog): Remove unused local variable.

	* grep-changelog (main): Add new option --reverse.
	(print_log): Use it.
	(parse_changelog): Use it.

2001-07-20  Gerd Moellmann  <gerd@gnu.org>

	* grep-changelog: Remove RCS Id keyword.

2001-07-20  Juanma Barranquero  <lektu@terra.es>

	* grep-changelog (parse_changelog): Add tests for defined values
	to quiet warning from Perl 5.005 or above.
	(entry_match_p, header_match_p): Fix handling of null or empty
	argument to prevent duplicate headers.

	* grep-changelog (main, parse_changelog): Make "use strict"-clean.

2001-07-17  Jan Nieuwenhuizen  <janneke@gnu.org>

	* emacsclient.c (print_help_and_exit): Fix help message for
	+LINE:COLUMN option.

2000-07-17  Han-Wen Nienhuys  <hanwen@cs.uu.nl>

	* emacsclient.c (main): Add support for +LINE:COLUMN command line
	argument.

2001-07-16  Gerd Moellmann  <gerd@gnu.org>

	* ebrowse.c (main): Check that the output file exists and
	is non-empty if invoked with `--append'.

2001-05-14  Francesco Potortì  <pot@gnu.org>

	* etags.c (add_regex): Reset the whole newly allocated pattern
	buffer instead of the individual members.  It's safer and works
	with XEmacs.

	* etags.1: Markups corrected.

2001-05-08  Gerd Moellmann  <gerd@gnu.org>

	* ebrowse.c (enter_namespace): Fix reallocation of namespace_stack.

2001-05-03  Gerd Moellmann  <gerd@gnu.org>

	* ebrowse.c (globals): Fix handling of namespace aliases.

2001-04-27  Eli Zaretskii  <eliz@is.elta.co.il>

	* etags.c (print_help): Enclose the regexp in the help text
	example in quotes.

2001-04-05  Dave Love  <fx@gnu.org>

	* emacsclient.c (fail): Don't return a value.
	(main): Cast uid values for sprintf.

2001-04-03  Gerd Moellmann  <gerd@gnu.org>

	* emacsclient.c (fail, main): Don't use implicit int return type.

	* b2m.c (main): Always return a value.

2001-03-02  Gerd Moellmann  <gerd@gnu.org>

	* ebrowse.c (parse_qualified_param_ident_or_type): Return a
	freshly allocated object in *LAST_ID.
	(read_line): Accept \r\n line endings.

2001-02-24  Andrew Innes  <andrewi@gnu.org>

	* makefile.w32-in: Fix copyright notice.

2001-02-23  Francesco Potortì  <pot@gnu.org>

	* etags.c (enum sym_type): New label st_C_template.
	(gperf input): Use it for switching to C++ from C.
	(consider_token): Do it.
	(C_entries): Initialize typdefcblev to quiet compilers.
	[!HAVE_CONFIG_H] [!__STDC__]: #define static as nothing.

2001-02-22  Andrew Innes  <andrewi@gnu.org>

	* makefile.nt ($(BLD)\movemail.obj): Remove reference to
	VMS header files.
	($(BLD)\profile.obj): Ditto.

	* makefile.w32-in ($(BLD)/movemail.$(O)): Remove reference to
	VMS header files.
	($(BLD)/profile.$(O)): Ditto.

2001-02-05  Andrew Innes  <andrewi@gnu.org>

	* makefile.w32-in ($(DOC)): Use $(THISDIR) instead of . in
	invocation of make-docfile, to work with Windows 2000.

2001-01-31  Dave Love  <fx@gnu.org>

	* etags.c (in_word_set): Use `static' in definition (for pcc).

2001-01-31  Francesco Potortì  <pot@gnu.org>

	* etags.c [NDEBUG]: #undef assert and #define it as ((void)0), for
	the sake of some buggy assert.h (e.g. in MinGW and sunos4 pcc).
	(C_entries): Tag token renamed to still_in_token because sunos4
	pcc wants to expand it as the token() macro even though it has no
	arguments.

2001-01-30  Andrew Innes  <andrewi@gnu.org>

	* etags.c (assert) [__MINGW32__]: Redefine assert to work around a
	bug in the Mingw32 assert.h header file.

2001-01-30  Francesco Potortì  <pot@gnu.org>

	* etags.c [WIN32-NATIVE]: #undef MSDOS, #undef WINDOWSNT and
	#define it for the sake of XEmacs.
	[WINDOWSNT]: #undef HAVE_NTGUI even if built without
	HAVE_CONFIG_H.  This change only affects a standalone etags.
	[WINDOWSNT]: #undef DOS_NT and #define it even if built with
	HAVE_CONFIG_H.  This change does nothing in Emacs, as DOS_NT is
	always defined when HAVE_CONFIG_H and WINDOWS are both defined.
	[!HAVE_UNISTD_H]: Use defined(WINDOWSNT) instead of the bare
	WINDOWSNT, as this is the correct way to use it.

2001-01-28  Francesco Potortì  <pot@gnu.org>

	* etags.c: Be capable to parse nested struct-like structures.
	(structdef, structtag): Struct state machine revisited.
	(struct tok): Revisited.
	(cstack, nestlev, instruct): New struct and macros.
	(pushclass_above, popclass_above, write_classname): New functions
	for dealing with nested class names.
	(consider_token, make_C_tag, C_entries): Many changes for dealing
	with arbitrarily nested structures.
	(etags_getcwd): #if MSDOS, not #ifdef MSDOS!
	(C_entries): Consider templates in C++.
	(sym_type): New constant st_C_class for detecting "class" also in
	C mode.
	(C_AUTO): New macro for automatic detection of C++.
	(consider_token): Automatic set C++ mode.
	(C_entries): New security check for yacc.
	(print_language_names, print_help): Mention the autodetect
	feature, do not show help for the -C option, now mostly useless.
	(C_entries): Tag C++ forward declarations if --declarations.
	(C_entries): Don't be fooled by things like XDEFUN.
	(consider_token): Discard asm pseudo function.

2001-01-27  Eli Zaretskii  <eliz@is.elta.co.il>

	* etags.c: Add a coding: tag.

2001-01-26  Gerd Moellmann  <gerd@gnu.org>

	* ebrowse.c (matching_regexp_buffer, matching_regexp_end_buf):
	New variables.
	(matching_regexp): Use them instead of static variables in
	function scope.

2001-01-25  Francesco Potortì  <pot@gnu.org>

	* etags.c (struct tok): Rename from struct token.
	(token): Rename from tok.
	(structtype): Make it a local variable.
	[DEBUG]: Use assert.
	(xrnew): Change the synopsis.
	(typedefs_or_cplusplus): Rename from typedefs_and_cplusplus.
	(grow_linebuffer): Don't call xrnew when not needed.
	(token): Buffer renamed to line.
	(C_entries): Three calls to inibuffer moved here from main.
	(C_entries): Remove all references to var methodlen, delete it.
	(linebuffer_setlen): Was grow_buffer, now also sets len.
	(consider_token, C_entries, Pascal_functions): Use it.
	(C_entries): Preventing problems relative to extern "C".
	(C_entries): Can tag more than one variable or func separated by
	comma when --declarations is used.
	(C_entries): More accurate tagging of members and declarations.
	(yacc_rules): Was global, made local to C_entries.
	(next_token_is_func): Removed.
	(fvdef): New constants fdefunkey, fdefunname.
	(consider_token, C_entries): Use them.
	(C_entries): Build proper lisp names for Emacs DEFUNs.

2001-01-22  Gerd Moellmann  <gerd@gnu.org>

	* ebrowse.c (xfree): New function.
	(member, declaration, globals): Use xmalloc instead of alloca.

2001-01-15  Francesco Potortì  <pot@gnu.org>

	* etags.c (print_language_names): Print filenames in addition to
	suffixes.

2001-01-14  Francesco Potortì  <pot@gnu.org>

	* etags.c (get_language_from_langname): Rename from
	get_language_from_name.
	(get_language_from_filename): Rename from get_language_from_suffix.
	Now first looks for the complete file name.
	(language): New member char **filenames.
	(Makefile_filenames): List of possible filenames for makefiles.
	(lang_names): Add a NULL member for every entry, added an entry
	for makefiles.
	(Makefile_targets): New function.
	(Texinfo_nodes): Rename from Texinfo_functions and made
	it conformant to the style of the rest of the code.

2001-01-13  Gerd Moellmann  <gerd@gnu.org>

	* make-docfile.c (write_c_args): Print newlines as spaces.

2001-01-06  Andrew Innes  <andrewi@gnu.org>

	* makefile.w32-in (clean): Delete $(COMPILER_TEMP_FILES) instead
	of *.pdb.

2001-01-03  Paul Eggert  <eggert@twinsun.com>

	* rcs2log: Avoid security hole allowing attacker to
	cause user of rcs2log to overwrite arbitrary files, fixing
	a bug reported by Morten Welinder.

	Don't put "exit 1" at the end of the exit trap; it's
	ineffective in POSIX shells.

2001-01-02  Gerd Moellmann  <gerd@gnu.org>

	* ebrowse.c (yyerror): Change to take two arguments.
	Add prototype.  Change callers.

2001-01-02  Eli Zaretskii  <eliz@is.elta.co.il>

	* ebrowse.c (enter_namespace, main): Cast variables to shut up
	compiler warnings.
	(yyerror): Change parameter declarations to be of type long, so
	that they can take pointers on 64-bit platforms.

	* emacsclient.c (main): Remove unused local variable statbfr.
	(main) <homedir>: Make its declaration conditional on
	SERVER_HOME_DIR, to avoid compiler warnings.

	* emacsserver.c (main) <homedir>: Make its declaration conditional
	on SERVER_HOME_DIR, to avoid compiler warnings.

	* fakemail.c (readline): Cast buffer to "long *" to pacify
	over-zealous compilers.

2000-12-16  Eli Zaretskii  <eliz@is.elta.co.il>

	* etags.c (canonicalize_filename) [DOS_NT]: Fix last change.

2000-12-15  Gerd Moellmann  <gerd@gnu.org>

	* ebrowse.c (operator_name): Cast argument of isalpha to
	unsigned char.

	* etags.c (ISALNUM, ISALPHA, ISDIGIT, ISLOWER): New macros.
	Use them throughout instead of ctype functions/macros.
	(lowcase): Cast to unsigned char.
	(UPCASE): New macro.
	(canonicalize_filename): Use UPCASE instead toupper.

	* fakemail.c (get_keyword): Make sure that isspace and
	similar aren't called with a negative argument.

2000-12-13  Dave Love  <fx@gnu.org>

	* ebrowse.c (ensure_scope_buffer_room): Fix xrealloc call.

2000-12-06  Andrew Innes  <andrewi@gnu.org>

	* makefile.w32-in (LOCAL_FLAGS): Remove -DVERSION flag, since we
	don't know the real version, and I can't seem to get the quoting
	right in all circumstances.

	* ebrowse.c (VERSION): Provide default definition, like etags.c
	does, because Windows build can't snarf this from version.el.

2000-11-30  Andrew Innes  <andrewi@gnu.org>

	* makefile.w32-in ($(BLD)/ebrowse.exe): Use tabs not spaces.
	(install): Ditto.

2000-11-23  Jason Rumney  <jasonr@gnu.org>

	* makefile.w32-in: Add targets for ebrowse.exe.
	(LOCAL_FLAGS): Add -DVERSION flag.

2000-09-25  Dave Love  <fx@gnu.org>

	* sorted-doc.c: Include config.h.
	[!HAVE_STDLIB_H]: Declare malloc.

2000-09-14  Andrew Innes  <andrewi@gnu.org>

	* makefile.w32-in: Revert to Unix line endings.

2000-09-04  Dave Love  <fx@gnu.org>

	* movemail.c (index, rindex): Prototype conditionally.

2000-09-03  Andrew Innes  <andrewi@gnu.org>

	* makefile.w32-in: Change to DOS line endings.

2000-09-01  Eli Zaretskii  <eliz@is.elta.co.il>

	* movemail.c (toplevel): Remove redundant fcntl.h.
	[!F_OK]: Provide default definitions only after including both
	fcntl.h and unistd.h.

2000-08-29  Dave Love  <fx@gnu.org>

	* movemail.c: Revert previous change.

2000-08-29  Eli Zaretskii  <eliz@is.elta.co.il>

	* Makefile.in (profile, make-docfile, hexl): Depend on config.h.

2000-08-28  Dave Love  <fx@gnu.org>

	* movemail.c (toplevel) [HAVE_STRING_H]: Include string.h.
	(toplevel) [HAVE_STRINGS_H]: Include strings.h.

2000-08-22  Andrew Innes  <andrewi@gnu.org>

	* ntlib.h (WIN32): Remove unnecessary definition.
	(sleep): Make argument unsigned long.
	(_WINSOCK_H): Undefine so normal winsock definitions can be used.

	* ntlib.c (sleep): Make argument unsigned long.

	* movemail.c (main) [WINDOWSNT]: Force binary mode for fileio.

	* makefile.w32-in: New file.

2000-08-20  Eli Zaretskii  <eliz@is.elta.co.il>

	* etags.c (canonicalize_filename) [DOS_NT]: Upcase the first
	letter only if it is a drive letter.

2000-07-14  Gerd Moellmann  <gerd@gnu.org>

	* ebrowse.c (xrealloc, xmalloc): Rename from yrealloc and ymalloc.

	* etags.c (xmalloc, xrealloc): Make externally visible, for use
	by alloca.o.

	* Makefile.in (alloca.o): Add -Demacs so that alloca will use xmalloc.

2000-07-10  Gerd Moellmann  <gerd@gnu.org>

	* ebrowse.c (yylex): Accept string literals with newlines in them.
	(process_pp_line): Handle case of string literal with newline
	in it in replacement text, which counts as continuing the
	replacement text in GNU C.

2000-07-02  Gerd Moellmann  <gerd@gnu.org>

	* ebrowse.c (token_string): Add missing tokens.
	(parm_list): Handle case of qualified pointers.

2000-06-23  Dave Love  <fx@gnu.org>

	* ebrowse.c: Move config.h before other includes (which may use
	feature tests).

2000-06-14  Jim Meyering  <meyering@lucent.com>

	* grep-changelog: Fix typos in comments.  Remove trailing blanks.

2000-06-11  Jason Rumney  <jasonr@gnu.org>

	* makefile.nt: Add targets for ebrowse.

	* ebrowse.c [WINDOWS_NT]: Use stricmp instead of strcasecmp to
	compare filenames.

2000-06-06  Gerd Moellmann  <gerd@gnu.org>

	* ebrowse.c (ymalloc): Rename from xmalloc.
	(yrealloc): Rename from xrealloc.

2000-05-21  Dave Love  <fx@gnu.org>

	* movemail.c: Include config.h, not ../src/config.h.
	(Errmsg): Bump length.

	* pop.c (ERROR_MAX): Increase to 160.

2000-05-04  Gerd Moellmann  <gerd@gnu.org>

	* ebrowse.c (DEFAULT_OUTFILE): Set to `BROWSE'.

2000-05-02  Eli Zaretskii  <eliz@is.elta.co.il>

	* ebrowse.c (PATH_LIST_SEPARATOR) [__MSDOS__ || WINDOWSNT]:
	Define to semi-colon.
	(FILENAME_EQ): New macro, for comparing file names.
	(add_member_decl, add_global_decl, add_member_defn): Use FILENAME_EQ.
	(process_file): Don't assume that fread always reads as many bytes
	as it was told to (DOS-style CR-LF text files fail this logic).
	(open_file): Allocate enough space for path->path plus the file
	name and the slash.

2000-04-19  Dave Love  <fx@gnu.org>

	* etags.c (Texinfo_functions): New function.
	(lang_names): Install it.
	(Texinfo_suffixes): New variable.

2000-04-19  Gerd Moellmann  <gerd@gnu.org>

	* ebrowse.c (xmalloc, xrealloc): Rewritten.
	(declaration): Remove parameter IS_EXTERN.
	(class_definition): Remove unused variable.

2000-04-09  Gerd Moellmann  <gerd@gnu.org>

	* Makefile.in (INSTALLABLES): Add ebrowse.
	(ebrowse): New target.

	* ebrowse.c: New file.

2000-03-29  Andreas Schwab  <schwab@suse.de>

	* make-docfile.c (scan_lisp_file): Also look for `defsubst'.

2000-03-02  Gerd Moellmann  <gerd@gnu.org>

	* etags.c (lisp_suffixes): Add `LSP'.

2000-02-10  Francesco Potortì  <pot@gnu.org>

	* etags.c (iswhite): Redefine not to consider '\0' as white
	space, and use it throughout in place of isspace, thus preventing a
	potential signed char to int conversion problem.
	(MSDOS): #undefine before redefining.

2000-02-04  Francesco Potortì  <pot@gnu.org>

	* etags.c (many functions): Add prototypes.

2000-02-10  Dave Love  <fx@gnu.org>

	* etags.c (pfnote, new_pfnote, C_entries, prolog_pred)
	(erlang_func): Add `static' to definitions to keep pcc happy.

2000-01-31  Francesco Potortì  <pot@gnu.org>

	* etags.c [MSDOS]: Set MSDOS to 1 if #defined, 0 otherwise.
	(get_compressor_from_suffix, process_file): Use MSDOS in if clause.
	(etags_strchr, etags_strrchr): Use const char * and int as arguments.
	(getenv, getcwd): Only declare them if necessary.
	(EMACS_NAME): New constant macro.
	(print_version): Use it.
	(P_) [__STDC__]: Macro for defining function prototypes.

2000-01-18  Fabrice Popineau  <Fabrice.Popineau@supelec.fr>

	* etags.c [WINDOWSNT]: #include <direct.h>

2000-01-18  Martin Buchholz  <martin@xemacs.org>

	* etags.c (all functions): Made them static.
	(all functions): Write prototypes.

2000-01-29  Richard M. Stallman  <rms@caffeine.ai.mit.edu>

	* movemail.c (main): Improve error message if can't create lock file.

2000-01-28  Eric Hanchrow  <offby1@blarg.net>

	* emacsclient.c (socket_status): New function.
	(main): If $LOGNAME or $USER exist and differ from our euid, look
	for a socket based on the UID associated with the name.

2000-01-12  Han-Wen Nienhuys  <hanwen@cs.uu.nl>

	* emacsclient.c: Add option -a EDITOR and environment variable
	ALTERNATE_EDITOR.  Exec this editor if we fail to contact Emacs.

1999-12-10  Jonathan I. Kamens  <jik@kamens.brookline.ma.us>

	* movemail.c (popmail): Allow mailbox specifications of the
	form `po:username:hostname'.

1999-11-19  Francesco Potortì  <pot@gnu.org>

	* etags.c (_GNU_SOURCE): Define only if undefined.
	(get_scheme): Declaration deleted.
	(main): Error was called with an integer as second arg, instead of
	a char pointer.
	(canonicalize_filename): Bug removed.

1999-11-18  Dave Love  <d.love@dl.ac.uk>

	* etags.c (C_entries): Rename label `intoken', avoiding K&R
	lossage from name clash with macro.

1999-11-13  Gerd Moellmann  <gerd@gnu.org>

	* Makefile.in (b2m): Add dependency on GETOPTDEPS.

1999-11-03  Gerd Moellmann  <gerd@gnu.org>

	* etags.c (print_help): Change email address to send bugs to.

1999-11-01  Francesco Potortì  <pot@gnu.org>

	* etags.c: Add suffix psw for PSWrap.
	(L_getit): Generalize a "cp!=' '" into "!isspace(*cp)".
	(Postscript_functions): Add code for PSWrap.
	(Scheme_functions): Use local pointer and new get_tag function.
	(get_tag): New name for old get_scheme.
	(process_file): Do not free NULL when file does not exist.
	(typdef): ttypedefseen renamed to tkeyseen, new label ttypeseen.
	(C_entries): Modifications that make --members tag even inside
	typedefs and C nested structs (one level only).
	(consider_token): Correct a bug which prevented tagging of enum
	constants.
	(C_stab_entry): Add if, for, while, switch, return as
	st_C_ignore.  This makes it simpler to work when cblev!=0.

	* etags.c (C_entries): Tag member function declarations when
	--declarations is used.

	* etags.c (C_entries, consider_token): C++ `operator' now is
	tagged in most cases.
	As before, :: is not recognized if surrounded by spaces.

	* etags.c (relative_filename): Account for DOS file names such
	that is impossible to make one relative to another.

	* etags.c (sym_type): New st_C_extern tag.
	(gperf input): Use it for spotting external declarations.
	(print_help): Document the new behavior of --declarations.
	(fvextern): New global variable.
	(consider_token, C_entries): Use it.

	* etags.c (HAVE_GETCWD) [WINDOWSNT]: Define if undefined.
	(etags_getcwd): Remove test for WINDOWSNT.

	* etags.c (process_file) [MSDOS]: If foo.c.gz is not found, try
	foo.cgz, foo.cz, etc.

	* etags.c (declarations): New global switch.
	(longopts): Describe it.
	(print_help): Document it.
	(C_entries): Use it.
	(process_file): Don't process a file twice.

	* etags.c (Fortran_functions): No tags for "procedure".

1999-11-01  Eli Zaretskii  <eliz@is.elta.co.il>

	* etags.c (get_compressor_from_suffix): Second argument EXTPTR, if
	non-zero, returns a pointer to where the extension begins; callers
	changed.
	[MSDOS]: Support DOS file names by handling e.g. foo.cgz as if it
	were foo.c.gz.

1999-11-01  Francesco Potortì  <pot@gnu.org>

	* etags.c (sym_type, C_stab_entry): New constant st_C_operator.
	(fvdev): New constant foperator.
	(consider_token): Use it to get "operator" in C++.
	(C_entries): Extend length of operator@ function name.
	(C_entries): Use foperator when necessary.

	* etags.c (main) [!ETAGS_REGEXPS]: Do not call free_patterns.

	* etags.c (compressor): New struct for compressed files.
	(get_compressor_from_suffix): New function.
	(get_language_from_suffix): Use it.  Also, semantics changed.
	(process_file): Consider compressed files, close file.
	(find_entries): Use different call arg for get_language_from_suffix,
	don't close file.

	* etags.c (main): Call free_tree.
	(find_entries): Do not free curfile.
	(pfnote): Cosmetic change: NULL and '\0' where appropriate.
	(prolog_pred, erlang_func, substitute): Cast strlen to int when
	comparing.
	(canonicalize_filename): Shut up compiler warning.
	(Perl_functions): Make tag significant.

1999-11-01  Dave Love  <d.love@dl.ac.uk>

	* etags.c (longopts, optstring): New option --ignore-case-regex (-c).
	(argument_type): New member at_icregexp.
	(lc_trans): New global.
	(main): Fill lc_trans.  Process -c args.
	(add_regex): New arg determining whether to use translation table.
	(analyse_regex): New arg.  Use it for add_regex.

1999-11-01  Francesco Potortì  <pot@gnu.org>

	* etags.c (init): Cosmetic change: NULL --> '\0'.
	(erlang_attribute): Bug corrected (uninitialized variable).
	(filename_is_absolute): New function replaces absolutefn macro and
	corrects a bug.  All callers changed.
	(canonicalize_filename): New function.
	(process_file, etags_getcwd, absolute_dirname): Use it.
	(relative_filename, absolute_filename): Remove var shadowing.
	(C_entries, Pascal_functions): Add fake initializations to keep
	compilers quiet.
	(TeX_functions, Prolog_functions, Erlang_functions): Cleanup.

	* etags.c (xrnew): New macro.  All callers of xrealloc changed.
	(language): New typedef (was struct lang_entry).
	(curlang): New global variable.
	(node): Typedef renamed from NODE.
	(linebuffer): New typedef (was struct linebuffer).
	(pattern): New typedef (was struct pattern).  Some members added.
	Now used as element of a linked list.
	(patterns, num_patterns): Global variables deleted.
	(p_head): New global variable.
	(forced_lang): New global variable (replaces lang_func).
	(get_language_from_name, get_language_from_interpreter)
	(get_language_from_suffix): Semantics changed.  All callers changed.
	(last_node): New global variable.
	(free_tree, add_node, put_entries, total_size_of_entries):
	Change name of local vars to avoid clashes with typedef node.
	(number_len): Rewritten for elegance.
	(token): New typedef replaces TOKEN.
	(analyse_regex, add_regex): Rewritten for new functionality.
	(free_patterns): New function called from main and add_regex.
	(initbuffer, readline_internal, readline, grow_linebuffer):
	Change name of local vars to avoid clashes with typedef linebuffer.
	(readline): Rewritten for new functionality.

	* etags.c (Scheme_suffixes): New suffix ".ss".
	(print_help): --globals is now used for more than C-type languages.
	(Perl_functions): Tag global variables ("my" and "local").

	* etags.c (print_help): Some messages clarified.
	(LOOP_ON_INPUT_LINES): New macro.
	(just_read_file, Fortran_functions, Asm_labels, Perl_functions)
	(Python_functions, Cobol_paragraphs, Pascal_functions)
	(Lisp_functions, Postscript_functions, Scheme_functions)
	(TeX_functions, Prolog_functions, Erlang_functions): Use it.
	(Cobol_paragraphs, Postscript_functions, TeX_functions)
	(Prolog_functions, Erlang_functions): Use a local variable instead
	of the global variable dbp.
	(Pascal_functions, L_isquote, Scheme_functions): Use GNU coding
	standard indentation.

	* etags.c (Python_suffixes, lang_names, Python_functions):
	Python support.
	(skip_spaces, skip_non_spaces): Utility functions.
	(find_entries, takeprec, getit, Fortran_functions, Perl_functions)
	(Python_functions, L_getit, Lisp_functions, Scheme_functions)
	(prolog_pred, erlanf_func, erlang_attribute): Use them.
	(eat_white): Deleted.

	* etags.c (CHAR, init): Keep into account non US-ASCII
	characters and compilers with default signed chars.
	(L_getit): Tag "(defstruct (foo", "(defun (operator" and similar
	constructs.
	(C_stab_entry): "interface" in Java behaves like "class".

	* etags.c (HAVE_NTGUI) [WINDOWSNT]: #undef if HAVE_CONFIG_H.
	(main): Put interval syntax here.
	(add_regex): And remove it from here.

	* etags.c (suggest_asking_for_help): Provide a
	meaningful help message with and without LONG_OPTIONS.

	* etags.c (<io.h>) [MSDOS]: Include it, don't include string.h.
	<stdlib.h, string.h>: Don't test MSDOS when including them.
	(white, nonam, endtk): Like elsewhere, use \r instead of \013.
	(put_entries): Correctly use %ld instead of %d in printf.

	* etags.c (<unistd.h>) [HAVE_UNISTD_H]: Include conditionally, else
	declare getcwd if HAVE_GETCWD.
	(consider_token): Dead break instruction removed.

1999-10-19  Paul Eggert  <eggert@twinsun.com>

	Add support for large files.  Merge glibc 2.1.2.

	* b2m.c, emacsclient.c, emacsserver.c, fakemail.c, make-docfile.c,
	* movemail.c, pop.c:
	Do not include <stdlib.h>, as <config.h> does this now.

	* b2m.c, emacsserver.c, etags.c, profile.c:
	Include <config.h> before any system include files.

	* emacsclient.c, emacsserver.c, fakemail.c, movemail.c, pop.c,
	* test-distrib.c:
	(read, write, open, close): Do not undef.

	* getopt.c, getopt1.c: Adopt glibc 2.1.2, with the following fix:
	(const): Do not define if HAVE_CONFIG_H; that's config.h's job.

	* getopt.h: Adopt glibc 2.1.2.

1999-10-15  Dave Love  <fx@gnu.org>

	* Makefile.in (pop.o): Depend on config.h.

1999-10-11  Jonathan I. Kamens  <jik@kamens.brookline.ma.us>

	* pop.c: Use "pop3" as the POP service name on all platforms,
	instead of using "pop" on Unix and "pop3" on Windows NT.  "pop3"
	has been the standard service name since RFC 1340 was published in
	July 1992, so I think it's safe to start using it by default.

1999-09-27  Dave Love  <fx@gnu.org>

	* make-docfile.c (scan_lisp_file): Fix typo causing infloop.

1999-09-19  Richard M. Stallman  <rms@caffeine.ai.mit.edu>

	* make-docfile.c (scan_lisp_file): Fix previous changes;
	swallow CRLF like just CR or just LF.

1999-09-03  Richard Stallman  <rms@gnu.org>

	* make-docfile.c: Include config.h not ../src/config.h.
	(main, fopen, chdir): Add #undef.
	(read_c_string, scan_c_file, skip_white, read_lisp_symbol)
	(scan_lisp_file): Handle \r like \n.

1999-08-30  Andreas Schwab  <schwab@gnu.org>

	* make-docfile.c, fakemail.c: Include <stdlib.h> if available.

	* emacsserver.c: Include <stdlib.h> if available.  Don't declare
	errno if it's a macro.

	* test-distrib.c: Include <unistd.h> if available.

1999-08-29  Richard Stallman  <rms@gnu.org>

	* emacsclient.c (print_help_and_exit): Mention --version.

1999-08-25  Richard M. Stallman  <rms@gnu.org>

	* emacsclient.c (decode_options): Update version output.
	(print_help_and_exit): Update bug report address.

1999-08-13  Richard M. Stallman  <rms@gnu.org>

	* emacsclient.c (main): Move the dynamic allocation of
	system_name outside of the SERVER_HOME_DIR conditional.
	* emacsserver.c (main): Likewise.

1999-08-10  Gerd Moellmann  <gerd@gnu.org>

	* grep-changelog: New.
	* Makefile.in (INSTALLABLE_SCRIPTS): Add it.

1999-07-12  Richard Stallman  <rms@gnu.org>

	* Version 20.4 released.

1999-06-30  Markus Rost  <markus.rost@mathematik.uni-regensburg.de>

	* Makefile.in (clean): Remove fns*.el.

1999-06-23  Dave Love  <fx@gnu.org>

	* etags.c (erlang_attribute): Fix undefined variable usage (after
	Potorti).

1999-05-02  Andrew Innes  <andrewi@gnu.org>

	* movemail.c (main) [WINDOWSNT]: Call ftruncate, which is now
	mapped to _chsize.

1999-04-29  Richard M. Stallman  <rms@gnu.org>

	* emacsclient.c (main, both versions): Use quote_file_name on cwd.

1999-03-30  Dave Love  <fx@gnu.org>

	* sorted-doc.c (main): Split up tables.  Modify the preamble
	somewhat.

1999-03-05  Geoff Voelker  <voelker@cs.washington.edu>

	* makefile.nt: Remove common multiple file compilation commands.

1999-02-26  Richard Stallman  <rms@gnu.org>

	* Makefile.in (yow): Depend on epaths.h, not paths.h.

	* yow.c: Refer to epaths.h.

1999-02-22  Simon Josefsson  <jas@pdc.kth.se>

	* emacsserver.c (perror_1, fatal_error): Don't compile unless needed.

1999-01-27  Andrew Innes  <andrewi@gnu.org>

	* makefile.nt: Do make version comparison as strings.

1999-01-25  Richard Stallman  <rms@gnu.org>

	* emacsclient.c (xmalloc): Fix previous change.

1999-01-24  Richard M. Stallman  <rms@borg.ai.mit.edu>

	* emacsclient.c (xmalloc): Declare to return long.

1999-01-22  Geoff Voelker  <voelker@cs.washington.edu>

	* etags.c (etags_getcwd, absolute_filename) [DOS_NT]: Canonicalize
	the case of the drive letter.

1999-01-15  Richard Stallman  <rms@psilocin.ai.mit.edu>

	* emacsserver.c (main): Eliminate arbitrary limit on
	length of system_name.

	* emacsclient.c (main): Eliminate arbitrary limit on
	length of system_name.
	(xmalloc): Define unconditionally.

1999-01-12  Darrin B. Jewell  <jewell@mit.edu>

	* etags.c (relative_filename): Stop backward search at beginning
	of string, since non-Unix systems can have absolute paths with no
	initial slash.

1998-12-08  Geoff Voelker  <voelker@cs.washington.edu>

	* makefile.nt: Do string comparison of _NMAKE_VER.

1998-11-03  Theodore Jump  <tjump@cais.com>

	* makefile.nt: Compile multiple source files when possible.

1998-10-13  Richard Stallman  <rms@psilocin.ai.mit.edu>

	* Makefile.in: Replace tabs with spaces
	when they might confuse some Make versions.

1998-10-10  Richard Stallman  <rms@psilocin.ai.mit.edu>

	* emacsclient.c (main): Null-terminate system_name.

	* emacsserver.c (main): Null-terminate system_name.

1998-09-21  Jonathan I. Kamens  <jik@kamens.brookline.ma.us>

	* movemail.c (popmail, pop_retr) [MAIL_USE_POP]: When displaying
	an error message from POP, mention that it's from POP, to
	distinguish it from local error messages.

1998-09-04  Jonathan I. Kamens  <jik@kamens.brookline.ma.us>

	* movemail.c [MAIL_USE_POP]: Add the "-r" flag to reverse the
	order of messages downloaded from a POP server (e.g., if the
	server stores messages in mailboxes in reverse order).

1998-08-19  Richard Stallman  <rms@psilocin.ai.mit.edu>

	* Version 20.3 released.

1998-08-11  Paul Eggert  <eggert@twinsun.com>

	* rcs2log: Update copyright date and bug report address.
	(initialize_fullname): Prefer getent if available.

1998-07-30  Paul Eggert  <eggert@twinsun.com>

	* Makefile.in (REGEXPDEPS, regex.o):
	Prepend $(srcdir)/ to rule dependencies outside this dir.

1998-06-09  Andrew Innes  <andrewi@harlequin.co.uk>

	* etags.c (etags_getcwd) [WINDOWSNT]: Use getcwd on Windows.

1998-06-06  Richard Stallman  <rms@psilocin.ai.mit.edu>

	* Makefile.in: Properly terminate a comment.

1998-06-01  Andrew Innes  <andrewi@mescaline.gnu.org>

	* movemail.c (sys_wait): Rename to wait.

	* ntlib.h: Undefine _WINSOCKAPI_.

	* makefile.nt (LOCAL_FLAGS): Define HAVE_CONFIG_H.

1998-05-30  Geoff Voelker  <voelker@cs.washington.edu>

	* ntlib.c (getppid): Look for EM_PARENT_PROCESS_ID.

1998-05-01  Andrew Innes  <andrewi@harlequin.co.uk>

	* movemail.c [WINDOWSNT]: Undefine DISABLE_DIRECT_ACCESS.
	Force all file i/o to be in binary mode.  Include ntlib.h.

1998-04-27  Andreas Schwab  <schwab@delysid.gnu.org>

	* make-docfile.c: Include <unistd.h> for chdir.

1998-04-25  Richard Stallman  <rms@psilocin.gnu.org>

	* etags.c (TEX_decode_env): Don't free the value getenv returns.

1998-04-17  Geoff Voelker  <voelker@cs.washington.edu>

	* makefile.nt (obj): Update with new files in src.
	(clean): Delete patch scratch files, optimized compilation dir.

1998-04-08  Dave Love  <fx@gnu.org>

	* emacsclient.c: Move inclusion of unistd.h to top, else fails on
	Irix6, at least.

1998-04-06  Andreas Schwab  <schwab@gnu.org>

	Silence -Wimplicit:
	* movemail.c: Move cancelations up.  Include <stdlib.h> if
	available.
	* fakemail.c (_XOPEN_SOURCE): Define for declaration of cuserid.
	(parse_header): Explicitly declare return type.
	* emacsserver.c: Include <unistd.h> if available.
	(main, handle_signals, perror_1, fatal_error): Explicitly declare
	return types.  Add forward declarations.
	* emacsclient.c: Include <stdlib.h> and <unistd.h> if available.
	Don't declare geteuid.
	(print_help_and_exit): Change return type to void.
	Forward declare it.
	* b2m.c: Include <stdlib.h> if available.
	(main): Explicitly declare return type.

1998-04-03  Richard Stallman  <rms@psilocin.gnu.org>

	* etags.c (put_entries): Use %ld.

	* b2m.c (fatal): Declare the arg.

1998-03-26  Richard Stallman  <rms@psilocin.gnu.org>

	* pop.c (pop_getline): Rename from getline.

1998-03-05  Richard Stallman  <rms@psilocin.gnu.org>

	* Makefile.in (install): Use INSTALL_STRIP with INSTALL_PROGRAM
	for the utilities.

1998-01-23  Dave Love  <d.love@dl.ac.uk>

	* etags.c (getit, Cobol_paragraphs, Pascal_functions,
	Postscript_functions, prolog_pred, erlang_func, erlang_attribute):
	Always make named tags.
	(Fortran_functions): Grok BLOCK DATA.

1998-01-23  Andreas Schwab  <schwab@gnu.org>

	* movemail.c (main): Fix interwoven brace and cpp conditional
	nesting.

1997-12-03  Paul Eggert  <eggert@delysid.gnu.org>

	* movemail.c (mbx_write) [MAIL_USE_POP]: Disable the code which quotes
	with a '>' any lines starting with "From " read from the POP server,
	but leave the code in place, wrapped in #ifdef
	MOVEMAIL_QUOTE_POP_FROM_LINES, in case we have to restore it later
	because it turns out that something is depending on it.
	Change suggested by Paul Eggert <eggert@twinsun.com>.
	Convert the character \037 (^_) at the beginning of a line into
	the character '^' followed by the character '_', because otherwise
	Emacs can't parse the resulting file as a valid BABYL file.
	Change suggested by Paul Eggert <eggert@twinsun.com>.

1997-12-03  Jonathan I. Kamens  <jik@kamens.brookline.ma.us>

	* movemail.c, pop.c, pop.h: Allow messages retrieved from the POP
	server to contain embedded nulls.

1997-12-02  Jonathan I. Kamens  <jik@kamens.brookline.ma.us>

	* movemail.c (mbx_write) [MAIL_USE_POP]: Disable the code which
	quotes with a '>' any lines starting with "From " read from the
	POP server, but leave the code in place, wrapped in #ifdef
	MOVEMAIL_QUOTE_POP_FROM_LINES, in case we have to restore it later
	because it turns out that something is depending on it.
	Change suggested by Paul Eggert <eggert@twinsun.com>.

	Convert the character \037 (^_) at the beginning of a line into
	the character '^' followed by the character '_', because otherwise
	Emacs can't parse the resulting file as a valid BABYL file.
	Change suggested by Paul Eggert <eggert@twinsun.com>.

1997-11-22  Richard Stallman  <rms@gnu.org>

	* b2m.c: Include getopt.h.
	(main): Use getopt_long to handle --version and --help.

	* Makefile.in (b2m): Define VERSION.  Link with $(GETOPTOBJS).

1997-10-31  Jonathan I. Kamens  <jik@kamens.brookline.ma.us>

	* pop.c (fullwrite): Get rid of an extra call to write.
	Problem pointed out by Chiaki Ishikawa.

1997-10-16  Dave Love  <d.love@dl.ac.uk>

	* etags.c (L_getit): Always make named tags so that Emacs
	completion on symbols containing `:' etc. works.
	(get_scheme): Likewise.

1997-09-24  Jonathan I. Kamens  <jik@kamens.brookline.ma.us>

	* pop.c: Use system header files instead of declaring C-library
	functions explicitly.

1997-09-19  Richard Stallman  <rms@psilocin.gnu.ai.mit.edu>

	* Version 20.2 released.

1997-09-15  Richard Stallman  <rms@psilocin.gnu.ai.mit.edu>

	* Version 20.1 released.

1997-09-02  Andrew Innes  <andrewi@harlequin.co.uk>

	* makefile.nt (movemail.exe): Link wsock32.lib before LIBS.

	* ntlib.c (getpid): Delete function.

1997-08-28  Andreas Schwab  <schwab@issan.informatik.uni-dortmund.de>

	* make-docfile.c (scan_lisp_file): Handle custom-declare-variable.

1997-08-26  Andreas Schwab  <schwab@issan.informatik.uni-dortmund.de>

	* emacsclient.c [HAVE_SYSVIPC]: Include errno.h, as in the other case.
	(main) [!BSD_SYSTEM]: Fix error message for getcwd failure.

1997-08-14  Richard Stallman  <rms@psilocin.gnu.ai.mit.edu>

	* emacsserver.c (main): Use SOCKLEN_TYPE for fromlen, if it is defined.

1997-08-13  Kazushi (Jam) Marukawa  <jam@poboxes.com>

	* profile.c (get_time): Cast arg to fprintf.

	* hexl.c (main): Use %08lx instead of %08x in printf because the
	variable named addresses is long.

1997-08-08  Geoff Voelker  <voelker@cs.washington.edu>

	* makefile.nt (lisp): Update paths to lisp files that have moved.

1997-08-08  Andrew Innes  <andrewi@harlequin.co.uk>

	* makefile.nt (ctags.obj): New target.
	(etags.obj, getopt.obj, make-docfile.obj): Update dependencies.

	* ntlib.h: Add includes.
	Undo definitions of crt routines from config.h.

1997-08-06  Richard Stallman  <rms@psilocin.gnu.ai.mit.edu>

	* etags.c (Yacc_suffixes, Asm_suffixes): Add some alternatives.

1997-07-22  Jonathan I. Kamens  <jik@kamens.brookline.ma.us>

	* pop.c: Support auto-configuration of both Kerberos V4 and
	Kerberos V5 for movemail, including detection of V4 and V5 header
	files and libraries.
	Include <string.h> when STDC_HEADERS is defined, to get
	declarations of string functions.
	[KERBEROS5] (socket_connection): Support the current MIT Kerberos
	V5 API rather than the old one.
	[KERBEROS] (socket_connection): Change a constant name from
	SOCKET_ERROR to POP_SOCKET_ERROR to avoid a namespace conflict
	with a constant in a header file.

	* Makefile.in: Support auto-configuration of both Kerberos V4 and
	Kerberos V5 for movemail, including detection of V4 and V5 header
	files and libraries.

1997-07-17  Richard Stallman  <rms@psilocin.gnu.ai.mit.edu>

	* fakemail.c [HAVE_UNISTD_H]: Include unistd.h.

	* etags.c [HAVE_UNISTD_H]: Include unistd.h.

1997-07-09  Richard Stallman  <rms@psilocin.gnu.ai.mit.edu>

	* emacsclient.c [C_ALLOCA] (xmalloc): New function.

1997-07-04  Richard Stallman  <rms@psilocin.gnu.ai.mit.edu>

	* movemail.c (rindex): Add declaration.

1997-07-01  Geoff Voelker  <voelker@cs.washington.edu>

	* makefile.nt (GETOPTOBJS, GETOPTDEFS, MOVEMAILOBJS): Define.
	(movemail.exe): Depend upon and link with getopt files.
	(obj): Include new source files.
	(FACE_SUPPORT, MOUSE_SUPPORT, FLOAT_SUPPORT, WINNT_SUPPORT): Define.
	(lisp): Include new and reorganized elisp files.

1997-06-27  Richard Stallman  <rms@psilocin.gnu.ai.mit.edu>

	* Makefile.in (blessmail): Find blessmail.el in mail subdirectory.

1997-06-25  Paul Eggert  <eggert@twinsun.com>

	* rcs2log: Don't assign to $0 in awk; some awks don't allow this.

1997-06-14  Karl Heuer  <kwzh@gnu.ai.mit.edu>

	* b2m.c (readline): Terminate buffer properly when EOF seen.
	Test for valid pointer before dereferencing it.

1997-05-30  Francesco Potortì  <F.Potorti@cnuce.cnr.it>

	* Makefile.in (etags): Remove -DETAGS_REGEXPS, because now it is
	defined inside etags.c if HAVE_CONFIG_H is defined.

1997-05-29  Francesco Potortì  <F.Potorti@cnuce.cnr.it>

	* etags.c (logical): Type name changed to bool.
	(ETAGS_REGEXPS, LONG_OPTIONS) [HAVE_CONFIG_H]: #define them.
	(<getopt.h>) [LONG_OPTIONS]: Include conditionally.
	(getopt_long) [!LONG_OPTIONS]: Redefine as macro.
	(main): Accepted options depend on ETAGS_REGEXPS and LONG_OPTIONS.
	(longopts): New long options without short counterpart are
	globals, members, no-globals, no-members.  Regexp options are now
	defined  conditionally to ETAGS_REGEXPS.
	(print_help): Updated.

1997-05-22  Francesco Potortì  <F.Potorti@cnuce.cnr.it>

	* etags.c (C_entries): Use "." instead of "::" for Java.
	(consider_token): is_func renamed to is_func_or_var.
	(C_entries): is_func renamed to funorvar.
	(C_entries): Initialize tok.named.
	(sym_type, C_stab_entry, consider_token): st_C_ignore is used to
	get rid of "import", "package" and "friend".
	(fvdef): Rename from funcdef.  Also some constants renamed.
	All users changed.
	(C_entries): Make separate tags for variables separated by comma.
	(globals, members): New flags.
	(main, C_entries): Use them.
	(make_C_tag, C_entries): Make tok a global variable.

1997-05-16  Francesco Potortì  <F.Potorti@cnuce.cnr.it>

	* etags.c (funcdef): New vignore constant.
	(consider_token, C_entries): Use it to tag global variables.
	(print_help): Update for global variables.
	(consider_token, C_entries): Set the len member of token_name.
	(prolog_pred): Cleanup according to GNU coding standards.
	(Cobol_suffixes, lang_names, Cobol_paragraphs): Cobol support.
	(prolog_white, erlang_white): Rename to eat_white, callers changed.

1997-05-15  Francesco Potortì  <F.Potorti@cnuce.cnr.it>

	* etags.c (CHARS, CHAR): New constant and macro.
	(iswhite, begtoken, intoken, endtoken): Use them.
	(notinname, _nin, nonam): New macro, array, string.
	(init): Cleanup and init _nin.
	(new_pfnote): New function.
	(make_C_tag) [traditional_tag_style]: Use it.
	(traditional_tag_style): Constant set to TRUE for now.

1997-05-14  Francesco Potortì  <F.Potorti@cnuce.cnr.it>

	* etags.c (C_entries, Pascal_functions): Cleanup.
	(TeX_functions): NULL as a function arg needs a cast.
	(Erlang_functions, erlang_func, erlang_attribute): Cleanup.

1997-05-13  Francesco Potortì  <F.Potorti@cnuce.cnr.it>

	* etags.c (TeX_functions): Cleaned up.
	(tex_getit): Removed.

1997-05-13  Paul Eggert  <eggert@twinsun.com>

	* rcs2log (files): When computing arguments automatically, ignore
	non-files within the RCS subdirectory.

1997-05-13  Francesco Potortì  <F.Potorti@cnuce.cnr.it>

	* etags.c (C_JAVA): New #define.
	(Cjava_suffixes): .java is Java.
	(Cjava_entries): New function.
	(lang_names): Add Java.
	(sym_type): Add st_C_javastruct for Java.
	(C_stab_entry): Add `extends' and `implements' keywords.
	(consider_token, C_entries): Recognize Java structures.

1997-05-12  Francesco Potortì  <F.Potorti@cnuce.cnr.it>

	* etags.c (Cplusplus_suffixes): .pdb is PostScript with C syntax.
	(Postscript_suffixes): .ps is PostScript.
	(lang_names): Add postscript.
	(Postscript_functions): New function.
	(TEX_decode_env): Close minor memory leak.
	(just_read_file): Correct the char number of the tag.

1997-05-11  Paul Eggert  <eggert@twinsun.com>

	* rcs2log (loginFullnameMailaddrs, logins, rlog_options, files):
	Don't prepend $nl since this causes some shells to generate the
	empty string when IFS is $nl.
	(printlogline): Use SOH (octal code 1), not CR, since some
	PC-based shells mishandle CR.
	(initialize_fullname): Set NIS_PATH to the empty string before invoking
	nismatch, in case it's set to some nonstandard value.

1997-05-06  Jonathan I. Kamens  <jik@kamens.brookline.ma.us>

	* pop.c (getline): Don't miss CRLF pairs when the CR and LF are
	read in separate blocks.

1997-04-30  Francesco Potortì  <F.Potorti@cnuce.cnr.it>

	* etags.c [TeX_named_tokens]: Set to FALSE if undefined.
	(struct linebuffer): New member `len' is the length of the string.
	(find_entries, Pascal_functions, TeX_functions, TEX_getit):
	Use it instead of strlen.
	(TEX_getit): Declare and define unconditionally as static.
	(TeX_functions): Use if instead of #if TeX_named_tokens.
	(add_regex): Set RE_INTERVALS flag for regex compilation.
	(substitute): Code cleanup.
	(readline_internal): Code cleanup, set new member `len'.
	(readline): Bug corrected.

1997-04-23  Geoff Voelker  <voelker@cs.washington.edu>

	* makefile.nt: Change references of windowsnt.h to ms-w32.h.
	(obj): Change references of nt*.c files to w32*.c files.

1997-04-15  Francesco Potortì  <F.Potorti@cnuce.cnr.it>

	* etags.c (xnew): Add support for debugging with chkmalloc.
	(error): Use this instead of printf whenever possible.
	(main): Only call xnew after having initialized progname.
	(substitute): Bad memory corruption error corrected.

1997-04-08  Francesco Potortì  <F.Potorti@cnuce.cnr.it>

	* etags.c (add_regex): Undo previous change.
	(relative_filename): Small memory leak closed.
	(absolute_filename): Cleaned up the code, possibly closing a bug.
	(absolute_dirname): Always return a newly allocated string.

1997-03-21  Paul Eggert  <eggert@twinsun.com>

	* rcs2log (files): Ignore files in RCS directory whose names are
	of the form ,*, or *_; they are probably RCS lock files.
	Also, ignore files named .rcsfreeze.log or .rcsfreeze.ver;
	they are used by rcsfreeze.

1997-03-14  Francesco Potortì  <F.Potorti@cnuce.cnr.it>

	* etags.c (add_regex): Reset *putbuf before using it.

1997-02-23  Jonathan I. Kamens  <jik@kamens.brookline.ma.us>

	* movemail.c (popmail): Remove some unnecessary function
	declarations.
	(popmail, pop_retr): Since popmail always passes mbx_write and mbf
	into pop_retr, there's no reason to pass in mbx_write, and the
	file argument can be declared FILE * explicitly.  This fixes a
	compilation problem on systems with 64-bit pointers.

1997-02-13  Richard Stallman  <rms@whiz-bang.gnu.ai.mit.edu>

	* movemail.c: Delete duplicate inclusion of fcntl.h
	and duplicate #undefs of open, read, write, close.

1997-01-20  Jonathan I. Kamens  <jik@kamens.brookline.ma.us>

	* movemail.c (main): Do not display "[POP-password]" in the usage
	message when movemail is compiled without POP support.
	(main, popmail): Add the optional "-p" argument, which causes
	movemail to leave mail in the inbox after copying it into the
	output file.

	* Makefile.in (movemail): Link with getopt.

1997-01-20  Paul Eggert  <eggert@twinsun.com>

	* rcs2log (--help, --version): New options, per GNU coding standards.
	(Copyright, Help, Id): New variables, for above.
	(rlog): Use -q option with cvs log, to avoid useless chatter.

	Treat logs of "Initial revision" (RCS) or "file F was initially added
	on branch B." (CVS) as if they said "New file.", for consistency with
	change log entries.

1997-01-01  Paul Eggert  <eggert@twinsun.com>

	* vcdiff (PATH): Add /usr/xpg4/bin,
	where XPG4 SCCS hangs out in Solaris 2.5.
	(sid1): Don't use bare -r, since XPG4 `get' does not allow it.

1996-12-19  Richard Stallman  <rms@ethanol.gnu.ai.mit.edu>

	* etags.c (streq, strneq): Use == NULL rather than !.

1996-12-18  Jonathan I. Kamens  <jik@annex-1-slip-jik.cam.ov.com>

	* Makefile.in (LIBMAIL): New macro.  Conditionally includes -lmail.
	(movemail): Use LIBMAIL, to link against -lmail.

	* movemail.c: Include maillock.h (conditionally).
	Remove a redundant inclusion of <stdio.h>.
	(MAIL_USE_MAILLOCK): New macro, conditionally defined.
	(main): Add variable spool_name.
	Support the usage of maillock and mailunlock to
	lock and unlock mailboxes.
	(mail_spool_name): New function.

	* movemail.c: Fix an uninitialized variable which could cause
	movemail to exit with an error status incorrectly on systems which
	use lock files rather than a system locking function to lock
	mailboxes.

1996-12-16  Richard Stallman  <rms@psilocin.gnu.ai.mit.edu>

	* pop.c (socket_connection): Free realhost after using it.

1996-12-04  Francesco Potortì  <F.Potorti@cnuce.cnr.it>

	* etags.c (C_entries): Test tok.valid.  This handles some
	particular cases involving function declarations that failed.

1996-11-22  Charles Hannum  <mycroft@gnu.ai.mit.edu>

	* pop.c (socket_connection):
	gethostbyname may return a pointer to static data.
	krb_realmofhost can clobber it.  So copy it.

1996-11-14  Francesco Potortì  <F.Potorti@cnuce.cnr.it>

	* etags.c (pfnote, fatal, error): Callers using a NULL pointer
	must cast it to (char *) because we have no prototypes.
	(make_C_tag): Macro deleted, new function.
	(C_entries): Calls to make_C_tag macro changed to call function.

1996-11-13  Francesco Potortì  <F.Potorti@cnuce.cnr.it>

	* etags.c (grow_linebuffer): New function.
	(GROW_LINEBUFFER): Macro deleted.  All callers changed.
	(make_tag): Macro renamed to make_C_tag.  All callers changed.
	(<stdlib.h>, <string.h>) [STDC_HEADERS]: New #include's.
	(Prolog_functions): prolog_skip_comment was called with wrong
	number of arguments.
	(xrealloc): fatal was called with wrong number of arguments.

1996-11-08  Francesco Potortì  <F.Potorti@cnuce.cnr.it>

	* etags.c (relative_filename): Bug corrected.
	(etags_getcwd): Avoid warning of unused variable.
	(C_entries, consider_token): Add support for enum labels.

1996-11-03  Paul Eggert  <eggert@twinsun.com>

	* rcs2log: When processing cvs log output, remove `Attic/' from
	repository file names.

1996-10-22  Karl Heuer  <kwzh@gnu.ai.mit.edu>

	* emacsserver.c: Fix 1996-09-02 change.

1996-10-12  Paul Eggert  <eggert@twinsun.com>

	* rcs2log (rlog_options): Look for ' option' rather than 'unknown
	option', since CVS says 'invalid option'.
	(datearg): Use the empty string, not '-d>1970-01-01', to extract all
	revisions, since some hosts reject 1970-01-01 when east of UTC.
	(date): Remove.

1996-10-06  Richard Stallman  <rms@ethanol.gnu.ai.mit.edu>

	* etags.c (etags_getcwd) [WINDOWSNT]: Convert backslashes to slashes.

1996-10-02  Francesco Potortì  <F.Potorti@cnuce.cnr.it>

	* etags.c (print_version): Print copyright info.

	* etags.c (print_help): Print the bug reporting address.
	(main): Use return as the last instruction, instead of exit.

	* etags.c (main): Don't open the tags file in cxref mode.

1996-09-29  Dave Love  <d.love@dl.ac.uk>

	* rcs2log (date): Make default format acceptable to CVS post v1.8
	as well as earlier CVSs and RCS.

1996-09-29  Richard Stallman  <rms@ethanol.gnu.ai.mit.edu>

	* movemail.c (main): If the lock call fails with EBUSY or
	EAGAIN, retry a few times.

1996-09-25  Paul Eggert  <eggert@twinsun.com>

	* rcs2log (rlog_options): Use $rlog, not rlog, when deciding
	whether to append -zLT.

1996-09-16  Karl Heuer  <kwzh@gnu.ai.mit.edu>

	* fakemail.c: Replaced symbol BSD with BSD_SYSTEM.
	* emacsclient.c, movemail.c: Likewise.

1996-09-09  Richard Stallman  <rms@ethanol.gnu.ai.mit.edu>

	* emacsclient.c (longopts): Change nowait to no-wait.
	(print_help_and_exit): Fix option name; upcase metavars.

1996-09-06  Erik Naggum  <erik@naggum.no>

	* emacsserver.c (main): Declare `fromlen' as size_t.

1996-09-02  Eli Zaretskii  <eliz@is.elta.co.il>

	* etags.c (etags_getcwd): Use getcwd if available even if MSDOS.

1996-09-02  Richard Stallman  <rms@ethanol.gnu.ai.mit.edu>

	* emacsclient.c (quote_file_name): Quote with &, not \.
	Quote `-' only at start of file name.  Terminate the value string.

	* emacsserver.c: Include signal.h properly;
	delete the duplicate includes for it.

	* emacsserver.c: On fatal signal, delete socket-file:
	* emacsserver.c: Include signal.h.
	(xmalloc, fatal, error): New functions.
	(delete_socket, handle_signals): New functions.
	(progname, socket_name): New variables.
	[HAVE_SOCKETS] (main): Call handle_signals; set the new variables.

1996-09-01  Richard Stallman  <rms@ethanol.gnu.ai.mit.edu>

	* emacsclient.c (quote_file_name): New function.
	(main, both versions): Use quote_file_name.
	(decode_options): Don't return a value.
	(main, both versions): Use optind.
	Don't check for -nowait here.

	* emacsclient.c (decode_options): New function.
	(main, both versions): Call decode_options.
	(print_help_and_exit): New function.
	(VERSION): New macro.

	* Makefile.in (emacsclient): Link with getopt.
	Add -DVERSION so emacsclient knows its version number.

1996-08-31  Geoff Voelker  <voelker@cs.washington.edu>

	* makefile.nt (lisp): Include dos-nt.elc.

1996-08-31  Richard Stallman  <rms@ethanol.gnu.ai.mit.edu>

	* Makefile.in (blessmail): Use $srcdir to find blessmail.el.

1996-08-28  Richard Stallman  <rms@psilocin.gnu.ai.mit.edu>

	* emacsclient.c (both versions): Handle -nowait and --nowait
	by sending data to the server.

1996-08-26  Richard Stallman  <rms@ethanol.gnu.ai.mit.edu>

	* Makefile.in (INSTALL_STRIP): New variable.
	(${archlibdir}): Use INSTALL_STRIP.

	* Makefile.in (MOVE_LIBS): Use conditionals on KERBEROS,
	HAVE_LIBKRB, HAVE_LIBDES, HAVE_LIBCOM_ERR to set it up.

	* pop.c: Reverse conditional in previous change.

1996-08-24  Richard Stallman  <rms@ethanol.gnu.ai.mit.edu>

	* pop.c: Include des.h krb.h with no dir name if SOLARIS2.

1996-08-24  Paul Eggert  <eggert@twinsun.com>

	* rcs2log: Use ISO 8601 date format, with time zone appended
	if change-log-time-zone-rule is non-nil, instead of
	traditional Unix date format.

	(datearg): When computing default from ChangeLog, handle ISO format
	dates in addition to old-fashioned dates from Emacs 19.31 and earlier.
	Don't worry about hh:mm:ss since the resolution is now by day.
	Use empty datearg, not empty rlog_options, to decide whether to pass
	"$datearg" option to $rlog.
	(logTZ): New variable, set to TZ specified by change-log-time-zone-rule.
	(month_data): Remove `mo'; no longer needed.
	(rlog_options): Use -zLT for localtime output, if `rlog' supports it.

	Match `revision' line of rlog output more accurately.

	Add -c, -v options.

1996-08-23  Eli Zaretskii  <eliz@is.elta.co.il>

	* hexl.c: Include <config.h>, so DOS_NT is defined on MSDOS.

1996-08-11  Richard Stallman  <rms@psilocin.gnu.ai.mit.edu>

	* Version 19.33 released.

1996-07-31  Richard Stallman  <rms@psilocin.gnu.ai.mit.edu>

	* Version 19.32 released.

1996-07-23  Andrew Innes  <andrewi@harlequin.co.uk>

	* etags.c (readline_internal) [DOS_NT]: Don't include CRs when
	computing character positions in source files.

1996-07-16  Andrew Innes  <andrewi@harlequin.co.uk>

	* makefile.nt (clean): Use OBJDIR macro.

1996-07-16  Karl Heuer  <kwzh@gnu.ai.mit.edu>

	* cvtmail.c, sorted-doc.c, yow.c, emacsserver.c: Undo previous change.

1996-07-15  David Mosberger-Tang  <davidm@AZStarNet.com>

	* cvtmail.c, sorted-doc.c, yow.c [__GNU_LIBRARY__]: Use <string.h>.
	* emacsserver.c (main) [__GNU_LIBRARY__]: Use size_t for fromlen.
	* etags.c, fakemail.c, profile.c: Declare main as int, not void.

1996-07-15  Andrew Innes  <andrewi@harlequin.co.uk>

	* ntlib.h: Correct return type of getwd.
	* ntlib.c (getwd): Correct return type.

1996-07-02  Richard Stallman  <rms@whiz-bang.gnu.ai.mit.edu>

	* emacsserver.c (main) [HAVE_SOCKETS]: Call rewind before writing
	to infile.

1996-07-01  Andrew Innes  <andrewi@harlequin.co.uk>

	* makefile.nt: Remove all references to wakeup.

1996-06-28  Francesco Potortì  <F.Potorti@cnuce.cnr.it>

	* etags.c (C_stab_entry): New keywords for C++ namespace, bool,
	explicit, mutable, typename.

1996-06-29  Richard Stallman  <rms@psilocin.gnu.ai.mit.edu>

	* emacsclient.c (main) [HAVE_SOCKETS]: Use two separate stdio
	streams, one for sending and one for reading the reply.

1996-06-21  Richard Stallman  <rms@psilocin.gnu.ai.mit.edu>

	* Makefile.in (timer, timer.o, getdate.o, $(srcdir)/getdate.c)
	(wakeup): Target deleted.
	(UTILITIES): Delete wakeup and timer.

	* wakeup.c, timer.c, getdate.y, getdate.c: Files deleted.

1996-06-11  Geoff Voelker  <voelker@cs.washington.edu>

	* etags.c (etags_getcwd) [DOS_NT]: Change conditional to MSDOS only.
	* makefile.nt (ETAGS_CFLAGS): Define HAVE_GETCWD macro.

1996-06-06  Richard Stallman  <rms@psilocin.gnu.ai.mit.edu>

	* etags.c (main): Copy cwd when appending slash.

1996-05-25  Karl Heuer  <kwzh@gnu.ai.mit.edu>

	* Version 19.31 released.

1996-05-17  Francesco Potortì  <F.Potorti@cnuce.cnr.it>

	* etags.c (CNL_SAVE_DEFINEDEF): Set linecharno for use by readline.
	(Pascal_functions): Increase linecharno by the correct number of
	chars, inline the GET_NEW_LINE macro and delete its definition.

1996-05-03  Andrew Innes  <andrewi@harlequin.co.uk>

	* makefile.nt (OBJDIR, BLD): Remove macro definitions.

1996-05-03  Andrew Innes  <andrewi@harlequin.co.uk>

	* makefile.nt (LOCAL_FLAGS): Include path to NT shadow includes.
	(movemail.exe, fakemail.exe): Now built under Win32.o.

	* ntlib.c: Include ntlib.h.
	(nt_sleep): Rename to sleep.
	(getwd): Return directory.
	(getlogin, cuserid, getuid, setuid, getpwuid, getpass, fchown,
	sys_ctime, sys_fopen): New functions.

	* ntlib.h: New file.

1996-04-29  Richard Stallman  <rms@delasyd.gnu.ai.mit.edu>

	* pop.c (SEND, RECV): Rename from send, recv.
	(pop_open, pop_trash): Make the trash_started code unconditional.
	(socket_connection): Delete casts to void.

1996-04-28  Richard Stallman  <rms@delasyd.gnu.ai.mit.edu>

	* movemail.c (DIRECTORY_SEP, IS_DIRECTORY_SEP):
	Definitions copied from lisp.h.

1996-04-22  Andrew Innes  <andrewi@harlequin.co.uk>

	* fakemail.c [WINDOWSNT]: Include ntlib.h.

	* hexl.c [DOSNT]: Include fcntl.h.
	[WINDOWSNT]: Include io.h.
	(main) [MSDOS]: Change conditional to DOS_NT.

	* movemail.c (access, unlink) [WINDOWSNT]: Macros undefined.
	(fork, syswait, DISABLE_DIRECT_ACCESS) [WINDOWSNT]: Macros defined.
	[WINDOWSNT]: Include locking.h.
	(main): Update usage message.  Use IS_DIRECTORY_SEP.
	(main) [DISABLE_DIRECT_ACCESS]: Don't check access if defined.
	(main) [WINDOWSNT]: Invoke locking instead of flock.
	(main) [MAIL_USE_SYSTEM_LOCK && WINDOWSNT]: Emulate ftruncate.
	(main) [MAIL_USE_POP]: Pass password to popmail if used.
	Include winsock.h; don't include unix inet headers.
	(popmail): Add password argument and pass it to pop_open.
	Open output file in binary mode.

	* pop.c [WINDOWSNT]: Include winsock.h and ntlib.h.
	Macro SOCKET_ERROR undefined.
	Don't declare h_errno.
	[!WINDOWSNT]: Define macros recv and send.
	[!WINDOWSNT] (POP_SERVICE): Change to pop3.
	(pop_open) [WINDOWSNT]: Initialize trash_started.
	(have_winsock) [WINDOWSNT]: New variable.
	(socket_connection) [WINDOWSNT]: Initialize winsock.
	(socket_connection): Use closesocket instead of close.
	(getline): Use recv instead of read.
	(fullwrite): Use send instead of write.
	(pop_trash): Use closesocket instead of close.
	(pop_trash) [WINDOWSNT]: Cleanup winsock.
	Check if being called recursively by sendline.

	* pop.h (struct _popserver): New field trash_started.

	* wakeup.c [HAVE_CONFIG_H]: Only include config.h when defined.

1996-04-14  Richard Stallman  <rms@mole.gnu.ai.mit.edu>

	* hexl.c (main) [DJGPP v2]: Don't change to binary for a tty.

1996-04-10  Richard Stallman  <rms@mole.gnu.ai.mit.edu>

	* etags.c [WINDOWSNT]: Include io.h.

1996-04-10  Geoff Voelker  <voelker@cs.washington.edu>

	* makefile.nt (CTAGSOBJ): Compile with regexp support.

1996-04-09  Eli Zaretskii  <eliz@is.elta.co.il>

	* hexl.c [DJGPP v2]: Include io.h.
	(main) [DJGPP v2]: Switch standard streams to binary with setmode.

	* b2m.c (main) [MSDOS]: Switch standard streams to binary under
	DJGPP v2.

1996-04-02  Richard Stallman  <rms@mole.gnu.ai.mit.edu>

	* etags.c (absolute_filename): Use absolutefn.

1996-03-31  Eli Zaretskii  <eliz@is.elta.co.il>

	* etags.c (absolutefn) [DOS_NT]: Support Novell drives whose drive
	letter isn't an alphabetic character.
	(main) [DOS_NT]: Use binary mode on redirected `stdout'.
	(process_file) [DOS_NT]: Convert all slashes to forward style.
	(absolute_filename) [DOS_NT]: Emit error message for relative
	paths with a drive letter.
	(absolute_filename) [DOS_NT]: Handle absolute pathnames with
	DOS/NT drive letters which try to reference the parent of the root.
	(absolute_dirname) [DOS_NT]: Convert all slashes to forward style.

1996-03-27  Geoff Voelker  <voelker@cs.washington.edu>

	* makefile.nt: Change uses of del to $(DEL).

1996-03-22  Francesco Potortì  <F.Potorti@cnuce.cnr.it>

	* etags.c (just_read_file): Reset lineno and charno on entry.

1996-03-15  Anders Lindgren  <andersl@csd.uu.se>

	* etags.c: Prolog language totally rewritten.
	(Prolog_functions): Rewritten from scratch.
	(skip_comment, prolog_getit): Removed.
	(prolog_skip_comment): New function, like old skip_comment.
	(prolog_pred, prolog_atom, prolog_white): New functions.
	(erlang_func, erlang_attributes): Forward declarations added.
	(erlang_atom): Check if backslash ends line inside quoted atom.

1996-03-14  Francesco Potortì  <F.Potorti@cnuce.cnr.it>

	* etags.c (absolutefn): DOS_NT version corrected.
	(main): Append "/" to the dir name only if not already there.
	(print_help): Explain the absolute/relative file name issue.

1996-03-08  Anders Lindgren  <andersl@csd.uu.se>

	* etags.c: New Language Erlang added.
	(Erlang_functions, erlang_func, erlang_attribute, erlang_atom)
	(erlang_white): New functions.
	(Erlang_suffixes): New suffix list.
	(lang_names): Erlang entry added.
	(prolog_getit): Accepts headers spanning several lines.
	Always name tags.
	(Prolog_functions): Remove incorrect compensation for
	newline characters.
	(readline_internal): Zero-terminate last line.

1996-03-20  Mike Long  <mike.long@analog.com>

	* b2m.c (main): Initialize progname variable before using it.
	Quote `username' in From_ header.

1996-03-18  Geoff Voelker  <voelker@cs.washington.edu>

	* ntlib.c (getpid): New function.

1996-02-21  Richard Stallman  <rms@whiz-bang.gnu.ai.mit.edu>

	* emacsclient.c (main, both definitions):
	Print a newline for normal termination.

1996-02-21  Noah Friedman  <friedman@prep.ai.mit.edu>

	* tcp.c (main): Convert port to network byte order.

1996-01-20  Karl Heuer  <kwzh@gnu.ai.mit.edu>

	* pop.c (pop_retrieve, getline): Avoid type clashes.

1996-01-19  Karl Heuer  <kwzh@gnu.ai.mit.edu>

	* etags.c (enum sym_type, anonymous enum): Delete final comma.

1996-01-15  Paul Eggert  <eggert@twinsun.com>

	* rcs2log (initialize_fullname): Add support for NIS+.
	(hostname): Fully qualify the default hostname with the domainname
	if the hostname lacks a `.'.

1996-01-10  Karl Heuer  <kwzh@gnu.ai.mit.edu>

	* etags.c (consider_token): Fix typo in expression.

1996-01-04  Paul Eggert  <eggert@twinsun.com>

	* etags.c (substitute): Fix spelling in message.

1996-01-03  George V. Reilly  <georger@microcrafts.com>

	* makefile.nt (etags, ctags): Compile with regexp support.
	(make-docfile, wakeup, etags, ctags, hexl): Ensure build
	subdirectory exists before compiling.

1996-01-02  Karl Heuer  <kwzh@gnu.ai.mit.edu>

	* emacsserver.c (main): Do chmod based on existing permission.

1995-12-27  Richard Stallman  <rms@mole.gnu.ai.mit.edu>

	* Makefile.in (install): Turn on read/execute permission.

1995-12-03  Richard Stallman  <rms@whiz-bang.gnu.ai.mit.edu>

	* Makefile.in (LIB_STANDARD_LIBSRC): Use this instead of LIB_STANDARD.
	(LOADLIBES): Use LIB_STANDARD_LIBSRC.

1995-12-01  Richard Stallman  <rms@whiz-bang.gnu.ai.mit.edu>

	* Makefile.in (THIS_IS_MAKEFILE): Rename from THIS_IS_YMAKEFILE.

1995-12-07  Francesco Potortì  <pot@cnuce.cnr.it>

	* etags.c (pfnote): Don't make a tag for ctags if there is no name.
	(getit, Asm_labels, Perl_functions, Pascal_functions, L_getit,
	get_scheme, prolog_getit): Name the tag in ctags mode.
	(pfnote): Truncate ctags lines to 50 chars, like it worked once.
	(Perl_interpreters): Accept "@PERL@" as an interpreter.
	(suggest_asking_for_help): New function.
	(main, get_language_from_name): Use suggest_asking_for_help.
	(main): Let get_language_from_name make language existence check.
	(streq, strneq): Check the arguments #if DEBUG.

1995-12-06  Francesco Potortì  <pot@cnuce.cnr.it>

	* etags.c (Cplusplus_suffixes): Add .M suffix for Objective C++.
	(gperf): Add keywords for Objective C and GNU macros.
	(sym_type): Add values to account for Objective C and GNU macros.
	(begtk): The '@' character can start a token.
	(objdef, methodlen, objtag): New variables for Objective C.
	(consider_token, C_entries): Add code for Objective C.
	(plain_C_suffixes): Add .m and .lm for Objective C.
	(Yacc_suffixes): Add .ym for Objective yacc.
	(GROW_LINEBUFFER): New macro.
	(consider_token, C_entries, Pascal_functions): Use the new macro.
	(consider_token): Take one more argument.  Caller changed.
	(consider_token): Use the hashing function to spot GNU macros.
	(C_entries): Consider // as a comment start even in plain C for
	the sake of Objective C parsing.

1995-12-04  Francesco Potortì  <pot@cnuce.cnr.it>

	* Makefile.in (ctags): Depend on etags only for simplicity;
	compile with regexp support enabled.

1995-11-24  Richard Stallman  <rms@mole.gnu.ai.mit.edu>

	* Version 19.30 released.

1995-11-22  Geoff Voelker  <voelker@cs.washington.edu>

	* makefile.nt (DOC, clean): Don't use switches to del not
	supported by Windows 95.

1995-11-13  Richard Stallman  <rms@mole.gnu.ai.mit.edu>

	* Makefile.in (regex.o): Depend on ../src/config.h.

1995-11-12  Richard Stallman  <rms@mole.gnu.ai.mit.edu>

	* Makefile.in (LIB_STANDARD): Extract this as in src/Makefile.in.
	(LOADLIBES): Use LIB_STANDARD.

1995-11-07  Kevin Gallo  <kgallo@microsoft.com>

	* makefile.nt (DOC): Include strings from w32term.c, w32xfns.c,
	w32fns.c, w32faces.c, w32select.c, w32menu.c, w32reg.c; remove
	Windows 95 conditional.

1995-11-06  Francesco Potortì  (pot@cnuce.cnr.it)

	* etags.c (get_lang_from_name, get_lang_from_interpreter)
	(get_lang_from_suffix): New functions.
	(get_language): Function deleted.
	(lang_entry): Two members added to struct.
	(lang_names): Reflect the new layout of lang_entry.
	(print_language_names, main, find_entries): Use the new functions.
	(find_entries): Look at the first line for #! if no language.
	(C_entries): Invalidate the token when funcdef is reset.
	(Perl_functions): New function.
	(lang_suffixes): .pl and .pm are Perl suffixes.

1995-11-02  Francesco Potortì  (pot@cnuce.cnr.it)

	* etags.c (lowcase): Use the standard tolower function.
	(substitute): Remove some wrong and some useless code related with
	escape '\' character in regexp replacement string.
	(TEX_defenv): Add part, appendix, entry, index.  Remove typeout.
	(lang_suffixes): New suffixes: .hpp for C++; .f90 for Fortran;
	.bib, .ltx, .TeX for TeX (.bbl, .dtx removed); .ml for Lisp;
	.prolog for prolog (.pl removed).
	(massage_name, etags_getcwd): Use lowcase instead of tolower.
	(C_entries, find_entries): Add comments about memory leakage.
	(add_node): Dead code removed.

1995-10-29  Richard Stallman  <rms@mole.gnu.ai.mit.edu>

	* Makefile.in (getdate.o, movemail.o): Specify -Demacs.
	(ALL_CFLAGS, LINK_CFLAGS, CPP_CFLAGS): Delete -Demacs.

1995-08-30  Richard Stallman  <rms@mole.gnu.ai.mit.edu>

	* test-distrib.c: Add #undef for open, close, read, write.

1995-08-23  Roland McGrath  <roland@churchy.gnu.ai.mit.edu>

	* test-distrib.c [HAVE_CONFIG_H]: Include config.h.
	[! O_RDONLY]: Define it to zero.
	(main): Use O_RDONLY instead of explicit zero.

1995-08-17  Francesco Potortì  (pot@cnuce.cnr.it)

	* etags.c (Pascal_functions): Close comment bug corrected.
	(add_node): Correctly compare node file names.
	(Pascal_functions): Correctly allocate and free memory for tline.
	(pfnote): Put the definition of fp in the innermost block.
	(NODE): `named' member removed.
	(pfnote, free_tree, put_entries, total_size_of_entries): Do not
	use the `named' member, check whether `name' is NULL instead.
	(pfnote): `named' argument removed, all callers changed.
	(getit, Asm_labels, Pascal_functions, L_getit, get_scheme,
	TeX_functions, TEX_getit, prolog_getit): Useless string allocation
	removed from pfnote call, some code cleanup.
	(relative_filename): Free temporary space allocated by concat.

1995-08-16  Richard Stallman  <rms@mole.gnu.ai.mit.edu>

	* Makefile.in (getdate.c): New target.
	(getdate.o): Just compile getdate.c.

1995-08-12  Karl Heuer  <kwzh@gnu.ai.mit.edu>

	* fakemail.c (xrealloc): Change cast to match return type.

1995-08-10  Richard Stallman  <rms@mole.gnu.ai.mit.edu>

	* fakemail.c (xmalloc, xrealloc): Use return-type long *.

1995-08-06  Richard Stallman  <rms@mole.gnu.ai.mit.edu>

	* movemail.c (main): Fix previous change.
	Add error check for empty OUTNAME.

1995-08-05  Richard Stallman  <rms@mole.gnu.ai.mit.edu>

	* movemail.c (main): Mention lock file name in error message.

1995-07-30  Richard Stallman  <rms@mole.gnu.ai.mit.edu>

	* profile.c (gettimeofday): New function, defined if necessary.

1995-07-18  Richard Stallman  <rms@mole.gnu.ai.mit.edu>

	* Makefile.in: Renamed from Makefile.in.in.
	(distclean): Delete Makefile.c, not Makefile.in.

1995-07-17  Michael Shields  <shields@tembel.org>

	* Makefile.in.in (tags): Synonym for `TAGS'.

1995-07-16  Karl Heuer  <kwzh@gnu.ai.mit.edu>

	* Makefile.in.in (install, maybe-blessmail): Don't cd ..;
	configure has already set $(INSTALL) to the proper relative path.

1995-07-08  Paul Eggert  <eggert@twinsun.com>

	* rcs2log (datearg): Separate date from time with comma, not space,
	to work around CVS 1.5 bug.
	(CVSROOT): Don't abort when unset if repository is absolute.

1995-07-07  Paul Eggert  <eggert@twinsun.com>

	* rcs-checkin, rcs2log, vcdiff:
	Replace `#!/bin/sh' with `#! /bin/sh', for benefit of systems
	that interpret `#! /' as a 4-byte magic number.

1995-06-29  Jonathan I. Kamens  <jik@cam.ov.com>

	* movemail.c (main) [MAIL_USE_POP]: When a user specifies a
	mailbox with "po:mailbox", the mailbox is everything after the
	"po:" prefix.

1995-06-28  Richard Stallman  <rms@mole.gnu.ai.mit.edu>

	* emacsserver.c: Make all error messages start with `Error: '.
	(fatal_error, perror_1): New functions, use throughout.

1995-06-28  Paul Eggert  <eggert@twinsun.com>

	* rcs2log (CVSROOT, repository):
	Allow remote repositories a la CVS 1.4.

1995-06-27  Francesco Potortì  (pot@cnuce.cnr.it)

	* etags.c (plain_C_entries): New function.
	(lowcase): New macro.
	(tail, Fortran_functions, Pascal_functions): Use new macro lowcase.
	(lang_suffixes): New suffix ".pc" for Pro*C files.
	(consider_token): Don't tag all tokens beginning with DEFUN & Co..
	(tail): Look for the end of the token when comparing.
	(takeprec): Since now tail behaves differently, use strneq.

1995-06-26  Richard Stallman  <rms@mole.gnu.ai.mit.edu>

	* movemail.c (main): Add newline in usage message.

1995-06-21  Richard Stallman  <rms@mole.gnu.ai.mit.edu>

	* make-docfile.c (scan_file): Make sure it never looks at filename[-1].

1995-06-21  Francesco Potortì  (pot@cnuce.cnr.it)

	* etags.c (find_entries): Rewind before rereading the input file.

1995-06-20  Richard Stallman  <rms@mole.gnu.ai.mit.edu>

	* Version 19.29 released.

	* make-docfile.c (main) [MSDOS]: Do set _fmode.
	This undoes part of the previous change.

1995-06-19  Richard Stallman  <rms@mole.gnu.ai.mit.edu>

	* make-docfile.c (main): On MSDOS, don't change stdout
	to binary, and insist on an -o option.

1995-06-13  Geoff Voelker  <voelker@cs.washington.edu>

	* etags.c (process_file,absolute_filename): Handle filenames
	starting with a drive letter.

	* makefile.nt (install): Copy wakeup.exe properly.

1995-06-08  Karl Heuer  <kwzh@gnu.ai.mit.edu>

	* make-docfile.c [MSDOS]: #undef chdir.

1995-06-04  Paul Eggert  <eggert@twinsun.com>

	* rcs2log (output_authors): Allow ':' in time zone,
	as per ISO 8601 and RCS 5.6.8 beta.

1995-05-29  Francesco Potortì  (pot@cnuce.cnr.it)

	* etags.c (etags_getcwd): Undo the /bin/pwd change.  It may raise
	compatibility problems.

1995-05-26  Richard Stallman  <rms@gnu.ai.mit.edu>

	* etags.c (etags_getcwd): Don't use #elif.
	Have just one function body.

1995-05-25  Geoff Voelker  <voelker@cs.washington.edu>

	* makefile.nt (LIBS): Use BASE_LIBS.
	(make-docfile.exe,hexl.exe,wakeup.exe,etags.exe): Don't depend
	upon LIBS.
	(DOC): Use del instead of rm.
	(DOC) [WINDOWS95]: Use DOC.
	(clean): Handle MSVC aux files.
	(config.h,paths.h): Use $(CP) instead of cp.
	(config.h): Use $(CONFIG_H)
	(make-docfile.obj): Depend upon config.h.
	Clean up comments.

1995-05-23  Francesco Potortì  (pot@cnuce.cnr.it)

	* etags.c (etags_getcwd): Use /bin/pwd instead of pwd because the
	former gives the true path even in the presence of simlinks.

1995-05-07  Richard Stallman  <rms@mole.gnu.ai.mit.edu>

	* movemail.c (main): Increase lock timeout to five minutes.

1995-05-06  Geoff Voelker  <voelker@cs.washington.edu>

	* makefile.nt (obj): Use .c files.

1995-05-04  Richard Stallman  <rms@mole.gnu.ai.mit.edu>

	* make-docfile.c: Include config.h.
	(NO_SHORTNAMES): New definition.
	(xmalloc): Return long *.

	* etags.c (C_entries): Cast result of xrealloc.
	(xmalloc, xrealloc): Declare them to return long *.

	* b2m.c (xmalloc, xrealloc): Declare them long *.

	* movemail.c (xmalloc): Declare it to return long *.

1995-04-30  Paul Eggert  <eggert@twinsun.com>

	* rcs2log (datearg): If rlog options are specified explicitly,
	omit the implicit '-d>DATE' option.
	(repository, rlog): Allow absolute paths to CVS repositories.
	Look only at the first line of CVS/Repository.

1995-04-26  Karl Heuer  <kwzh@gnu.ai.mit.edu>

	* Makefile.in.in (extraclean): Depend on maintainer-clean, not
	realclean.

1995-04-24  Richard Stallman  <rms@mole.gnu.ai.mit.edu>

	* Makefile.in.in [REGEXP_IN_LIBC] (REGEXPOBJ, REGEXPDEPS):
	Alternative (empty) definitions.

1995-04-18  Richard Stallman  <rms@mole.gnu.ai.mit.edu>

	* emacsclient.c (main): Add argv[0] to an error message.

1995-04-13  Karl Heuer  <kwzh@gnu.ai.mit.edu>

	* emacsclient.c (main): Improve error handling.
	* cvtmail.c (main, skip_to_lf): Improve error handling.
	(sysfail): New function.

	* b2m.c (main): Check for trailing ", " before trying to delete it.

1995-04-12  Andreas Schwab  <schwab@issan.informatik.uni-dortmund.de>

	* Makefile.in.in (all): Build test-distrib and make-docfile.

	* make-docfile.c (scan_c_file): At end, restore file name last char
	to its original value.

1995-04-10  Richard Stallman  <rms@mole.gnu.ai.mit.edu>

	* emacsclient.c, emacsserver.c: Test NO_SOCKETS_IN_FILE_SYSTEM.

1995-04-08  Richard Stallman  <rms@mole.gnu.ai.mit.edu>

	* Makefile.in.in (BASE_CFLAGS): Rename from ALLOCA_CFLAGS.
	(alloca.o, regex.o): Use BASE_CFLAGS.

1995-04-06  Richard Stallman  <rms@mole.gnu.ai.mit.edu>

	* emacsclient.c [Berkeley sockets version] (main): Declare getcwd.

1995-04-04  Karl Heuer  <kwzh@gnu.ai.mit.edu>

	* Makefile.in.in (aixcc, aixcc.c): Targets deleted.
	(SOURCES, distclean): Remove obsolete references to aixcc.

1995-04-02  Richard Stallman  <rms@mole.gnu.ai.mit.edu>

	* aixcc.lex: File deleted--surely obsolete now.

1995-03-23  Paul Eggert  <eggert@twinsun.com>

	* rcs2log (output_authors): Replace /[/]/ by /[\/]/, for
	portability to mawk and nawk.

1995-03-21  Paul Eggert  <eggert@twinsun.com>

	* rcs2log: Treat -u "login:fullname:mailaddr" as if it were
	-u "login<tab>fullname<tab>mailaddr".

1995-03-21  Paul Eggert  <eggert@twinsun.com>

	* rcs2log: Add -u "login<tab>fullname<tab>mailaddr" option, which
	replaces the (now obsolescent) -n login fullname mailaddr option.
	Add -R option for recursive rlog.
	(AWK): New environment variable (default `awk') for awk program name.
	(output_authors, tab, loginFullnameMailaddrs, recursive): New vars.
	Quote authors and fullnames correctly.
	Don't omit path from repository root when logging CVS files.

1995-03-15  Richard Stallman  <rms@mole.gnu.ai.mit.edu>

	* emacsclient.c, emacsserver.c: Use BSD sockets whenever available,
	even if HAVE_SYSVIPC.
	* emacsclient.c (main): Use getcwd if not BSD.

1995-03-13  Francesco Potortì  (pot@cnuce.cnr.it)

	* etags.c (process_file): Free (filename) after using it.
	(readline_internal): Do not access the char before start of line.

1995-02-22  Francesco Potortì  (pot@cnuce.cnr.it)

	* etags.c (C_entries): token_saved removed.  Initialize tok.valid and
	savetok.valid.  Mark token as valid when it is initialized.
	(make_tag): Make token only if token is valid and reset validity.
	(CNL_SAVE_DEFINEDEF): Test for savetok.valid instead of token_saved.
	(TOKEN): Add a new member: valid.

1995-02-15  Francesco Potortì  (pot@cnuce.cnr.it)

	* etags.c (C_entries): Bug corrected in xrealloc of token_str.
	(main): Do not read twice the last filename in the stdin file list.

1995-02-14  Francesco Potortì  (pot@cnuce.cnr.it)

	* etags.c (C_entries): Initialize the new members of TOKEN.
	(C_entries): Do not allocate a new space for each token found by
	consider_token.  Let make_tag do that instead.
	(make_tag): Since now TOKEN has memory of where it is taken from,
	this new macro substitutes both make_tag_from_new_lb and
	make_tag_from_oth_lb.  All callers changed.
	(TOKEN): Add linepos and buffer members.
	(main): Initialize token_str.
	(lang_extensions): Recognize .c++ and .h++ as C++ file suffixes.
	(token_str): New global variable used by C_entries.

1995-02-07  Richard Stallman  <rms@pogo.gnu.ai.mit.edu>

	* Makefile.in.in (maintainer-clean): Rename from realclean.

1995-02-01  Francesco Potortì  (pot@cnuce.cnr.it)

	* etags.c (pfnote): Initialize been_warned in the node.
	(C_entries): Remove a speed hack for the sake of clarity.

1995-01-18  Francesco Potortì  (pot@cnuce.cnr.it)

	* etags.c (longopts, print_help, main): Use -I as abbreviation
	for the --ignore-indentation option.
	(main): Do not print an error message for unknown options.

1995-01-12  Francesco Potortì  (pot@cnuce.cnr.it)

	* etags.c (FILEPOS, GET_CHARNO, GET_FILEPOS, max, LINENO): Deleted.
	(append_to_tagfile, typedefs, typedefs_and_cplusplus)
	(constantypedefs, update, vgrind_style, no_warnings)
	(cxref_style, cplusplus, noindentypedefs): Were int, now logical.
	(permit_duplicates): Was a var, now a #define.
	(filename_lb): Was global, now local to main.
	(main): Open the tag file when in cxref mode.
	Use a BUFSIZ size buffer for making the shell commands.
	Look at the return value from the system routine.
	Exit when cannot open the tag file.
	(process_file): Open the file and pass the FILE* to find_entries.
	(find_entries): Now void, because does not open the file itself.
	(pfnote): Recovering from lack of memory does not work.  Removed.
	Use savenstr and simplify the code.
	(free_tree): Only free the name space if node is named.
	(structtag): Now a pointer, not a fixed length array of chars.
	(consider_token): Don't take a token as argument.  Use savenstr
	when saving a tag in structtag.  Callers changed.
	(TOKEN): Structure changed.  Now used only in C_entries.
	(TOKEN_SAVED_P, SAVE_TOKEN, RESTORE_TOKEN): Deleted.
	(C_entries): nameb and savenameb deleted.  Use dinamic allocation.
	(pfcnt): Deleted.  Users updated.
	(getit, Asm_labels, Pascal_functions, L_getit, get_scheme)
	(TEX_getit, prolog_getit): Use dinamic allocation for storing
	the tag instead of a fixed size buffer.

1995-01-10  Richard Stallman  <rms@mole.gnu.ai.mit.edu>

	* movemail.c (main): Skip past the colon in inname.

1995-01-10  Francesco Potortì  (pot@cnuce.cnr.it)

	* etags.c (pfatal): New function.
	(main, etags_getcwd): Use pfatal.
	(etags_getcwd): Corrected another bug in the HAVE_GETCWD version.

1995-01-10  Francesco Potortì  (pot@cnuce.cnr.it)

	* etags.c (Lang_function): Use void instead to declare the
	language functions, because many compilers are buggy.
	(etags_getcwd): Fix the previous fix on the #else branch.
	(readline_internal): Discard possible \r before \n here.
	(C_entries): Do not deal with \r here: undo previous fix.

1995-01-09  Francesco Potortì  (pot@fly)

	* b2m.c (concat, xmalloc, xrealloc, readline, xnew): Four new
	functions and a macro that allow the program to work on input
	lines of whatever length.  Copied from etags.c.
	(fatal): Print a fatal error message and exit.
	(main): Use the new functions.  Fixed a bug that made a \037 char
	appear at the end of the output.

1995-01-06  Richard Stallman  <rms@mole.gnu.ai.mit.edu>

	* etags.c (C_entries): Ignore carriage return at end of line.

1994-12-26  Richard Stallman  <rms@mole.gnu.ai.mit.edu>

	* fakemail.c (xmalloc, xrealloc): Add casts.
	(add_field): Handle <...> and "..." syntax.
	(setup_files, get_keyword): Clean up parens and line breaks.
	(args_size): Likewise.

1994-12-21  David J. MacKenzie  <djm@geech.gnu.ai.mit.edu>

	* yow.c: Include program name in error messages.

1994-12-21  Richard Stallman  <rms@mole.gnu.ai.mit.edu>

	* make-docfile.c (scan_lisp_file): Handle dynamic doc strings.
	(xmalloc, fatal, error): New functions.
	(progname): New variable.
	(main): Set progname.

1994-12-05  Richard Stallman  <rms@mole.gnu.ai.mit.edu>

	* emacsclient.c, emacsserver.c [HAVE_SYSVIPC]: Include sys/utsname.h.
	(main): If socket/mqueue name is in home dir, add in the host name.
	Rename .emacs_server to .emacs-server....

1994-12-04  Richard Stallman  <rms@mole.gnu.ai.mit.edu>

	* emacsclient.c [!HAVE_SYSVIPC] (main): Fix error message diction.

1994-11-22  Francesco Potortì  (pot@cnuce.cnr.it)

	* etags.c (print_help): Print --regex usage for ctags also.
	(main): Use -h in addition to -H as abbreviation for --help.

1994-11-16  Francesco Potortì  (pot@cnuce.cnr.it)

	* etags.c [ETAGS_REGEXP]: All the new code that deals with regexps
	is compiled if this is defined.  The new functions and variables
	added #ifdef ETAGS_REGEXP are not listed in this ChangeLog.
	[VMS]: All VMS specific code previously contained in
	etags-vmslib.c is now included here, modified for dealing with
	language and regex options intermixed with filenames.
	(header_file): Global variable deleted.
	(Lang_Function): New typedef.  All language parser functions
	changed to this new type.
	(string_numeric_p, substr, prestr): Functions deleted.
	(readline_internal): Does the job that readline did previously.
	(longopts): --language and --regex options added.
	(lang_names, lang_extensions, lang_func, print_language_names):
	New structures, variables and functions for choosing languages.
	(print_help): Help strings updated.  Calls print_language_names.
	(argument_type, ARGUMENT): Typedefs for dealing with language and
	regex options intermixed with filenames.
	(main): Change the way of dealing with arguments on the command
	line to deal with language and regex options intermixed with
	filenames.
	(get_language, default_C_entries, Cplusplus_entries,
	Cstar_entries, Yacc_entries, just_read_file): New functions.
	(find_entries): Use the new method for choosing the language.
	(Pascal_functions): Allow intermixing of comment styles.
	(prolog_getit, skip_comment): Rewritten for speed.
	(readline): Rewritten to deal with regexps.

1994-11-16  Francesco Potortì  (pot@cnuce.cnr.it)

	* etags.c (<errno.h>): #include added.
	(etags_getcwd): Check return value from getcwd.

1994-11-10  Richard Stallman  <rms@mole.gnu.ai.mit.edu>

	* profile.c (TV1, TV2): Use EMACS_TIME as type.
	(get_time): Use EMACS_SUB_TIME.

1994-10-30  Geoff Voelker  <voelker@cs.washington.edu>

	* ntlib.c: New file.
	* makefile.nt: New file.

	* make-docfile.c (main) [WINDOWSNT]: Set _fmode and stdout to O_BINARY.
	[WINDOWSNT]: Include the NT headers.
	(READ_TEXT, READ_BINARY): Test DOS_NT, not MSDOS.

	* etags.c (main, etags_getcwd): Test DOS_NT instead of MSDOS.
	[WINDOWSNT]: Include some NT headers.

1994-10-24  Jonathan I. Kamens  (jik@cam.ov.com)

	* pop.c (getline): When a search of already-read input for CRLF
	fails, store the fact that we've searched it and don't search it
	again after reading more data.

	* pop.c (getline): When determining whether or not it's necessary
	to grow the input buffer, take into account the null that's stored
	at the end of already-read input in the buffer.

1994-10-21  Francesco Potortì  (pot@cnuce.cnr.it)

	* etags.c (prestr, substr): Return a logical type.
	(consider_token): Comment out "EXFUN".  Use "DEFUN" instead of "DEF".
	(consider_token): Set funcdef to fignore when a DEFUN is met.
	(C_entries): Now we can use Tom Hageman patch for extern "C".

1994-10-20  Richard Stallman  <rms@mole.gnu.ai.mit.edu>

	* movemail.c: PopServer renamed to popserver throughout.

1994-10-20  David J. MacKenzie  <djm@duality.gnu.ai.mit.edu>

	* etags.c: Don't declare malloc, since we include config.h.
	* fakemail.c: Likewise.

1994-10-19  Richard Stallman  <rms@mole.gnu.ai.mit.edu>

	* movemail.c: Don't declare malloc.

1994-10-19  David J. MacKenzie  <djm@duality.gnu.ai.mit.edu>

	* rcs-checkin: Use test -r instead of < to check readability, to
	avoid syntax error.

1994-10-19  Jonathan I. Kamens  (jik@cam.ov.com)

	* pop.c: Only include ../src/config.h if HAVE_CONFIG_H is
	defined, and if HAVE_CONFIG_H isn't defined, define
	MAIL_USE_POP always (so that this file can be included in
	other programs besides emacs).

	* pop.c: Only declare h_errno if HAVE_H_ERRNO isn't defined or
	HAVE_CONFIG_H isn't defined.

	* pop.c (find_crlf, getline): Instead of using strstr, use a
	custom function for finding CRLF.
	(my_strstr): Function deleted.

1994-10-17  Jonathan I. Kamens  (jik@cam.ov.com)

	* pop.c (getline): Fix a segfault because of passing a
	non-null-terminated string into strstr().  Fix from
	djm@va.pubnix.com (David J. MacKenzie).

	* pop.c: Don't include <string.h> and <strings.h>.

	* pop.c: Include <des.h> before <krb.h>, rather than after.
	They should be interchangeable, and indeed the inclusion is done in
	both orders in various files in the Kerberos 4 library sources,
	but djm@va.pubnix.com (David J. MacKenzie) reports that BSDI
	requires that <des.h> be included first, and I don't see any harm
	in changing the order.

	* pop.c: Include ../src/config.h, to get HAVE_STRING_H and
	STDC_HEADERS, if they're defined.  Undef open, read, write and
	close after including it.

1994-10-18  Richard Stallman  <rms@mole.gnu.ai.mit.edu>

	* pop.c: Fix mismatch in conditionals.

	* make-docfile.c (main): Don't process one input file twice.
	Never use exit code > 1.

	* pop.c (open, close, read, write): Add #undefs.

	* pop.c: Don't declare malloc, realloc, free.
	Include ../src/config.h.
	Don't include string.h or strings.h.
	Include des.h before krb.h.
	Do declare my_strstr.
	(getline): Really use my_strstr.
	Leave one empty place in server->buffer,
	and put a null at the end of the data in it.

1994-10-17  Andreas Schwab  <schwab@issan.informatik.uni-dortmund.de>

	* emacsserver.c [SYSV_IPC] (main): Catch SIGHUP as well.
	Don't call kill with pid 0.  Handle EINTR when receiving messages.

1994-10-17  Karl Heuer  <kwzh@gnu.ai.mit.edu>

	* Makefile.in.in (regex.o): Use full path to find regex.c.

1994-10-17  Francesco Potortì  (pot@fly.cnuce.cnr.it)

	* Makefile.in.in (etags): Add dependency on regex.o, link with it.
	(REGEXPOBJ, REGEXPDEPS, regex.o): Target and macros added.

1994-10-12  David J. MacKenzie  (djm@duality.gnu.ai.mit.edu)

	* Makefile.in.in (DONT_INSTALL): Remove make-path.
	(${archlibdir}): Use mkinstalldirs instead.

	* movemail.c: Make functions that return nothing void, not
	implicitly int.
	(main): Improve usage message.
	(error): Write to stderr, not stdout.

	* b2m.c, cvtmail.c, digest-doc.c, emacsclient.c, emacsserver.c:
	* etags.c, fakemail.c, hexl.c, make-docfile.c, profile.c, sorted-doc.c:
	* test-distrib.c, timer.c, wakeup.c, yow.c: Eliminate some -Wall
	warnings from unused variables and implicitly declared functions.

1994-10-11  Richard Stallman  <rms@mole.gnu.ai.mit.edu>

	* Makefile.in.in (clean): rm DOC* and *.tab.[ch].
	(distclean): Not here.

	* Makefile.in.in (libexecdir): Rename from libdir.

1994-10-11  Francesco Potortì  (pot@cnuce.cnr.it)

	* etags.c (C_entries): Name the #define's that are macros.

1994-10-10  Roland McGrath  <roland@churchy.gnu.ai.mit.edu>

	* emacsserver.c [! SYSVIPC] (main): Fix uses of FD_* macros:
	fd_set arg is a pointer, descriptor arg comes first.

1994-09-29  Francesco Potortì  (pot@cnuce.cnr.it)

	* etags.c (C_entries): Recognize typedef of ANSI style functions.
	(C_entries): Recognize #define inside a struct.
	(C_entries): ANSI tells that preprocessor commands do not have to
	start on the first column.
	(print_help): Documentation corrected for -d and -D.
	(white, endtk): ANSI tells the vertical tab is a separator.

1994-09-24  Jonathan I. Kamens  (jik@gza-client1.aktis.com)

	* Makefile.in.in (MOVE_FLAGS, MOVE_LIBS): New variables.
	(pop.o, movemail.o): New targets.
	(movemail): Link in pop.o and movemail.o.  Use MOVE_LIBS, MOVE_FLAGS.

	* pop.c, pop.h: New files.

	* movemail.c: Improve POP code, move most of it into a separate file.
	(mbx_delimit_end, mbx_delimit_begin): Check for errors.
	(mbx_write): Check for errors and for From line.
	(pop_retr, popmail): Use subroutines in pop.c to do the real work.
	(get_errmsg, multiline, getline, putline, pop_stat, pop_command)
	(pop_init): Functions deleted.

1994-09-23  Richard Stallman  <rms@churchy.gnu.ai.mit.edu>

	* make-path.c (touchy_mkdir): Make dir ugo+rx even if it isn't new.
	Rename path to dirname.

1994-09-23  Richard Stallman  <rms@mole.gnu.ai.mit.edu>

	* Makefile.in.in (UTILITIES):
	Remove test-distrib, make-docfile, make-path.
	(DONT_INSTALL): New variable--list those files here.
	(clean): Delete the files in DONT_INSTALL.

1994-09-20  Richard Stallman  <rms@mole.gnu.ai.mit.edu>

	* b2m.c (from, labels, data): Use MAX_DATA_LEN as length.
	(main): Use fgets, not gets.

1994-09-17  Richard Stallman  <rms@mole.gnu.ai.mit.edu>

	* timer.c: Don't declare malloc.

1994-09-16  Karl Heuer  <kwzh@gnu.ai.mit.edu>

	* emacsserver.c (FD_*) [HAVE_SOCKETS & !HAVE_SYSVIPC]: If not already
	defined, use simple 32-bit versions of these macros.
	(main) [HAVE_SOCKETS & !HAVE_SYSVIPC]: Use these macros.

1994-09-16  Andreas Schwab  <schwab@issan.informatik.uni-dortmund.de>

	* etags.c (etags_getcwd): Use getcwd if available.

1994-09-11  Richard Stallman  <rms@mole.gnu.ai.mit.edu>

	* Version 19.27 released.

1994-09-07  Richard Stallman  <rms@mole.gnu.ai.mit.edu>

	* Version 19.26 released.

1994-08-15  Paul Eggert  <eggert@twinsun.com>

	* rcs2log: Add support for CVS.
	Work with `rlog's that output ISO 8601 dates.

1994-08-09  Lawrence R. Dodd  <dodd@roebling.poly.edu>

	* rcs2log: Use <> to delimit email address.

1994-08-06  Richard Stallman  <rms@mole.gnu.ai.mit.edu>

	* emacsserver.c [SYSV_IPC] (main): Make a separate process
	so we can listen for multiple requests.

1994-08-04  Richard Stallman  <rms@mole.gnu.ai.mit.edu>

	* movemail.c: Include config.h first thing.

1994-08-01  Richard Stallman  <rms@mole.gnu.ai.mit.edu>

	* emacsserver.c (main): Add casts to avoid warnings.

1994-07-29  Richard Stallman  <rms@mole.gnu.ai.mit.edu>

	* Makefile.in.in (${archlibdir}): Compare the proper dir
	before installing the scripts.

1994-07-27  Richard Stallman  <rms@mole.gnu.ai.mit.edu>

	* emacsclient.c (main): New local var progname saves argv[0].

1994-07-26  Richard Stallman  <rms@mole.gnu.ai.mit.edu>

	* emacsclient.c (main): Don't actually modify argv[0].
	Modify a copy instead.

1994-07-25  Richard Stallman  <rms@mole.gnu.ai.mit.edu>

	* profile.c (reset_watch, get_time): Use EMACS_GET_TIME.
	(tzp): Var deleted.

	* Makefile.in.in: Add #undef alloca.

1994-07-12  Richard Stallman  (rms@mole.gnu.ai.mit.edu)

	* timer.c (xmalloc): New function.

1994-07-11  Richard Stallman  (rms@mole.gnu.ai.mit.edu)

	* Makefile.in.in (ALLOCA_CFLAGS): New variable.
	(alloca.o): New target.

1994-07-08  Dave Love  (d.love@dl.ac.uk)

	* etags.c (takeprec): Recognize `character*(*) function'.

1994-07-08  Francesco Potortì  (pot@cnuce.cnr.it)

	* etags.c (main): Don't barf on obsolete -t and -T switches.
	(main): Print an explicative message when a switch is not known.

1994-06-23  Richard Stallman  (rms@mole.gnu.ai.mit.edu)

	* hexl.c: Don't declare exit or perror.

	* emacsserver.c (main): Don't declare geteuid.
	Don't declare getenv if convex.

1994-06-07  Richard Stallman  (rms@mole.gnu.ai.mit.edu)

	* Makefile.in.in (test-distrib): Use ALL_CFLAGS.

1994-06-03  Francesco Potortì  (pot@fly.cnuce.cnr.it)

	* etags.c (absolute_filename): Remove infinite loop bug when
	accessing files in directories whose name begins with a dot.

1994-06-03  Francesco Potortì  (pot@fly.cnuce.cnr.it)

	* etags.c (etags_getcwd): Delete the trailing newline from cwd.

1994-06-01  Morten Welinder  (terra@diku.dk)

	* yow.c (rootrelativepath) [MSDOS]: Define, expanding to dynamic
	location of data directory.

1994-05-30  Richard Stallman  (rms@mole.gnu.ai.mit.edu)

	* Version 19.25 released.

1994-05-28  Richard Stallman  (rms@mole.gnu.ai.mit.edu)

	* Makefile.in.in (distclean): Delete Makefile, Makefile.in, blessmail.

1994-05-27  Richard Stallman  (rms@mole.gnu.ai.mit.edu)

	* Makefile.in.in (blessmail): Don't depend on ../src/emacs.

1994-05-23  Richard Stallman  (rms@mole.gnu.ai.mit.edu)

	* Version 19.24 released.

1994-05-19  Richard Stallman  (rms@mole.gnu.ai.mit.edu)

	* make-docfile.c (write_c_args): Put `default' in upper case.

1994-05-17  Richard Stallman  (rms@mole.gnu.ai.mit.edu)

	* etags.c (etags_getcwd): Cast result of popen.
	(popen): Declaration deleted.

1994-05-17  Karl Heuer  (kwzh@gnu.ai.mit.edu)

	* etags.c [!MSDOS]: Declare popen.

1994-05-17  Richard Stallman  (rms@mole.gnu.ai.mit.edu)

	* b2m.c (main): Avoid crash if argc is 1.

1994-05-16  Richard Stallman  (rms@mole.gnu.ai.mit.edu)

	* Version 19.23 released.

	* Makefile.in.in (blessmail): Specify directory for blessmail.el.

1994-05-12  Richard Stallman  (rms@mole.gnu.ai.mit.edu)

	* Makefile.in.in (maybe-blessmail): Mention bless-mail is in lib-src.

1994-05-05  David J. MacKenzie  (djm@nutrimat.gnu.ai.mit.edu)

	* Makefile.in.in: Fix out of date comment.

1994-05-05  Richard Stallman  (rms@mole.gnu.ai.mit.edu)

	* Makefile.in.in: Put in a separator for where to start cpp procssing.
	Move all autoconf substitutions above that point.
	Above that point, use Make-style comments.
	This goes with changes in ../configure.in.

1994-05-03  Richard Stallman  (rms@mole.gnu.ai.mit.edu)

	* Makefile.in.in (maybe-blessmail): New target to print the blessmail
	warning message.
	(${archlibdir}): Don't do it here.  Don't depend on blessmail.

1994-05-02  Karl Heuer  (kwzh@gnu.ai.mit.edu)

	* Makefile.in.in (${archlibdir}): Be lenient about wc output format.

1994-05-01  Richard Stallman  (rms@mole.gnu.ai.mit.edu)

	* Makefile.in.in (${archlibdir}): Don't run blessmail; instead
	print advice to run it, if it has anything significant to do.
	And only if MOVEMAIL_NEEDS_BLESSING.
	(blessmail): Use emacs, not temacs.
	(configuration): Rename from configname.

1994-04-30  Morten Welinder  (terra@diku.dk)

	* etags.c (find_entries): Treat `*.cpp' as C++ files.

1994-04-30  Morten Welinder  (terra@diku.dk)

	* etags.c [MSDOS]: #include <sys/param.h> for the following.
	[MSDOS] (etags_getcwd): Define simple MSDOS version without spawning
	a shell.

1994-04-29  Morten Welinder  (terra@diku.dk)

	* hexl.c [MSDOS]: Don't define proto type for exit.

1994-04-28  Richard Stallman  (rms@mole.gnu.ai.mit.edu)

	* b2m.c: Don't include string.h or strings.h.

1994-04-27  Karl Heuer  (kwzh@gnu.ai.mit.edu)

	* Makefile.in.in: C_SWITCH_SYSTEM and C_SWITCH_MACHINE are now cpp
	symbols, not make variables.

1994-04-23  Richard Stallman  (rms@mole.gnu.ai.mit.edu)

	* Makefile.in.in (etags, ctags): Make VERSION a string constant.
	* etags.c (print_version): Print VERSION as a string.

1994-04-20  Richard Stallman  (rms@mole.gnu.ai.mit.edu)

	* fakemail.c (readline): Fix updating of p when buffer grows.

1994-04-20  Karl Heuer  (kwzh@gnu.ai.mit.edu)

	* Makefile.in.in (blessmail): New target.
	${archlibdir}: Use blessmail when installing movemail.

1994-04-18  Richard Stallman  (rms@mole.gnu.ai.mit.edu)

	* fakemail.c (readline): When extending the buffer,
	calculate end afresh using the new size.

1994-04-18  Francesco Potortì  (pot@fly.cnuce.cnr.it)

	* etags.c (main, print_help): Eliminate the -F option.

1994-04-18  Francesco Potortì  (pot@fly.cnuce.cnr.it)

	* etags.c (absolute_filename): Compare against '\0' instead of NULL.

1994-04-16  Richard Stallman  (rms@mole.gnu.ai.mit.edu)

	* Makefile.in.in: Renamed from Makefile.in.
	Makefile.in is now generated from it, and then preprocessed.
	Change comments to C syntax.
	Include config.h.
	(LIBS_SYSTEM, LIBS_MACHINE): Define as empty if not defined.
	(LOADLIBES): Define from LIBS_SYSTEM and LIBS_MACHINE.

1994-04-13  Richard Stallman  (rms@mole.gnu.ai.mit.edu)

	* movemail.c [HAVE_UNISTD_H]: Include unistd.h.

1994-04-12  Francesco Potortì  (pot@fly.cnuce.cnr.it)

	* etags.c (etags_getcwd): Initialize bufsize.

1994-04-11  Richard Stallman  (rms@mole.gnu.ai.mit.edu)

	* profile.c (gettimeofday): If system doesn't have this, define it
	to give a fatal error.

1994-04-11  Karl Heuer  (kwzh@gnu.ai.mit.edu)

	* movemail.c (main): Use setuid, not seteuid.

1994-04-11  Richard Stallman  (rms@mole.gnu.ai.mit.edu)

	* etags.c: #undef static.

1994-04-08  Francesco Potortì  (pot@fly.cnuce.cnr.it)

	* etags.c (outf, outfiledir): Rename to tagf, tagfiledir.
	(PF_funcs, Asm_funcs, L_funcs, PAS_funcs, TEX_funcs)
	(Scheme_funcs, prolog_funcs): Rename to Fortran_functions,
	Asm_labels, Lisp_functions, Pascal_functions, Scheme_functions,
	TeX_functions, Prolog_functions.
	(inf): No more a global variable.
	(C_entries): Take 2nd parameter `inf' instead of using the global one.
	(find_entries): Add the cp1 var for optimization.
	(find_entries): Add more suffixes for assembler files.
	(Asm_funcs): Now finds labels even without an ending colon.

1994-03-30  Francesco Potortì  (pot@fly.cnuce.cnr.it)

	* etags.c (main): Use etags_getcwd for compatibility.
	(etags_getcwd): New function.

1994-03-25  Richard Stallman  (rms@mole.gnu.ai.mit.edu)

	* Makefile.in (etags, ctags): Pass -D for VERSION.

1994-03-25  Francesco Potortì  (pot@cnuce.cnr.it)

	* etags.c (emacs_tags_format, ETAGS): Removed.  Use CTAGS instead.
	(main): Don't allow the use of -t and -T in etags mode.
	(print_help): Don't show options enabled by default.
	(print_version): Show the emacs version number if VERSION is #defined.
	(find_entries): Add "ss" as suffix for Chez Scheme.

1994-03-23  Francesco Potortì  (pot@cnuce.cnr.it)

	* etags.c (cwd, outfiledir): Vars added.
	(relative_filename, absolute_filename, absolute_dirname):
	functions added to compute filenames in tags files.
	(process_file): Filenames in tags file are relative to the
	directory where the tags file is (useful with the -o option).
	(main): Initialize the outfiledir var.
	(TYPEDST): Add the `tignore' value.
	(C_entries): Corrected various small bugs.

1994-03-19  Richard Stallman  (rms@mole.gnu.ai.mit.edu)

	* Makefile.in (UTILITIES): `env' deleted.
	(env): Target deleted.
	* env.c: File deleted.

1994-03-14  Richard Stallman  (rms@mole.gnu.ai.mit.edu)

	* Makefile.in (install, ${archlibdir}): Switch back to ..
	before running INSTALL_PROGRAM.

1994-03-14  Francesco Potortì  (pot@cnuce.cnr.it)

	* etags.c (TYPEDST): Add the `tignore' value.
	(C_entries): Corrected various bugs, now correctly parses the
	`extern "C" {' construction (patch by Tom R.Hageman).

1994-03-05  Richard Stallman  (rms@mole.gnu.ai.mit.edu)

	* b2m.c: Use <...> to include config.h.
	Don't include stdlib.h.

1994-03-03  Heiko Muenkel  (muenkel@tnt.uni-hannover.de)

	* b2m.c (main): Change delimiter from "^L" to "^_^L".
	Allow for text following "BABYL OPTIONS:".
	Add --help option.  Use argv[0] in error messages.

1994-03-01  Richard Stallman  (rms@mole.gnu.ai.mit.edu)

	* emacsclient.c (main) [HAVE_SYSVIPC]:
	Make msgp->mtext longer if necessary.
	On HPUX, error if it's more than 512 chars.

1994-02-26  David J. MacKenzie  (djm@geech.gnu.ai.mit.edu)

	* etags-vmslib.c: Use GPL.
	* emacstool.c: Use GPL.
	* fakemail.c: Update GPL.

	* make-path.c (main): Return 1 on error, not -1.
	Update GPL.

	* cvtmail.c: Declare malloc, realloc, xmalloc, xrealloc, getenv.
	(xmalloc, xrealloc): Return char *, not int.
	(error): Write to stderr, not stdout.
	Update GPL.

1994-02-23  Karl Heuer  (kwzh@gnu.ai.mit.edu)

	* profile.c (main, get_time): Don't crash on invalid input.

1994-02-22  Karl Heuer  (kwzh@gnu.ai.mit.edu)

	* profile.c (get_time): Simplify; avoid calling index.
	(main): Exit on EOF.

1994-02-17  Francesco Potortì  (pot@cnuce.cnr.it)

	* etags.c (--absolute-pathnames): Option removed.

1994-02-16  Richard Stallman  (rms@mole.gnu.ai.mit.edu)

	* fakemail.c (put_line): Don't break the line if it all fits.

1994-02-14  Francesco Potortì  (pot@fly)

	* etags.c (absolute_pathnames, cwd): Add global vars.
	(longopts, print_help, main, process_file): Put absolute filenames
	in the tag file if the -A --absolute-pathnames option is used.
	(print_help): Alphabetically order the options.
	(malloc, realloc, strcpy, strncpy, strcmp): Remove extern declar.

1994-02-09  Richard Stallman  (rms@mole.gnu.ai.mit.edu)

	* Makefile.in (C_SWITCH_MACHINE): Get this from autoconf.
	(ALL_CFLAGS, LINK_CFLAGS, CPP_CFLAGS): Use C_SWITCH_MACHINE.

1994-02-07  Christian Lynbech  (lynbech@avignon)

	* emacsserver.c (main) [HAVE_SYSVIPC]: Reverse test of fork value.

1994-02-04  Richard Stallman  (rms@mole.gnu.ai.mit.edu)

	* Makefile.in (UTILITIES): Mention profile.
	(profile): New target.

	* profile.c: New file.

1994-01-16  Roland McGrath  (roland@churchy.gnu.ai.mit.edu)

	* make-docfile.c: Make the argument list output look more like the
	Lisp docstrings do.
	(write_c_args): Take new arg FUNC.  Make output
	look like lisp call prototypes: (function ARG1 ARG2), upcasing args.
	(scan_c_file): Pass BUF to write_c_args for FUNC arg.

1994-01-14  Francesco Potortì  (pot@cnuce.cnr.it)

	* etags.c (stab_entry, stab_create, stab_find, stab_search,
	stab_type, add_keyword, C_reate_stab, C_create_stabs): Deleted.
	Use gperf generated hash table instead of linked list.
	(C_stab_entry, hash, in_word_set, get_C_stab, C_symtype): Added.
	Mostly code generated by gperf.
	(consider_token): Remove unused parameter `lp'.
	(PF_funcs, getit): Allow subroutine and similar declarations
	to span multiple lines.
	(C_entries): Check for newline if inchar to avoid bus errors.
	(process_file, find_entries): Distinguish among nonexistent
	and not regular file.

1994-01-14  Richard Stallman  (rms@mole.gnu.ai.mit.edu)

	* timer.c: Include errno.h; don't include fasync.h.
	(schedule): Don't return a value.
	(sigcatch): Reestablish the handler first.
	(getevent): Always call notify at the end.
	(notify): Defer alarms around the whole body of function.

1994-01-12  Richard Stallman  (rms@mole.gnu.ai.mit.edu)

	* timer.c (main): Don't request SIGIO, and don't handle it.
	Loop calling getevent.
	(sigcatch): Delete code to handle SIGIO.
	if defer_alarms is set, don't call notify, just set alarm_deferred.
	(getevent): Use read, not getchar.  Handle EINTR and EAGAIN.
	Set defer_alarms around realloc and schedule.
	If alarm_deferred gets set, call notify.
	Likewise if this event is the only pending event.
	Make buf and buf_size global variables.
	Don't malloc buf if it is already non-zero.
	(schedule): Just exit if run out of memory.
	Return the number of events.
	(signal) [_CX_UX]: Add #undef.

1994-01-11  Richard Stallman  (rms@mole.gnu.ai.mit.edu)

	* timer.c [USG] (SIGIO): Define as SIGPOLL.
	(main) [USG]: Do ioctl to enable SIGPOLL.

1994-01-08  Roland McGrath  (roland@churchy.gnu.ai.mit.edu)

	* timer.c: Don't declare sys_errlist; declare strerror instead.
	(schedule, main): Call strerror instead of using sys_errlist.
	* movemail.c (get_errmsg, pfatal_with_name, pfatal_and_delete):
	Call strerror instead of using sys_errlist.
	* env.c (main): Call strerror instead of using sys_errlist.
	* emacsclient.c: Don't declare sys_errlist; declare strerror instead.
	(main): Call strerror instead of using sys_errlist.
	* emacsclient.c [! HAVE_STRERROR] (strerror): Define the function.
	* env.c [! HAVE_STRERROR] (strerror): Likewise.
	* timer.c [! HAVE_STRERROR] (strerror): Likewise.
	* movemail.c [! HAVE_STRERROR] (strerror): Likewise.

1994-01-05  Richard Stallman  (rms@mole.gnu.ai.mit.edu)

	* hexl.c: Fix up whitespace.  Get rid of spurious casts to void.

	* movemail.c (malloc): Don't declare it.
	(xmalloc): Cast result of malloc.
	(strcpy): Don't declare it.

1993-11-14  Morten Welinder  (terra@diku.dk)

	* hexl.c [MSDOS]: Use binary file modes for non-text side of pipe.
	(main): Use fclose to close file opened by fopen.

	* fakemail.c (main) [MSDOS]: Dummy stub just to make the file compile.

	* movemail.c [MSDOS]: #undef `access'.

	* b2m.c (main) [MSDOS]: Open all files as binary.
	* etags.c (main) [MSDOS]: Open all files as binary.

	* make-docfile.c [MSDOS]: Use text/binary mode as appropriate.
	(scan_c_file, scan_lisp_file): Extra parameter for the mode to open
	with.

1994-01-02  Richard Stallman  (rms@mole.gnu.ai.mit.edu)

	* Makefile.in (ALL_CFLAGS): Include LDFLAGS.
	Use ALL_CFLAGS in all the rules that compile and link with one cmd.
	(LINK_CFLAGS): New variable.
	(timer): Use LINK_CFLAGS.

1993-12-30  Richard Stallman  (rms@mole.gnu.ai.mit.edu)

	* movemail.c: Include syswait.h.
	Fork a subprocess and use it to copy the mail file.

1993-12-07  Richard Stallman  (rms@srarc2)

	* make-docfile.c (scan_lisp_file): Don't add newline at end of string.

1993-12-04  Richard Stallman  (rms@srarc2)

	* movemail.c (main): When making tempname, cast result of xmalloc.
	Include room for EXXXXXX in the size.
	Don't use result of strcpy.

1993-12-03  Paul Eggert  (eggert@twinsun.com)

	* vcdiff: Add --brief option.

1993-12-02  Richard Stallman  (rms@srarc2)

	* Makefile.in (${archlibdir}, install): Use $(INSTALL_PROGRAM)
	for all executables and scripts.

1993-11-27  Richard Stallman  (rms@mole.gnu.ai.mit.edu)

	* Version 19.22 released.

1993-11-26  Richard Stallman  (rms@mole.gnu.ai.mit.edu)

	* Makefile.in (mostlyclean): Make it distinct from clean.

1993-11-24  Richard Stallman  (rms@mole.gnu.ai.mit.edu)

	* Makefile.in (${archlibdir}): Don't do chown or chgrp.

1993-11-16  Richard Stallman  (rms@mole.gnu.ai.mit.edu)

	* Version 19.21 released.

	* Makefile.in (install): Don't change mode or group when installing.

	* etags.c (FUNCST, TYPEDST, STRUCTST, DEFINEST): Delete excess commas.

1993-11-12  Richard Stallman  (rms@mole.gnu.ai.mit.edu)

	* make-docfile.c (read_c_string): For "", concatenate the two strings.

	* movemail.c (main): Fix error message text.

1993-11-11  Richard Stallman  (rms@mole.gnu.ai.mit.edu)

	* Version 19.20 released.

1993-11-08  Tom Hageman  (tom@basil.icce.rug.nl)

	* etags.c (C_entries): Keep track of ()-parenthesis level so that
	functions returning a pointer to a function, a la `signal', can be
	parsed.  This also required new state `fstartlist' to `FUNCST'.
	(SAVE_TOKEN, RESTORE_TOKEN, TOKEN_SAVED_P): 1-deep token save stack.
	(C_entries, CNL): Use it to isolate preprocessor directive processing
	from the other state engines.
	(begtk): Add '~', for C++ class destructors.

1993-11-02  Francesco Potortì  (pot@cnuce.cnr.it)

	* etags.c (consider_token): Remove unused variable firsttok.
	(prolog_getit): Call pfnote with the right number of arguments.

1993-10-19  Paul Eggert  (eggert@twinsun.com)

	* rcs2log (printlogline): Don't generate lines containing only
	white space.

1993-10-04  Roland McGrath  (roland@churchy.gnu.ai.mit.edu)

	* Makefile.in (${archlibdir}):
	Install ${SCRIPTS} from ${srcdir}, not cwd.

1993-10-03  Roland McGrath  (roland@churchy.gnu.ai.mit.edu)

	* Makefile.in: Fixed typos or brainos of whoever thought `@' was
	the comment character.

1993-10-01  Francesco Potortì  (pot@cnuce.cnr.it)

	* etags.c (process_file): Dead code removed.
	(S_ISREG): #define it using S_IFREG if not defined.
	(process_file): Regular files have nothing to do with symlinks.

1993-09-28  Brian J. Fox  (bfox@ai.mit.edu)

	* Makefile.in (${archlibdir}): Install ${SCRIPTS} from ${srcdir}, not
	from current directory.  Only chmod and chgrp files that we
	installed, which excludes ${INSTALLABLE_SCRIPTS}.  They go in
	${bindir}.
	(INSTALLFLAGS): Delete definition, since it is an unused variable
	now.

1993-09-27  Brian J. Fox  (bfox@ai.mit.edu)

	* Makefile.in (INSTALL, INSTALL_PROGRAM, INSTALL_DATA):
	Let configure figure out the correct values for these variables.

1993-09-14  Brian J. Fox  (bfox@ai.mit.edu)

	* Makefile.in (archlibdir): Only install executables internally
	used by emacs; don't install bindir binaries here.

1993-09-24  Paul Eggert  (eggert@twinsun.com)

	* rcs2log: Add -h, -n, -r options.
	By default, look for *,v files as well as RCS/*,v files.
	Use $TMPDIR (default /tmp) instead of /tmp.

1993-09-20  Francesco Potortì  (pot@fly)

	* etags.c (C_entries): is_func is initialized here instead of in
	consider_token for the sake of the yacc rules section.
	(C_entries): Now class, struct, enum, union and typedef produce
	named tags.

1993-09-11  Roland McGrath  (roland@baalperazim.gnu.ai.mit.edu)

	* yow.c: Include <src/paths.h>, instead of "src/paths.h".

1993-09-10  Roland McGrath  (roland@churchy.gnu.ai.mit.edu)

	* Makefile.in: Support configuring in a different directory when
	${srcdir} has already been configured.
	(ALL_CFLAGS, CPP_CFLAGS): Put -I. -I../src before -I${srcdir}
	-I${srcdir}/../src.
	(b2m, movemail, fakemail, env, emacsserver, emacsclient,
	getdate.o, timer.o, timer): Remove `-I${srcdir}/../src', since it
	is already in CPP_FLAGS.
	* etags.c, emacsclient.c, wakeup.c, timer.c, b2m.c, fakemail.c,
	movemail.c, emacsserver.c: Include <config.h> instead of "config.h".

1993-08-25  Paul Eggert  (eggert@twinsun.com)

	* rcs2log: Change /{/ to /\{/ for POSIX ERE compatibility;
	otherwise, HP awk complains.

	* vcdiff: Append /usr/ccs/bin and /usr/sccs to PATH, since these
	are common hangouts for SCCS commands.

1993-08-14  Richard Stallman  (rms@mole.gnu.ai.mit.edu)

	* Version 19.19 released.

1993-08-12  Richard Stallman  (rms@mole.gnu.ai.mit.edu)

	* Makefile.in (make-path): Dep on config.h.

1993-08-11  Richard Stallman  (rms@mole.gnu.ai.mit.edu)

	* b2m.c (TRUE, FALSE): Don't define if already defined.

1993-08-09  Paul Eggert  (eggert@twinsun.com)

	* rcs2log (awkscript):
	Some sites put comma-separated junk after the fullname.
	Remove it, but leave "Bill Gates, Jr" alone.
	Remove the junk from fullnames like "0000-Admin(0000)".

1993-08-08  Richard Stallman  (rms@mole.gnu.ai.mit.edu)

	* Version 19.18 released.

1993-08-04  Francesco Potortì  (pot@spiff.gnu.ai.mit.edu)

	* etags.c (L_isdef, L_isquote, L_getit): Small optimizations.
	(L_funcs): The (foo::defmumble stuff now should work.
	(consider_token): Function returned random value--corrected.
	(C_entries): Corrected == versus = typo.

1993-08-01  Roland McGrath  (roland@churchy.gnu.ai.mit.edu)

	* etags.c (put_entries): For NODE->rewritten, put pattern before
	\177 and name after, not vice versa.

1993-08-01  Richard Stallman  (rms@mole.gnu.ai.mit.edu)

	* timer.c (main): Generate a SIGIO as soon as we've initialized.

1993-07-30  Francesco Potortì  (pot@cnuce.cnr.it)

	* etags.c (FINCST): Add the fignore status.  Means we are
	after the parameter list and before the open curly brace.
	Allows correct parsing of C++ constructors.
	(C_entries, consider_token): Make use of fignore.
	(consider_token): Reset funcdef when next_token_is_func: when in
	ctags mode makes DEFVAR and others work better.
	(L_isquote): Function that recognizes the "(quote" string.
	(L_getit): Ignore quoting via "'" or "(quote".  Useful for defalias.

1993-07-29  Paul Eggert  (eggert@twinsun.com)

	* rcs-checkin: Don't check whether a file is readable until we have
	decided not to ignore it.

1993-07-20  Richard Stallman  (rms@mole.gnu.ai.mit.edu)

	* Makefile.in (etags): Depend on ../src/config.h.

	* emacsserver.c: Include types.h before file.h.

1993-07-19  Richard Stallman  (rms@mole.gnu.ai.mit.edu)

	* Makefile.in (install): Use .n, not .new, for temporary filenames.

1993-07-18  Richard Stallman  (rms@mole.gnu.ai.mit.edu)

	* Version 19.17 released.

1993-07-15  Jim Blandy  (jimb@totoro.cs.oberlin.edu)

	* etags.c (print_help): Break up the very long strings containing
	the help message into shorter strings, to placate chintzy C
	compilers which can't handle strings that long.

	* wakeup.c: Use CPP tangle from autoconf manual to #include the
	correct combination of <time.h> and <sys/time.h>.

1993-07-08  Francesco Potortì  (pot@cnuce.cnr.it)

	* etags.c (alloca): Remove all references to it.
	(main): Now calls xnew instead of alloca for portability.
	(../src/config.h): Included only if HAVE_CONFIG_H.
	(const): Void definition removed--config.h takes care of it.

1993-07-08  Francesco Potortì  (pot@cnuce.cnr.it)

	* etags.c (consider_token): Was `==', now is `='.
	(consider_token): DEFUNs now treated like funcs in ctags mode.

	* etags.c (LEVEL_OK_FOR_FUNCDEF): Removed.
	(C_entries): Optimized the test that used LEVEL_OK_FOR_FUNCDEF.
	(C_entries): Remove a piece of useless code.
	(C_entries): Making typedef tags is delayed until a semicolon
	is met.  This handles "typedef int X, Y, Z;" correctly.

1993-07-06  Jim Blandy  (jimb@geech.gnu.ai.mit.edu)

	* Version 19.16 released.

	* b2m.c: #include <sys/types.h>.
	(ltoday): Declare this to be time_t.

1993-06-30  Paul Eggert  (eggert@twinsun.com)

	* vcdiff: Add -q option.

1993-06-29  Jim Blandy  (jimb@wookumz.gnu.ai.mit.edu)

	* etags.c: #include "config.h" and the alloca CPP tangle before
	#including the system headers and getopt.h.  AIX requires the
	#pragma to come before any actual C code.

1993-06-21  Jim Blandy  (jimb@wookumz.gnu.ai.mit.edu)

	* Makefile.in (ctags): Depend on etags, so that parallel makes
	don't write etags.o files on top of each other.

1993-06-19  Jim Blandy  (jimb@wookumz.gnu.ai.mit.edu)

	* version 19.15 released.

1993-06-19  Richard Stallman  (rms@mole.gnu.ai.mit.edu)

	* etags.c (add_node): Move var last_node to file scope.

1993-06-17  Jim Blandy  (jimb@wookumz.gnu.ai.mit.edu)

	* Version 19.14 released.

1993-06-16  Jim Blandy  (jimb@wookumz.gnu.ai.mit.edu)

	Bring mumbleclean targets into conformance with GNU coding standards.
	* Makefile.in (distclean): Call clean to do most of the work.
	Delete aixcc.c and TAGS.
	(realclean): Just call distclean.

	* Makefile.in: Remember, spaces are not tabs.

1993-06-13  Richard Stallman  (rms@mole.gnu.ai.mit.edu)

	* Makefile.in (CPP_CFLAGS): New variable.
	Use it instead of ALL_CFLAGS when compiling a .c file.
	(getopt.o, getopt1.o): Add explicit compilation commands.

1993-06-10  Mark D. Baushke  (mdb@cisco.com)

	* etags.c: Reinstate old -f option as an alias for -o for
	installed base uses.

1993-06-09  Jim Blandy  (jimb@wookumz.gnu.ai.mit.edu)

	* emacsserver.c (main): When we're passing a `struct sockaddr_un'
	to bind or accept, cast the pointer, to avoid warnings on systems
	which declare prototypes for this.
	* emacsclient.c (main): Same.

	* Makefile.in (YACC): New variable, to be set by top-level Makefile.

1993-06-08  Jim Blandy  (jimb@wookumz.gnu.ai.mit.edu)

	* Version 19.13 released.

	* wakeup.c: Include sys/types.h, too; I think that's where time_t
	comes from, not sys/time.h.

1993-06-02  Richard Stallman  (rms@mole.gnu.ai.mit.edu)

	* wakeup.c: Include sys/time.h.

	* etags.c: #undef static.

	* Version 19.12 released.

	* Makefile.in (all): Exclude INSTALLABLE_SCRIPTS and SCRIPTS from deps.

1993-06-01  Richard Stallman  (rms@mole.gnu.ai.mit.edu)

	* Version 19.11 released.

	* timer.c [LINUX]: #undef signal.
	* emacsserver.c: #undef signal.

1993-05-30  Richard Stallman  (rms@mole.gnu.ai.mit.edu)

	* wakeup.c (main): Make when a time_t.

1993-05-30  Jim Blandy  (jimb@wookumz.gnu.ai.mit.edu)

	* Makefile.in (${archlibdir}): Use `(cd foo && pwd)' instead of
	`(cd foo ; pwd)' to get the canonical name of a directory; cd
	might fail, and have pwd print out the current directory.

	* movemail.c [MAIL_USE_POP] (main): Don't use non-portable
	string-handling functions.

1993-05-30  Richard Stallman  (rms@mole.gnu.ai.mit.edu)

	* Version 19.10 released.

1993-05-29  Paul Eggert  (eggert@twinsun.com)

	* rcs2log: When given no file arguments, inspect RCS/.* as well
	as RCS/*.  Don't report an error if RCS is empty or nonexistent.

1993-05-29  Richard Stallman  (rms@mole.gnu.ai.mit.edu)

	* Makefile.in (timer): Link with $(LOADLIBES).

1993-05-28  Richard Stallman  (rms@mole.gnu.ai.mit.edu)

	* fakemail.c (put_line): Don't output \n\t unless more text follows.

1993-05-28  Jim Blandy  (jimb@geech.gnu.ai.mit.edu)

	* etags.c: Replace the CPP tangle for alloca with the one from the
	autoconf documentation, since that's working elsewhere.

1993-05-27  Jim Blandy  (jimb@geech.gnu.ai.mit.edu)

	* Makefile.in (ALL_CFLAGS): Add "-I.", so the system and machine
	description files can find their ancestors.

1993-05-27  Richard Stallman  (rms@mole.gnu.ai.mit.edu)

	* Makefile.in (install): Get the scripts from ${srcdir},
	unlike the executables.
	(ALL_CFLAGS): Add -I../src.

1993-05-27  Jim Blandy  (jimb@geech.gnu.ai.mit.edu)

	* Version 19.9 released.

1993-05-26  Jim Blandy  (jimb@wookumz.gnu.ai.mit.edu)

	* Makefile.in (install): Do install the programs listed in
	INSTALLABLE_SCRIPTS.  Make the renaming loop use INSTALLABLES and
	INSTALLABLE_SCRIPTS, instead of writing the programs out.

	* Makefile.in (ALL_CFLAGS): Include -I${srcdir}.
	(getopt.o, getopt1.c): Use ${srcdir} as appropriate.

1993-05-25  Richard Stallman  (rms@mole.gnu.ai.mit.edu)

	* etags.c: Include ../src/config.h.

	* Makefile.in (install): Don't handle INSTALLABLE_SCRIPTS
	in first loop.  Delete files from bindir before installing new ones.
	(ALL_CFLAGS): Use ${srcdir} to find .../src dir.

1993-05-24  Jim Blandy  (jimb@wookumz.gnu.ai.mit.edu)

	* Version 19.8 released.

	* make-docfile.c: Doc fix.

1993-05-24  Richard Stallman  (rms@mole.gnu.ai.mit.edu)

	* tcp.c: Fix comment syntax at top of file.
	(main): Don't call htons with the port number.

1993-05-24  Jim Blandy  (jimb@wookumz.gnu.ai.mit.edu)

	* Makefile.in (timer.o, sorted-doc.c): Link with alloca.o, if it's
	appropriate.

	* Makefile.in (install): Refer to the variables INSTALLABLES and
	INSTALLABLE_SCRIPTS, instead of writing them out.

1993-05-23  Richard Stallman  (rms@mole.gnu.ai.mit.edu)

	* make-path.c (main): Return 0.

1993-05-22  Jim Blandy  (jimb@geech.gnu.ai.mit.edu)

	* Version 19.7 released.

1993-05-22  Richard Stallman  (rms@mole.gnu.ai.mit.edu)

	* make-docfile.c (scan_lisp_file): Recognize defalias like fset.

1993-05-19  Richard Stallman  (rms@mole.gnu.ai.mit.edu)

	* tcp.c: New file.

1993-05-18  Jim Blandy  (jimb@wookumz.gnu.ai.mit.edu)

	* Makefile.in (.c.o): Make the rule start with a tab, not spaces.

1993-05-15  Jim Blandy  (jimb@geech.gnu.ai.mit.edu)

	* timer.c (notify): Don't call sighold or sigrelse; they're USG
	only.  We should really fix this later, but let's just make it
	compile for now.

	Install patches from David J. Mackenzie to make the srcdir option
	work.
	* Makefile.in (srcdir, VPATH): Get this value from the top-level
	Makefile.
	(INSTALLABLES): Split this into two lists - INSTALLABLES and
	INSTALLABLE_SCRIPTS.
	(INSTALLABLE_SCRIPTS): New list.
	(EXECUTABLES): Include INSTALLABLE_SCRIPTS.
	(${archlibdir}): The scripts to be installed live in the source
	tree, not in the object tree.
	(test-distrib): Note that the data file lives in the source tree,
	not the object tree.
	(GETOPTDEPS): Note that getopt.h lives in the source tree.
	(all other targets): Change references to source files to use
	${srcdir}, except for config.h, which lives in the object dir.
	(timer.o): Note that this depends on ../src/config.h.
	* make-docfile.c (main): Add a -d option, to tell it where to find
	the source files.
	* test-distrib.c (main): Take the name of the distribution file to
	test from the command line.

	* timer.c: Fix misspellings of get_date function's name.

1993-05-12  Roland McGrath  (roland@geech.gnu.ai.mit.edu)

	* etags.c (main):
	Don't require that there be input files if -i switches were given.

1993-05-09  Jim Blandy  (jimb@totoro.cs.oberlin.edu)

	The GNU coding standards specify that CFLAGS should be left for
	users to set.
	* Makefile.in (CFLAGS): Put this in the "things configure might
	edit" section, and have it default to -g.
	(ALL_CFLAGS): New variable, set to all the flags which should be
	passed to compilations.  Replace all other uses of CFLAGS with
	ALL_CFLAGS.
	(.c.o): New rule, to pass ALL_CFLAGS to compilations.

	* Makefile.in (DEFS): Remove this; it's always just going to be
	"-DHAVE_CONFIG_H -Demacs".

1993-05-03  Paul Eggert  (eggert@twinsun.com)

	* rcs2log: mawk, SunOS 4.1.3 nawk, and Ultrix/MKS nawk all barf on
	/[/]/, so change it to /[\/]/.  This should work on all
	POSIX-compliant awks.  It's slightly wrong with traditional awk,
	since it matches \ too, but that's a minor problem compared to awk
	syntax errors.

1993-05-01  Jim Blandy  (jimb@geech.gnu.ai.mit.edu)

	* Makefile.in (ALLOCA): New variable, whose value we should
	inherit from the top-level makefile.
	(etags, ctags): Include ALLOCA in the list of object files that
	these executables depend on and link.

1993-04-09  Jim Blandy  (jimb@totoro.cs.oberlin.edu)

	* Makefile.in (DEFS): Rename from CONFIG_CFLAGS.

1993-04-07  Jim Blandy  (jimb@churchy.gnu.ai.mit.edu)

	* make-docfile.c (write_c_args): Print an argument named "defalt"
	as "default".

1993-03-24  Jim Blandy  (jimb@geech.gnu.ai.mit.edu)

	* Makefile.in (C_SWITCH_SYSTEM): New variable.
	(CFLAGS): Include C_SWITCH_SYSTEM in the flags to pass to the
	compiler.

1993-03-22  Francesco Potortì  (pot@cnuce.cnr.it)

	* etags.c (YACC): Flag added to c_ext.
	(c_ext): No more a synonim for c_ext&C_PLPL because of YACC.
	(find_entries): Consistently use streq when reasonable.
	(find_entries): A .y file is a yacc file.
	(get_C_stab): c_ext becomes c_ext&C_PLPL.
	(C_entries): Logical cplpl means c_ext&C_PLPL.
	(C_entries): Logical yacc_rules means we are after the first %%.
	(C_entries): Add logic for yacc files.

1993-03-16  Francesco Potortì  (pot@cnuce.cnr.it)

	* etags.c (C_entries): ':' case moved to the second switch.
	(C_entries): Do not examine token if structdef==scolonseen.
	(consider_token): structtag set to null string for enum.

1993-03-12  Francesco Potortì  (pot@cnuce.cnr.it)

	* etags.c (GET_COOKIE): And related macros removed.
	(logical): Is now int, no more a char.
	(reg): Define deleted.
	(isgood, _gd, notgd): Deleted.
	(gotone): Deleted.
	(TOKEN): Member linestart removed.
	(linepos, prev_linepos, lb1): Deleted.
	(main): Call initbuffer on lbs array instead of lb1.
	(init): Remove the initialization of the logical _gd array.
	(find_entries): A .sa suffix means assembler file.
	(C_create_stab): "auto", "void", "extern", "static" are st_C_typespec.
	All C state machines rewritten.
	(C_entries): Complete rewrite.
	(condider_token): Complete rewrite.
	(getline): Deleted.

1993-03-01  Francesco Potortì  (pot@fly.CNUCE.CNR.IT)

	* etags.c (C_entries): Add the quotednl logical variable.
	Used for parsing of #define's spanning multiple lines.

1993-02-23  Francesco Potortì  (pot@fly.CNUCE.CNR.IT)

	* etags.c (C_entries): Save the definedef status even when a
	newline is met inside a string.

1993-03-19  Eric S. Raymond  (eric@geech.gnu.ai.mit.edu)

	* Makefile.in (EXECUTABLES): Add rcs-checkin.

	* Makefile.in (unlock, relock): New productions.

1993-03-16  Paul Eggert  (eggert@twinsun.com)

	* rcs2log: Some awks don't understand "\r".  Code around this.
	Unfortunately this requires putting a carriage return in the
	source code.  Don't assume that rlog will tolerate times like
	`10:10:60'; RCS 5.7 won't allow this.

1993-03-10  Jim Blandy  (jimb@totoro.cs.oberlin.edu)

	* timer.c (main): Set the ownership of the stdin file descriptor
	to the current process.  Print error messages if either of the
	fcntl's fails.

	* timer.c (sigcatch): Declare this to return SIGTYPE (defined in
	../src/config.h), not void.

1993-03-06  Jim Blandy  (jimb@totoro.cs.oberlin.edu)

	* b2m.c (main): Don't exit upon reading a blank line.

1993-03-01  Francesco Potortì  (pot@fly.CNUCE.CNR.IT)

	* etags.c (C_entries): New local variable quotednl.  Used for
	parsing of #define's spanning multiple lines.

	* etags.c (C_entries): Save the definedef status
	even when a newline is met inside a string.

1993-02-26  Jim Blandy  (jimb@totoro.cs.oberlin.edu)

	* timer.c (notify): Initialize waitfor properly.

1993-02-22  Francesco Potortì  (pot@CNUCE.CNR.IT)

	* etags.c (C_entries): Don't reset definedef when a newline inside a
	comment is met.

1993-01-14  Richard Stallman  (rms@mole.gnu.ai.mit.edu)

	* etags.c (find_entries): If filename ends in .f or .for,
	don't try anything but Fortran.

1993-01-08  Michael I Bushnell  (mib@geech.gnu.ai.mit.edu)

	* timer.c (notify): Flush stdout after writing message to avoid lossage
	on terminals.

	(notify): Also, write a newline after the token.

1992-12-12  Jim Blandy  (jimb@totoro.cs.oberlin.edu)

	* Makefile.in (exec_prefix): New variable.
	(bindir, libdir): Use it instead of `prefix'.

	* Makefile.in (CFLAGS): #define HAVE_CONFIG_H, too.

	* Makefile.in (libdir): Default to ${prefix}/lib.
	(archlibdir): Adjust to match.

	* Makefile.in (distclean): Don't delete backup or autosave files.
	(extraclean): Like realclean, but does delete backup and autosave
	files.

	* Makefile.in (realclean): Ignore errors from rm.

	* Makefile.in (distclean): Don't bother to delete ../arch-lib;
	that doesn't exist anymore.

1992-12-11  Jim Blandy  (jimb@totoro.cs.oberlin.edu)

	* Makefile.in (prefix, bindir, libdir, srcdir): New variables, as
	described in the top-level Makefile.
	(UTILITIES): Add make-path to the list of utility programs.
	(../arch-lib): Replaced by the ${archlibdir} target, which places
	the executables in their permanent home.
	(install, install.sysv, install.xenix): Consolidated into one
	target which should work under all circumstances, modulo a few
	ignored error messages.

	* make-docfile.c (scan_c_file): Since DEFVAR_PER_BUFFER now takes
	a different number of arguments than other DEFVARs, recognize it
	specially, and expect the right number of commas.

1992-12-04  Jim Blandy  (jimb@totoro.cs.oberlin.edu)

	* make-path.c: New program, to help with the installation process.
	* Makefile.in (make-path): New target.

	* make-path.c (touchy_mkdir): Remove debugging output.

1992-11-05  Jim Blandy  (jimb@totoro.cs.oberlin.edu)

	* Makefile.in (getdate.o): Add explicit target for this, so we
	can indicate that it depends on ../src/config.h.

1992-11-04  Jim Blandy  (jimb@totoro.cs.oberlin.edu)

	* Makefile.in (CONFIG_CFLAGS): Let the configure script edit this
	instead of CFLAGS.
	(CFLAGS): Add -Demacs and -I../src to CONFIG_CFLAGS to produce this.

1992-09-30  Jim Blandy  (jimb@wookumz.gnu.ai.mit.edu)

	* getdate.y: Correctly recognize Mt. Xinu BSD running on an HP
	9000/300 as BSD; don't include both <sys/time.h> and <time.h> on
	that system.

	* Makefile.in (arch-lib): Give rm the `-f' option.

1992-09-28  Jim Blandy  (jimb@wookumz.gnu.ai.mit.edu)

	* make-docfile.c (write_c_args): Rewritten to correctly print
	&optionals before the first identifier, but after the first paren.
	This code used to just wait for commas or spaces; now it notices
	identifier boundaries.

1992-09-26  Roland McGrath  (roland@churchy.gnu.ai.mit.edu)

	* rcs2log: When getting date, use %02d instead of %.2d in awk printf.

1992-09-23  Jim Blandy  (jimb@wookumz.gnu.ai.mit.edu)

	* make-docfile.c (write_c_args): Print the argument lists properly
	when the first argument is optional.

1992-09-19  Richard Stallman  (rms@mole.gnu.ai.mit.edu)

	* sorted-doc.c (main): Redefine special chars to use fonts tensy, teni.
	Redefine @item.  Set catcode of +.

1992-08-22  Richard Stallman  (rms@mole.gnu.ai.mit.edu)

	* emacsclient.c (main): Set IPC_CREAT in msgget call.

1992-08-20  Richard Stallman  (rms@mole.gnu.ai.mit.edu)

	* etags.c (TEX_funcs): Keep just 1 of two redundant nested loops.
	(TEX_decode_env): Make `tab' one element longer.

1992-08-20  Jim Blandy  (jimb@pogo.cs.oberlin.edu)

	* etags.c (PF_funcs): Recognize the "entry" keyword.

1992-08-18  Jim Blandy  (jimb@pogo.cs.oberlin.edu)

	* Makefile.in: Add rcs2log and vcdiff to the list of utilities.

1992-08-14  Jim Blandy  (jimb@pogo.cs.oberlin.edu)

	* timer.c (events): Rather than having slots marked as in use or
	out of use by the `token' field, keep all pending events at the
	beginning of the array.  When we delete an event in the middle of
	the array, we move the last event into its place.
	(num_events): New variable.
	(schedule): It is now cheaper to find a free event slot;
	events[num_events] is the first free slot.
	(notify): Scan events[0 .. num_events-1], instead of the whole
	array.  When an event fires, move the last event in the array into
	its spot.  Use num_events to determine whether or not there are
	any pending events, not wait_for.
	(getevent): Delete unused variable `ep'.
	(sigcatch): It's now easier to find all the active events.
	(main): Initialize num_events.

	* etags.c: Rather than fret about which systems have index and
	which systems have strchr, and how to tell the difference between
	them, we just write out our own versions.  Big deal.
	(index, rindex): Extern declarations removed.
	(NEED_INDEX, NEED_RINDEX): Special hacks for hpux removed.
	(etags_index, etags_rindex): New declarations.
	(process_file, find_entries, pfnote, TEX_funcs, TEX_decode_env,
	TEX_getit, substr): Use the etags_*index functions, rather than
	the native *index functions.
	(rindex, index): Rename to etags_rindex and tags_rindex, and
	made them unconditionally defined, rather than having them depend
	on NEED_*INDEX.

	* etags.c (savenstr): Add declaration for this at top of file.
	(TEX_decode_env): Don't declare it local to this function.

	* b2m.c: #include "../src/config.h", so we can test for the USG
	macro, and decide whether to include <string.h> or <strings.h>.
	* Makefile.in: Note that b2m.c depends on ../src/config.h.

1992-08-13  Jim Blandy  (jimb@pogo.cs.oberlin.edu)

	* timer.c: Reformatted according to the GNU coding standards.
	Removed arbitrary limits on the number of events queued and the
	length of the tokens used to identify them.
	Removed casts to (void).
	Removed debugging printfs; they clutter the code, and the need
	can be better filled using a real debugger.

1992-08-07  Jim Blandy  (jimb@pogo.cs.oberlin.edu)

	* timer.c: Installed new version from Eric Raymond; this is more
	portable, since it doesn't try to use SIGIO.

1992-07-17  Jim Blandy  (jimb@wookumz.gnu.ai.mit.edu)

	* emacsclient.c (main): If we can't find the socket in this
	person's home directory, print a message which asks if they've
	started the server, instead of just printing the message from
	sys_errmsg; Cygnus finds that people are much less confused by
	this.

1992-07-14  Jim Blandy  (jimb@wookumz.gnu.ai.mit.edu)

	* etags.c: Rather than defining "notdef" when "hpux" is #defined,
	so that index and rindex get defined, why don't we actually
	control index and rindex using symbols called "NEED_INDEX" and
	"NEED_RINDEX", and define them if hpux is defined?  Isn't that a
	little more readable than defining something whose name implies
	that it's not?

1992-07-08  Jim Blandy  (jimb@wookumz.gnu.ai.mit.edu)

	* movemail.c: Merged changes from Jamie Zawinski's byte compiler
	distribution:
	Miscellaneous doc fixes.
	(skip_white, read_lisp_symbol): New functions.
	(scan_lisp_file): Instead of using long hairy strings of ifs, call
	read_lisp_symbol and then see what we got.  Call skip_white
	instead of writing out a loop to do its job.  Correctly extract
	docstrings from "defmacro" declarations.

1992-06-25  Jim Blandy  (jimb@pogo.cs.oberlin.edu)

	* movemail.c (strcpy): Declare this to return char *.

1992-06-18  Jim Blandy  (jimb@pogo.cs.oberlin.edu)

	* etags.c (C_entries): When we find a C++ comment, do actually
	skip to the end of the line; do a 'break' instead of a 'continue'.

1992-06-11  Jim Blandy  (jimb@wookumz.gnu.ai.mit.edu)

	* etags.c (getit): Add missing parenthesis to expression which
	decides if this token is an identifier.

1992-06-04  Roland McGrath  (roland@geech.gnu.ai.mit.edu)

	* etags.c (consider_token): Recognize `ENTRY' macro used in libc.

1992-05-30  Richard Stallman  (rms@mole.gnu.ai.mit.edu)

	* etags.c (put_entries): Always put space between name and line num.

1992-05-28  Ken Raeburn  (Raeburn@Cygnus.COM)

	* etags.c (getit): Parenthesize &&/|| expression to avoid gcc
	warning.
	(LEVEL_OK_FOR_FUNCDEF): Ditto.

1992-05-19  Jim Blandy  (jimb@wookumz.gnu.ai.mit.edu)

	* make-docfile.c (write_c_args): Pass both arguments to putc.

1992-05-10  Roland McGrath  (roland@albert.gnu.ai.mit.edu)

	* etags.c (C_entries): Fix reading of "..." strings.
	(consider_token): Recognize `SYSCALL' and `PSEUDO' macros, used in
	the C library source.

	* etags.c (C_entries): When we see a backslash inside a quoted
	string, skip to the next character.  This allows us to correctly
	deal with strings containing quotes.

1992-05-08  Jim Blandy  (jimb@pogo.cs.oberlin.edu)

	* make-docfile.c (write_c_args): Print the C argument names as
	they would be written in Elisp; print '_' as '-'.

1992-05-07  Richard Stallman  (rms@mole.gnu.ai.mit.edu)

	* movemail.c [POP]: Get user name via getpwuid.

1992-05-04  Jim Blandy  (jimb@pogo.cs.oberlin.edu)

	* Makefile.in: Flags in CC invocations rearranged for no reason.

1992-04-20  Jim Blandy  (jimb@pogo.cs.oberlin.edu)

	* etags.c (print_help): Remember not to embed raw newlines in
	strings - end the lines with `\n\'.

1992-04-17  Jim Blandy  (jimb@pogo.cs.oberlin.edu)

	* timer.c (getevent): Remove declaration of memcpy; since
	different systems have different return types, and we're not even
	using the return type anyway, it wasn't doing us any good.

1992-04-16  Jim Blandy  (jimb@pogo.cs.oberlin.edu)

	* emacsserver.c (msgcatch): Use the SIGTYPE macro to declare the
	type of this function.

1992-04-14  Jim Blandy  (jimb@pogo.cs.oberlin.edu)

	* ChangeLog: Since the old etc contents have been split into etc
	and lib-src, the old etc's ChangeLog has been duplicated in the
	new etc and lib-src.  That means that each contains complete and
	coherent information, although each contains extraneous
	information.

1992-04-08  Jim Blandy  (jimb@pogo.cs.oberlin.edu)

	* etags.c: "--no-warning" option renamed to "--no-warn",
	to be consistent with other GNU programs, like makeinfo.

	* Makefile: Renamed to Makefile.in; the configure script
	will edit this to produce Makefile.

1992-04-07  Jim Blandy  (jimb@pogo.cs.oberlin.edu)

	* etags.c (print_help, print_version): New functions.
	(main): Options added to support them.

	* etags.c (longopts): New array of long names for the options.
	(main): Recognize them.

1992-04-06  Jim Blandy  (jimb@pogo.cs.oberlin.edu)

	* etags.c (C_entries): Remove comment saying that \" in a string
	isn't recognized as magic, because it is correctly handled.

	* getopt.c, getopt.h: New files, from GNU C library.
	* etags.c: Rewritten to use getopt.
	#include "getopt.h".
	(file_num): Variable deleted; its role is now played by getopt's
	optind.
	(main): Argument processing loop rewritten to call getopt to get
	next option.  Options which take parameters (-o and -i) rewritten
	to get parameter from optarg instead of argv[1].
	Filename preprocessing loop and update command changed similarly.
	* Makefile (etags, ctags): Depend on and link with getopt.h,
	getopt.o, and getopt1.o.
	(getopt.o, getopt1.o): New targets for the GNU getopt routines.

	* etags.c (outfflag): Variable deleted; it is non-zero iff outfile
	is non-zero.

	(main): In the argument processing loop, the 'goto next_arg'
	statements are breaking out of the switch statement in exactly the
	same way that a simple 'break' statement would; replace the gotos
	with breaks, and remove the label.

1992-04-06  Richard Stallman  (rms@mole.gnu.ai.mit.edu)

	* etags.c (C_entries): Clear tydef and next_token_is_func at start.
	(consider_token): Move next_token_is_func to global.

1992-04-02  Jim Blandy  (jimb@pogo.cs.oberlin.edu)

	* Makefile: Conform with GNU coding standards:
	(mostlyclean): New target, synonymous with clean.
	(TAGS, check): New targets.
	(INSTALL, INSTALLFLAGS): New variables.

1992-03-31  Jim Blandy  (jimb@pogo.cs.oberlin.edu)

	* lib-src/Makefile, etc/MACHINES, etc/NEWS: Changed references to
	`config.emacs' to `configure'.

	* lib-src/Makefile: Adjusted for renaming of share-lib to etc.
	* etc/MACHINES: Same.

1992-03-30  Jim Blandy  (jimb@pogo.cs.oberlin.edu)

	* movemail.c (main): Allow tempname to be as long as necessary,
	instead of limiting it to 39 characters.

	* movemail.c (main): Move declaration of buf from top of function
	to local block surrounding the copy loop.  This makes it less
	likely to be confused with the buf used by the code which checks the
	permissions on outname's directory.

1992-03-20  Jim Kingdon  (kingdon@albert.gnu.ai.mit.edu)

	* SERVICE: Remove my entry.

1992-03-09  David J. MacKenzie  (djm@nutrimat.gnu.ai.mit.edu)

	* Makefile (emacstool, nemacstool, xvetool): Use ${CFLAGS}, not
	hardcoded -g.

	* movemail.c (xmalloc): Return char *, not int.
	(main) [!MAIL_USE_FLOCK]: Add a new conditional, MAIL_UNLINK_SPOOL,
	that is off by default -- normally don't unlink the mail spool
	file, just empty it.  Pass creat mode 0600, not 0666.

1992-02-07  Jim Blandy  (jimb@pogo.cs.oberlin.edu)

	* Makefile (../arch-lib): Depend on ${EXECUTABLES}.
	(all): Instead of here.
	(install): Don't use the -s option, since people need symbols to
	debug code.

1992-01-19  Eric Youngdale  (youngdale@v6550c.nrl.navy.mil)

	* etags-vmslib.c (fn_exp): Add type cast.

1992-01-18  Richard Stallman  (rms@mole.gnu.ai.mit.edu)

	* movemail.c: Changes in comments.

1992-01-13  Jim Blandy  (jimb@pogo.cs.oberlin.edu)

	* Makefile: Make the distclean target erase the DOC files from
	../share-lib and the executables from ../arch-lib.

1992-01-09  Jim Blandy  (jimb@pogo.cs.oberlin.edu)

	* emacsclient.c: #include <sys/stat.h>
	(main): Do declare statbfr.

1991-12-21  Richard Stallman  (rms@mole.gnu.ai.mit.edu)

	* emacsserver.c, emacsclient.c [BSD]: Use either /tmp or ~
	for the socket, depending on SERVER_HOME_DIR.
	If using /tmp, put host name in the socket name.

	* movemail.c (pfatal_and_delete): New function.
	(main, popmail): Use it.
	(popmail): Close output before deleting messages.
	Check for error on close and on fsync.
	Use `fatal' where appropriate.
	(main): Remove (void).

	* aixcc.lex: New file.  Not officially part of Emacs.
	* Makefile: Rules for that.

1991-12-04  Jim Blandy  (jimb@pogo.gnu.ai.mit.edu)

	* yow.c (main): Rename all references to PATH_EXEC to PATH_DATA.

	* etags.c (main): Properly cast call to alloca that initializes
	included_files.

1991-08-17  Roland McGrath  (roland@geech.gnu.ai.mit.edu)

	* etags.c (files_are_tag_tables): Remove global var.
	(process_file): Don't test it.  Also remove hack checking for a
	file named "TAGS".
	(main): -i now takes an arg which is the name of a file to include.
	Collect these names and emit include tags for them after processing
	all the argument files.

1991-07-30  Richard Stallman  (rms@mole.gnu.ai.mit.edu)

	* wakeup.c: Terminate if parent goes away.

1991-07-18  Richard Stallman  (rms@mole.gnu.ai.mit.edu)

	* etags.c (C_entries): Process token before handling end of line.
	When inner loops reach end of line, just back up.
	Let the real end of line processing happen in just one place.
	(consider_token): Likewise.

1991-04-11  Jim Blandy  (jimb@geech.gnu.ai.mit.edu)

	* etags.c (TEX_mode): Skip comments while scanning the text to see
	which escape character this file uses.

1991-03-29  Richard Stallman  (rms@mole.gnu.ai.mit.edu)

	* emacsserver.c [USG]: Terminate if msgrcv fails.

1991-03-03  Richard Stallman  (rms@mole.ai.mit.edu)

	* emacsserver.c [BSD]: Check for errors on stdin after scanf.

1991-01-25  Jim Blandy  (jimb@churchy.ai.mit.edu)

	* make-docfile: Find the arguments to a C function correctly,
	by not ignoring the character that read_c_string returns.
	Don't even try to find argument names for functions that take MANY
	or UNEVALLED arguments, since they're a figment of the docstring's
	imagination.

1991-01-14  Jim Blandy  (jimb@churchy.ai.mit.edu)

	* make-docfile: Read the .elc files generated by the new byte
	compiler.

1990-12-31  Richard Stallman  (rms@mole.ai.mit.edu)

	* refcard.tex: Use cm fonts, not am, in multi-column mode.

1990-11-29  Richard Stallman  (rms@mole.ai.mit.edu)

	* movemail.c (mbx_delimit_begin): Put space before `unseen'.

1990-11-27  Richard Stallman  (rms@mole.ai.mit.edu)

	* Makefile (install*): No need to install wakeup.

1990-11-26  Richard Stallman  (rms@mole.ai.mit.edu)

	* Makefile (install*): Install emacsclient like etags.

1990-11-13  Richard Stallman  (rms@mole.ai.mit.edu)

	* movemail.c (error): Handle 3 args.
	(main): Don't check input access if using pop.

1990-10-16  Richard Stallman  (rms@mole.ai.mit.edu)

	* etags.c (find_entries): Check for numbers after Scheme suffix.

1990-10-14  Richard Stallman  (rms@mole.ai.mit.edu)

	* termcap.dat (vt200-80): Fix ke and ks to frob flag 1.

1990-10-09  Richard Stallman  (rms@mole.ai.mit.edu)

	* Makefile (nemacstool, xvetool): New targets.

1990-09-26  Richard Stallman  (rms@mole.ai.mit.edu)

	* emacsclient.c: Include errno.h and define related variables.

1990-09-23  Richard Stallman  (rms@mole.ai.mit.edu)

	* emacsclient.c: Change usage message.

1990-08-30  David Lawrence  (tale@pogo.ai.mit.edu)

	* emacs.1: Add break before -nw option.

1990-08-19  David J. MacKenzie  (djm@apple-gunkies)

	* qsort.c: Replace with GNU version.

1990-08-14  David J. MacKenzie  (djm@apple-gunkies)

	* wakeup.c: New program replacing loadst.c.

1990-08-14  Richard Stallman  (rms@sugar-bombs.ai.mit.edu)

	* emacsclient.c [USG]: Pass msgsnd only 4 args.

1990-08-09  David J. MacKenzie  (djm@pogo.ai.mit.edu)

	* etags.c: Rename `flag' variables for what they do instead of
	which option character sets them.

1990-05-28  Richard Stallman  (rms@sugar-bombs.ai.mit.edu)

	* loadst.c (main): Conditional to get load average on Apollo.

1990-05-22  Joseph Arceneaux  (jla@churchy.ai.mit.edu)

	* emacsserver.c: Set the permission on the socket to 0600.

1990-03-27  Richard Stallman  (rms@sugar-bombs.ai.mit.edu)

	* emacsclient.c [BSD]: Print clean message for failing getwd.

1990-03-20  David Lawrence  (tale@pogo.ai.mit.edu)

	* getdate.y: Use the getdate.y from GNU tar for timer.

1990-03-18  Jim Kingdon  (kingdon@pogo.ai.mit.edu)

	* emacsclient.c (main): Don't put brackets around "filename" in
	usage message.  It isn't optional.

1990-03-14  Joseph Arceneaux  (jla@churchy.ai.mit.edu)

	* etags.c (getit): Recognize '$' as beginning identifiers.

1990-02-22  David Lawrence  (tale@pogo.ai.mit.edu)

	* emacsserver.c: Renamed from server.c.
	* Makefile: Reference emacsserver rather than server.
	* MACHINES: Doc fix for new emacsserver name.

1990-01-25  Richard Stallman  (rms@sugar-bombs.ai.mit.edu)

	* emacsclient.c: Print program name in error messages.

1990-01-19  David Lawrence  (tale@cocoa-puffs)

	* timer.c, getdate.y (new files) and Makefile:
	Sub-process support for run-at-time in timer.el.
	Doesn't yet work correctly for USG.

1990-01-10  Jim Kingdon  (kingdon@pogo)

	* MACHINES: Add HP 300 running BSD.

1990-01-02  Richard Stallman  (rms@sugar-bombs.ai.mit.edu)

	* yow.c: Dynamically allocate buffer; skip header before random
	choice to avoid bias toward first item.

1989-12-24  Richard Stallman  (rms@sugar-bombs.ai.mit.edu)

	* etags.c (readline): Separate out init of `pend'.

1989-12-17  Richard Stallman  (rms@sugar-bombs.ai.mit.edu)

	* etags.c: Undo changes relating to isgoodhdr.

1989-12-16  Mosur Mohan  (rms@sugar-bombs.ai.mit.edu)

	* etags.c (isgoodhdr): New macro.
	(_gdh, notgdh): New variable used by that.
	(init): Initialize _gdh.
	(find_entries): Set header_file.
	(consider_token): Use isgoodhdr if in header file.

	* etags.c (total_size_of_entries):
	Was miscalculating by 1 in rewritten case.

	* etags.c (PAS_funcs): One arg to pfnote was missing.

1989-12-05  Joseph Arceneaux  (jla@spiff)

	* MACHINES: Change for the ULTRIX entry.

1989-11-21  Joseph Arceneaux  (jla@spiff)

	* etags.c (process_file): If file is not regular, return.

1989-11-06  Richard Stallman  (rms@sugar-bombs.ai.mit.edu)

	* loadst.c (main): Handle FIXUP_KERNEL_SYMBOL_ADDR.

1989-10-30  Richard Stallman  (rms@sugar-bombs.ai.mit.edu)

	* loadst.c (load_average): If HAVE_GETLOADAVG, use getloadavg.
	(main): If HAVE_GETLOADAVG, don't call `nlist'.

1989-10-25  Richard Stallman  (rms@sugar-bombs.ai.mit.edu)

	* etags.c (consider_token): Allow any number of typespec keywords
	after `typedef', before new type name.
	(enum sym_type): Add st_C_typespec.
	(C_create_stab): Put typespec kwds in table.

1989-08-27  Richard Stallman  (rms@apple-gunkies.ai.mit.edu)

	* etags.c (main): Don't depend on name invoked by.
	If CTAGS is not defined, assume it is ETAGS.

1989-07-31  Richard Stallman  (rms@sugar-bombs.ai.mit.edu)

	* etags.c (L_funcs): Allow package name in define construct,
	as in (foo::defmumble name-defined ...).

1989-07-30  Richard Stallman  (rms@sugar-bombs.ai.mit.edu)

	* etags.c (find_entries): Stupid bug testing for C filename suffixes.

	* Makefile (yow): Depends on ../src/paths.h.

1989-07-04  Richard Stallman  (rms@apple-gunkies.ai.mit.edu)

	* etags.c: Fix compilation by moving Pascal after Fortran.

1989-06-15  Richard Stallman  (rms@sugar-bombs.ai.mit.edu)

	* movemail.c [USG]: Define F_OK, etc., if not found in header.

1989-05-27  Richard Stallman  (rms@sugar-bombs.ai.mit.edu)

	* hexl.c: New file, supports hexl-mode.

1989-05-14  Richard Stallman  (rms@sugar-bombs.ai.mit.edu)

	* movemail.c: New compilation flag MAIL_USE_MMDF.

1989-05-08  Richard Stallman  (rms@sugar-bombs.ai.mit.edu)

	* emacsclient.c: Use BSD code whenever HAVE_SOCKETS.
	* server.c: Likewise.

	* make-docfile.c (scan_c_file): Output argument names at end of string.
	(write_c_args): New subroutine.

1989-04-27  Richard Stallman  (rms@sugar-bombs.ai.mit.edu)

	* movemail.c: Report failure of flock.

1989-04-19  Richard Stallman  (rms@sugar-bombs.ai.mit.edu)

	* etags.c (find_entries): Allow multi-letter extensions for fortran.

1989-04-18  Richard Stallman  (rms@sugar-bombs.ai.mit.edu)

	* loadst.c: On bsd4.3, use gettimeofday instead of CPUSTATES.

1989-03-15  Jeff Peck  (rms@sugar-bombs.ai.mit.edu)

	* emacstool.c: setenv IN_EMACSTOOL=t, TERM=sun, TERMCAP=.

	* emacstool.1: Update to document environment variables.

1989-02-21  Richard Stallman  (rms@sugar-bombs.ai.mit.edu)

	* etags.c (PAS_funcs): New function by Mosur Mohan.

	* movemail.c: On sysv, include unistd.h.

1989-02-18  Richard Stallman  (rms@sugar-bombs.ai.mit.edu)

	* b2m.c: New file.

1989-02-15  Richard Stallman  (rms@sugar-bombs.ai.mit.edu)

	* etags.c: Prolog support from Sunichirou Sugou.

1989-02-03  Richard Stallman  (rms@sugar-bombs.ai.mit.edu)

	* Makefile (clean): New target.

1989-01-25  Richard Stallman  (rms@sugar-bombs.ai.mit.edu)

	* fakemail.c (put_line): Break header lines at 79 cols.

1989-01-19  Richard Stallman  (rms@sugar-bombs.ai.mit.edu)

	* etags.c: Greatly rewritten by Sam Kendall for C++ support and for
	multiple tags per line.

1989-01-03  Richard Stallman  (rms@sugar-bombs.ai.mit.edu)

	* movemail.c: Check access before doing real work.
	Check that outfile is in a writable directory.
	On fatal error, delete the lock file.

1988-12-31  Richard Mlynarik  (mly@rice-chex.ai.mit.edu)

	* env.c: Add decl for my-index
	* etags.c (file-entries): .oak => scheme.

1988-12-30  Richard Stallman  (rms@sugar-bombs.ai.mit.edu)

	* movemail.c: Use `access' to check input and output files.

1988-12-28  Richard Stallman  (rms@sugar-bombs.ai.mit.edu)

	* emacsclient.c (main): Ignore all of CWD before first slash.

1988-12-27  Richard Stallman  (rms@sugar-bombs.ai.mit.edu)

	* etags.c (readline): Double linebuffer->size outside the xrealloc.

1988-12-22  Richard Stallman  (rms@sugar-bombs.ai.mit.edu)

	* server.c, emacsclient.c: Don't try to use gid_t; it isn't defined.
	* server.c: chmod the socket to 0700.

1988-12-09  Richard Stallman  (rms@sugar-bombs.ai.mit.edu)

	* fakemail.c (main): Let env var FAKEMAILER override pgm to run.
	(add_field): Delete comments and turn `<', `>' to spaces
	in header lines.
	(USE_FAKEMAIL): New customization macro says to make fakemail
	not be a no-op even on a BSD system.

1988-12-01  Richard Stallman  (rms@sugar-bombs.ai.mit.edu)

	* etags.c (consider_token): Skip comments just like whitespace.
	Notice `struct', etc. and set strtag for those tokens.
	Return 1 for the token following `struct' if an open-brace follows it.
	(C_entries): Special handling of token following `struct'
	needed because we have probably advanced to the following line
	to find the `{'.
	(main): New option `T' sets tflag and strflag.
	Set both of them by default if eflags.

1988-11-30  Richard Stallman  (rms@sugar-bombs.ai.mit.edu)

	* movemail.c: Do fsync before closing output.

1988-11-29  Richard Mlynarik  (mly@pickled-brain.ai.mit.edu)

	* movemail.c: Better error message when can't create tempname.
	This file needs a great deal of extra error-checking and lucid reporting...

1988-11-16  Richard Stallman  (rms@sugar-bombs.ai.mit.edu)

	* etags.c: Support assembler code for .s and .a files.
	(getit): Allow underscore in a tag.

1988-11-15  Richard Stallman  (rms@sugar-bombs.ai.mit.edu)

	* movemail.c: Close output and check errors before deleting input.

1988-10-01  Richard Stallman  (rms@apple-gunkies.ai.mit.edu)

	* emacsclient.c [SYSVIPC]: Compute cwd only once; decide properly
	whether to prefix it.  Handle line number args.

1988-09-24  Richard Stallman  (rms@gluteus.ai.mit.edu)

	* etags.c (main): Default setting of eflag was backwards.

1988-09-23  Richard Stallman  (rms@sugar-bombs.ai.mit.edu)

	* etags.c: New option -i.  -f renamed -o.
	`-' as input file means read input file names from stdin.
	-i spec'd or input file named TAGS means the input file is another
	tag table; output an "include" line for it.

1988-09-19  Richard Stallman  (rms@sugar-bombs.ai.mit.edu)

	* Makefile: New vars DESTDIR, BINDIR, LIBDIR, MANDIR, MANEXT.
	New targets install, install.sysv, install.xenix.
	This makefile is now responsible for installing executables
	and documentation from this directory into system directories.

1988-09-16  Richard Stallman  (rms@corn-chex.ai.mit.edu)

	* server.c, emacsclient.c (main): Compute socket name from euid.

1988-08-04  Richard Stallman  (rms@sugar-bombs.ai.mit.edu)

	* emacsclient.c: Args like +DIGITS are passed through unchanged.

1988-07-12  Richard Stallman  (rms@sugar-bombs.ai.mit.edu)

	* server.c: If both BSD and HAVE_SYSVIPC, use the latter.
	* emacsclient.c: Likewise.
	In the HAVE_SYSVIPC alternative, if BSD, use getwd instead of getcwd.

1988-06-23  Richard Stallman  (rms@sugar-bombs.ai.mit.edu)

	* etags.c: Handle `typedef struct foo {' (price@mcc.com).
	(istoken): New string-comparison macro.
	(consider_token): New arg `level'.  New state `tag_ok' in `tydef'.

1988-06-14  Richard Stallman  (rms@sugar-bombs.ai.mit.edu)

	* etags.c: Changes for VMS.
	Always define ETAGS on VMS.
	Define macros GOOD and BAD for success and failure exit codes.
	(begtk, intk): Allow `$' in identifiers.
	(main): Don't support -B, -F or -u on VMS.
	Alternate loop for scanning filename arguments.
	(system): Delete definition of this function.

	* etags-vmslib.c (system): Undefine this; VMS now provides it.

1988-06-08  Richard Stallman  (rms@sugar-bombs.ai.mit.edu)

	* loadst.c: Prevent multiple-def errors on BSD and BSD4_3
	around include of param.h.  (Like fns.c.)

1988-05-16  Richard Stallman  (rms@frosted-flakes.ai.mit.edu)

	* loadst.c (load_average): Move load-average code to this new fn.
	Add conditionals to compute load ave on UMAX.

1988-05-14  Richard Stallman  (rms@lucky-charms.ai.mit.edu)

	* loadst.c: Change DK_HEADER_FILE to DKSTAT_HEADER_FILE
	with opposite sense.

1988-05-13  Chris Hanson  (cph@kleph)

	* emacsclient.c: Delete references to unused variable `out'.
	This caused a bus error when used under hp-ux.

1988-05-06  Richard Stallman  (rms@frosted-flakes.ai.mit.edu)

	* loadst.c: Control dk.h conditional with DK_HEADER_FILE.

1988-05-04  Richard Stallman  (rms@rice-krispies.ai.mit.edu)

	* etags.c (find_entries): `.t' or `.sch' means scheme code.

1988-04-29  Richard Stallman  (rms@frosted-flakes.ai.mit.edu)

	* loadst.c: Add BSD4_3 conditional for file dk.h instead of dkstat.h.

1988-04-28  Richard Stallman  (rms@frosted-flakes.ai.mit.edu)

	* movemail.c: #undef close, since config can #define it on V.3.
	* emacsclient.c, fakemail.c, loadst.c, server.c: Likewise.

1988-04-26  Richard Stallman  (rms@lucky-charms.ai.mit.edu)

	* etags.c (TEX_mode, etc.): Remove superfluous backslashes from
	invalid escape sequences such as `\{'.

	* loadst.c: Add `sequent' conditional for file dk.h.

1988-03-20  Richard M. Stallman  (rms@wilson)

	* server.c [not BSD and not HAVE_SYSVIPC]: Fix error message.

	* loadst.c (main) [XENIX]: Use /usr/spool/mail, not /usr/mail.

;; Local Variables:
;; coding: utf-8
;; End:

  Copyright (C) 1988-1999, 2001-2012 Free Software Foundation, Inc.

  This file is part of GNU Emacs.

  GNU Emacs is free software: you can redistribute it and/or modify
  it under the terms of the GNU General Public License as published by
  the Free Software Foundation, either version 3 of the License, or
  (at your option) any later version.

  GNU Emacs is distributed in the hope that it will be useful,
  but WITHOUT ANY WARRANTY; without even the implied warranty of
  MERCHANTABILITY or FITNESS FOR A PARTICULAR PURPOSE.  See the
  GNU General Public License for more details.

  You should have received a copy of the GNU General Public License
  along with GNU Emacs.  If not, see <http://www.gnu.org/licenses/>.<|MERGE_RESOLUTION|>--- conflicted
+++ resolved
@@ -1,20 +1,16 @@
-<<<<<<< HEAD
-2012-04-14  Paul Eggert  <eggert@cs.ucla.edu>
+2012-04-16  Paul Eggert  <eggert@cs.ucla.edu>
 
 	configure: new option --enable-gcc-warnings (Bug#11207)
 	* Makefile.in (C_WARNINGS_SWITCH): Remove.
 	(WARN_CFLAGS, WERROR_CFLAGS): New macros.
 	(BASE_CFLAGS): Use new macros rather than old.
-=======
+
 2012-04-16  Paul Eggert  <eggert@cs.ucla.edu>
 
 	Assume less-ancient POSIX support.
 	* update-game-score.c: Include <getopt.h> rather than rolling our
 	own decls for optarg, optind, opterr.  See
 	<http://lists.gnu.org/archive/html/emacs-devel/2011-12/msg00720.html>.
-
-2012-04-14  Juanma Barranquero  <lekktu@gmail.com>
->>>>>>> a041960a
 
 2012-04-14  Juanma Barranquero  <lekktu@gmail.com>
 	* emacsclient.c (decode_options) [WINDOWSNT]:
