;;; rst.el --- Mode for viewing and editing reStructuredText-documents  -*- lexical-binding: t -*-

;; Copyright (C) 2003-2017 Free Software Foundation, Inc.

;; Maintainer: Stefan Merten <stefan at merten-home dot de>
;; Author: Stefan Merten <stefan at merten-home dot de>,
;;         Martin Blais <blais@furius.ca>,
;;         David Goodger <goodger@python.org>,
;;         Wei-Wei Guo <wwguocn@gmail.com>

;; This file is part of GNU Emacs.

;; GNU Emacs is free software: you can redistribute it and/or modify
;; it under the terms of the GNU General Public License as published by
;; the Free Software Foundation, either version 3 of the License, or
;; (at your option) any later version.

;; GNU Emacs is distributed in the hope that it will be useful,
;; but WITHOUT ANY WARRANTY; without even the implied warranty of
;; MERCHANTABILITY or FITNESS FOR A PARTICULAR PURPOSE.  See the
;; GNU General Public License for more details.

;; You should have received a copy of the GNU General Public License
;; along with GNU Emacs.  If not, see <http://www.gnu.org/licenses/>.

;;; Commentary:

;; This package provides major mode rst-mode, which supports documents marked
;; up using the reStructuredText format.  Support includes font locking as well
;; as a lot of convenience functions for editing.  It does this by defining a
;; Emacs major mode: rst-mode (ReST).  This mode is derived from text-mode.
;; This package also contains:
;;
;; - Functions to automatically adjust and cycle the section underline
;;   adornments;
;; - A mode that displays the table of contents and allows you to jump anywhere
;;   from it;
;; - Functions to insert and automatically update a TOC in your source
;;   document;
;; - Function to insert list, processing item bullets and enumerations
;;   automatically;
;; - Font-lock highlighting of most reStructuredText structures;
;; - Indentation and filling according to reStructuredText syntax;
;; - Cursor movement according to reStructuredText syntax;
;; - Some other convenience functions.
;;
;; See the accompanying document in the docutils documentation about
;; the contents of this package and how to use it.
;;
;; For more information about reStructuredText, see
;; http://docutils.sourceforge.net/rst.html
;;
;; For full details on how to use the contents of this file, see
;; http://docutils.sourceforge.net/docs/user/emacs.html
;;
;; There are a number of convenient key bindings provided by rst-mode.  For the
;; bindings, try C-c C-h when in rst-mode.  There are also many variables that
;; can be customized, look for defcustom in this file or look for the "rst"
;; customization group contained in the "wp" group.
;;
;; If you use the table-of-contents feature, you may want to add a hook to
;; update the TOC automatically every time you adjust a section title::
;;
;;   (add-hook 'rst-adjust-hook 'rst-toc-update)
;;
;; Syntax highlighting: font-lock is enabled by default.  If you want to turn
;; off syntax highlighting to rst-mode, you can use the following::
;;
;;   (setq font-lock-global-modes '(not rst-mode ...))
;;

;;; DOWNLOAD

;; The latest release of this file lies in the docutils source code repository:
;;   http://docutils.svn.sourceforge.net/svnroot/docutils/trunk/docutils/tools/editors/emacs/rst.el

;;; INSTALLATION

;; Add the following lines to your init file:
;;
;;   (require 'rst)
;;
;; If you are using `.txt' as a standard extension for reST files as
;; http://docutils.sourceforge.net/FAQ.html#what-s-the-standard-filename-extension-for-a-restructuredtext-file
;; suggests you may use one of the `Local Variables in Files' mechanism Emacs
;; provides to set the major mode automatically.  For instance you may use::
;;
;;    .. -*- mode: rst -*-
;;
;; in the very first line of your file.  The following code is useful if you
;; want automatically enter rst-mode from any file with compatible extensions:
;;
;; (setq auto-mode-alist
;;       (append '(("\\.txt\\'" . rst-mode)
;;                 ("\\.rst\\'" . rst-mode)
;;                 ("\\.rest\\'" . rst-mode)) auto-mode-alist))
;;

;;; Code:

;; FIXME: Check through major mode conventions again.

;; FIXME: Embed complicated `defconst's in `eval-when-compile'.

;; Common Lisp stuff
(require 'cl-lib)

;; Correct wrong declaration.
(def-edebug-spec push
  (&or [form symbolp] [form gv-place]))

;; Correct wrong declaration. This still doesn't support dotted destructuring
;; though.
(def-edebug-spec cl-lambda-list
  (([&rest cl-macro-arg]
    [&optional ["&optional" cl-&optional-arg &rest cl-&optional-arg]]
    [&optional ["&rest" arg]]
    [&optional ["&key" [cl-&key-arg &rest cl-&key-arg]
		&optional "&allow-other-keys"]]
    [&optional ["&aux" &rest
		&or (symbolp &optional def-form) symbolp]]
    )))

;; Add missing declaration.
(def-edebug-spec cl-type-spec sexp) ;; This is not exactly correct but good
				    ;; enough.

;;;;;;;;;;;;;;;;;;;;;;;;;;;;;;;;;;;;;;;;;;;;;;;;;;;;;;;;;;;;;;;;;;;;;;;;;;;;;;;;
;; Support for `testcover'

(when (and (boundp 'testcover-1value-functions)
	   (boundp 'testcover-compose-functions))
  ;; Below `lambda' is used in a loop with varying parameters and is thus not
  ;; 1valued.
  (setq testcover-1value-functions
	(delq 'lambda testcover-1value-functions))
  (add-to-list 'testcover-compose-functions 'lambda))

(defun rst-testcover-defcustom ()
  "Remove all customized variables from `testcover-module-constants'.
This seems to be a bug in `testcover': `defcustom' variables are
considered constants.  Revert it with this function after each `defcustom'."
  (when (boundp 'testcover-module-constants)
    (setq testcover-module-constants
	  (delq nil
		(mapcar
		 #'(lambda (sym)
		     (if (not (plist-member (symbol-plist sym) 'standard-value))
			 sym))
		 testcover-module-constants)))))

(defun rst-testcover-add-compose (fun)
  "Add FUN to `testcover-compose-functions'."
  (when (boundp 'testcover-compose-functions)
    (add-to-list 'testcover-compose-functions fun)))

(defun rst-testcover-add-1value (fun)
  "Add FUN to `testcover-1value-functions'."
  (when (boundp 'testcover-1value-functions)
    (add-to-list 'testcover-1value-functions fun)))


;;;;;;;;;;;;;;;;;;;;;;;;;;;;;;;;;;;;;;;;;;;;;;;;;;;;;;;;;;;;;;;;;;;;;;;;;;;;;;;;
;; Helpers.

(cl-defmacro rst-destructuring-dolist
    ((arglist list &optional result) &rest body)
  "`cl-dolist' with destructuring of the list elements.
ARGLIST is a Common List argument list which may include
destructuring.  LIST, RESULT and BODY are as for `cl-dolist'.
Note that definitions in ARGLIST are visible only in the BODY and
neither in RESULT nor in LIST."
  ;; FIXME: It would be very useful if the definitions in ARGLIST would be
  ;;        visible in RESULT. But may be this is rather a
  ;;        `rst-destructuring-do' then.
  (declare (debug
	    (&define ([&or symbolp cl-macro-list] def-form &optional def-form)
		     cl-declarations def-body))
           (indent 1))
  (let ((var (make-symbol "--rst-destructuring-dolist-var--")))
  `(cl-dolist (,var ,list ,result)
     (cl-destructuring-bind ,arglist ,var
       ,@body))))

(defun rst-forward-line-strict (n &optional limit)
  ;; testcover: ok.
  "Try to move point to beginning of line I + N where I is the current line.
Return t if movement is successful.  Otherwise don't move point
and return nil.  If a position is given by LIMIT, movement
happened but the following line is missing and thus its beginning
can not be reached but the movement reached at least LIMIT
consider this a successful movement.  LIMIT is ignored in other
cases."
  (let ((start (point)))
    (if (and (zerop (forward-line n))
	     (or (bolp)
		 (and limit
		      (>= (point) limit))))
	t
      (goto-char start)
      nil)))

(defun rst-forward-line-looking-at (n rst-re-args &optional fun)
  ;; testcover: ok.
  "Move forward N lines and if successful check whether RST-RE-ARGS is matched.
Moving forward is done by `rst-forward-line-strict'.  RST-RE-ARGS
is a single or a list of arguments for `rst-re'.  FUN is a
function defaulting to `identity' which is called after the call
to `looking-at' receiving its return value as the first argument.
When FUN is called match data is just set by `looking-at' and
point is at the beginning of the line.  Return nil if moving
forward failed or otherwise the return value of FUN.  Preserve
global match data, point, mark and current buffer."
  (unless (listp rst-re-args)
    (setq rst-re-args (list rst-re-args)))
  (unless fun
    (setq fun #'identity))
  (save-match-data
    (save-excursion
      (when (rst-forward-line-strict n)
	(funcall fun (looking-at (apply #'rst-re rst-re-args)))))))

(rst-testcover-add-1value 'rst-delete-entire-line)
(defun rst-delete-entire-line (n)
  "Move N lines and delete the entire line."
  (delete-region (line-beginning-position (+ n 1))
                 (line-beginning-position (+ n 2))))


;;;;;;;;;;;;;;;;;;;;;;;;;;;;;;;;;;;;;;;;;;;;;;;;;;;;;;;;;;;;;;;;;;;;;;;;;;;;;;;;
;; Versions

(defun rst-extract-version (delim-re head-re re tail-re var &optional default)
  ;; testcover: ok.
  "Extract the version from a variable according to the given regexes.
Return the version after regex DELIM-RE and HEAD-RE matching RE
and before TAIL-RE and DELIM-RE in VAR or DEFAULT for no match."
  (if (string-match
       (concat delim-re head-re "\\(" re "\\)" tail-re delim-re)
       var)
      (match-string 1 var)
    default))

;; Use CVSHeader to really get information from CVS and not other version
;; control systems.
(defconst rst-cvs-header
  "$CVSHeader: sm/rst_el/rst.el,v 1.1058.2.9 2017/01/08 09:54:50 stefan Exp $")
(defconst rst-cvs-rev
  (rst-extract-version "\\$" "CVSHeader: \\S + " "[0-9]+\\(?:\\.[0-9]+\\)+"
		       " .*" rst-cvs-header "0.0")
  "The CVS revision of this file.  CVS revision is the development revision.")
(defconst rst-cvs-timestamp
  (rst-extract-version "\\$" "CVSHeader: \\S + \\S + "
		       "[0-9]+-[0-9]+-[0-9]+ [0-9]+:[0-9]+:[0-9]+" " .*"
		       rst-cvs-header "1970-01-01 00:00:00")
  "The CVS time stamp of this file.")

;; Use LastChanged... to really get information from SVN.
(defconst rst-svn-rev
  (rst-extract-version "\\$" "LastChangedRevision: " "[0-9]+" " "
		       "$LastChangedRevision: 8015 $")
  "The SVN revision of this file.
SVN revision is the upstream (docutils) revision.")
(defconst rst-svn-timestamp
  (rst-extract-version "\\$" "LastChangedDate: " ".+?+" " "
		       "$LastChangedDate: 2017-01-08 10:54:35 +0100 (Sun, 08 Jan 2017) $")
  "The SVN time stamp of this file.")

;; Maintained by the release process.
(defconst rst-official-version
  (rst-extract-version "%" "OfficialVersion: " "[0-9]+\\(?:\\.[0-9]+\\)+" " "
		       "%OfficialVersion: 1.5.2 %")
  "Official version of the package.")
(defconst rst-official-cvs-rev
  (rst-extract-version "[%$]" "Revision: " "[0-9]+\\(?:\\.[0-9]+\\)+" " "
		       "$Revision: 1.1058.2.9 $")
  "CVS revision of this file in the official version.")

(defconst rst-version
  (if (equal rst-official-cvs-rev rst-cvs-rev)
      rst-official-version
    (format "%s (development %s [%s])" rst-official-version
	    rst-cvs-rev rst-cvs-timestamp))
  "The version string.
Starts with the current official version.  For developer versions
in parentheses follows the development revision and the time stamp.")

(defconst rst-package-emacs-version-alist
  '(("1.0.0" . "24.3")
    ("1.1.0" . "24.3")
    ("1.2.0" . "24.3")
    ("1.2.1" . "24.3")
    ("1.3.0" . "24.3")
    ("1.3.1" . "24.3")
    ("1.4.0" . "24.3")
<<<<<<< HEAD
    ("1.4.1" . "24.5")
    ("1.4.2" . "24.5")
    ("1.5.0" . "26.1")
    ("1.5.1" . "26.2")
    ("1.5.2" . "26.2")
    ;; Whatever the Emacs version is this rst.el version ends up in.
=======
    ("1.4.1" . "25.1")
>>>>>>> 5569e644
    ))

(unless (assoc rst-official-version rst-package-emacs-version-alist)
  (error "Version %s not listed in `rst-package-emacs-version-alist'"
	 rst-version))

(add-to-list 'customize-package-emacs-version-alist
	     (cons 'ReST rst-package-emacs-version-alist))


;;;;;;;;;;;;;;;;;;;;;;;;;;;;;;;;;;;;;;;;;;;;;;;;;;;;;;;;;;;;;;;;;;;;;;;;;;;;;;;;
;; Initialize customization

(defgroup rst nil "Support for reStructuredText documents."
  :group 'text
  :version "23.1"
  :link '(url-link "http://docutils.sourceforge.net/rst.html"))


;;;;;;;;;;;;;;;;;;;;;;;;;;;;;;;;;;;;;;;;;;;;;;;;;;;;;;;;;;;;;;;;;;;;;;;;;;;;;;;;
;; Facilities for regular expressions used everywhere

;; The trailing numbers in the names give the number of referenceable regex
;; groups contained in the regex.

;; Used to be customizable but really is not customizable but fixed by the reST
;; syntax.
(defconst rst-bullets
  ;; Sorted so they can form a character class when concatenated.
  '(?- ?* ?+ ?• ?‣ ?⁃)
  "List of all possible bullet characters for bulleted lists.")

(defconst rst-uri-schemes
  '("acap" "cid" "data" "dav" "fax" "file" "ftp" "gopher" "http" "https" "imap"
    "ldap" "mailto" "mid" "modem" "news" "nfs" "nntp" "pop" "prospero" "rtsp"
    "service" "sip" "tel" "telnet" "tip" "urn" "vemmi" "wais")
  "Supported URI schemes.")

(defconst rst-adornment-chars
  ;; Sorted so they can form a character class when concatenated.
  '(?\]
    ?! ?\" ?# ?$ ?% ?& ?' ?\( ?\) ?* ?+ ?, ?. ?/ ?: ?\; ?< ?= ?> ?? ?@ ?\[ ?\\
    ?^ ?_ ?` ?{ ?| ?} ?~
    ?-)
  "Characters which may be used in adornments for sections and transitions.")

(defconst rst-max-inline-length
  1000
  "Maximum length of inline markup to recognize.")

(defconst rst-re-alist-def
  ;; `*-beg' matches * at the beginning of a line.
  ;; `*-end' matches * at the end of a line.
  ;; `*-prt' matches a part of *.
  ;; `*-tag' matches *.
  ;; `*-sta' matches the start of * which may be followed by respective content.
  ;; `*-pfx' matches the delimiter left of *.
  ;; `*-sfx' matches the delimiter right of *.
  ;; `*-hlp' helper for *.
  ;;
  ;; A trailing number says how many referenceable groups are contained.
  `(

    ;; Horizontal white space (`hws')
    (hws-prt "[\t ]")
    (hws-tag hws-prt "*") ; Optional sequence of horizontal white space.
    (hws-sta hws-prt "+") ; Mandatory sequence of horizontal white space.

    ;; Lines (`lin')
    (lin-beg "^" hws-tag) ; Beginning of a possibly indented line.
    (lin-end hws-tag "$") ; End of a line with optional trailing white space.
    (linemp-tag "^" hws-tag "$") ; Empty line with optional white space.

    ;; Various tags and parts
    (ell-tag "\\.\\.\\.") ; Ellipsis
    (bul-tag ,(concat "[" rst-bullets "]")) ; A bullet.
    (ltr-tag "[a-zA-Z]") ; A letter enumerator tag.
    (num-prt "[0-9]") ; A number enumerator part.
    (num-tag num-prt "+") ; A number enumerator tag.
    (rom-prt "[IVXLCDMivxlcdm]") ; A roman enumerator part.
    (rom-tag rom-prt "+") ; A roman enumerator tag.
    (aut-tag "#") ; An automatic enumerator tag.
    (dcl-tag "::") ; Double colon.

    ;; Block lead in (`bli')
    (bli-sfx (:alt hws-sta "$")) ; Suffix of a block lead-in with *optional*
				 ; immediate content.

    ;; Various starts
    (bul-sta bul-tag bli-sfx) ; Start of a bulleted item.
    (bul-beg lin-beg bul-sta) ; A bullet item at the beginning of a line.

    ;; Explicit markup tag (`exm')
    (exm-tag "\\.\\.")
    (exm-sta exm-tag hws-sta)
    (exm-beg lin-beg exm-sta)

    ;; Counters in enumerations (`cnt')
    (cntany-tag (:alt ltr-tag num-tag rom-tag aut-tag)) ; An arbitrary counter.
    (cntexp-tag (:alt ltr-tag num-tag rom-tag)) ; An arbitrary explicit counter.

    ;; Enumerator (`enm')
    (enmany-tag (:alt
		 (:seq cntany-tag "\\.")
		 (:seq "(?" cntany-tag ")"))) ; An arbitrary enumerator.
    (enmexp-tag (:alt
		 (:seq cntexp-tag "\\.")
		 (:seq "(?" cntexp-tag ")"))) ; An arbitrary explicit
					      ; enumerator.
    (enmaut-tag (:alt
		 (:seq aut-tag "\\.")
		 (:seq "(?" aut-tag ")"))) ; An automatic enumerator.
    (enmany-sta enmany-tag bli-sfx) ; An arbitrary enumerator start.
    (enmexp-sta enmexp-tag bli-sfx) ; An arbitrary explicit enumerator start.
    (enmexp-beg lin-beg enmexp-sta) ; An arbitrary explicit enumerator start
				    ; at the beginning of a line.

    ;; Items may be enumerated or bulleted (`itm')
    (itmany-tag (:alt enmany-tag bul-tag)) ; An arbitrary item tag.
    (itmany-sta-1 (:grp itmany-tag) bli-sfx) ; An arbitrary item start, group
					     ; is the item tag.
    (itmany-beg-1 lin-beg itmany-sta-1) ; An arbitrary item start at the
				        ; beginning of a line, group is the
				        ; item tag.

    ;; Inline markup (`ilm')
    (ilm-pfx (:alt "^" hws-prt "[-'\"([{<‘“«’/:]"))
    (ilm-sfx (:alt "$" hws-prt "[]-'\")}>’”»/:.,;!?\\]"))

    ;; Inline markup content (`ilc')
    (ilcsgl-tag "\\S ") ; A single non-white character.
    (ilcast-prt (:alt "[^*\\]" "\\\\.")) ; Part of non-asterisk content.
    (ilcbkq-prt (:alt "[^`\\]" "\\\\.")) ; Part of non-backquote content.
    (ilcbkqdef-prt (:alt "[^`\\\n]" "\\\\.")) ; Part of non-backquote
					      ; definition.
    (ilcbar-prt (:alt "[^|\\]" "\\\\.")) ; Part of non-vertical-bar content.
    (ilcbardef-prt (:alt "[^|\\\n]" "\\\\.")) ; Part of non-vertical-bar
					      ; definition.
    (ilcast-sfx "[^\t *\\]") ; Suffix of non-asterisk content.
    (ilcbkq-sfx "[^\t `\\]") ; Suffix of non-backquote content.
    (ilcbar-sfx "[^\t |\\]") ; Suffix of non-vertical-bar content.
    (ilcrep-hlp ,(format "\\{0,%d\\}" rst-max-inline-length)) ; Repeat count.
    (ilcast-tag (:alt ilcsgl-tag
		      (:seq ilcsgl-tag
			    ilcast-prt ilcrep-hlp
			    ilcast-sfx))) ; Non-asterisk content.
    (ilcbkq-tag (:alt ilcsgl-tag
		      (:seq ilcsgl-tag
			    ilcbkq-prt ilcrep-hlp
			    ilcbkq-sfx))) ; Non-backquote content.
    (ilcbkqdef-tag (:alt ilcsgl-tag
			 (:seq ilcsgl-tag
			       ilcbkqdef-prt ilcrep-hlp
			       ilcbkq-sfx))) ; Non-backquote definition.
    (ilcbar-tag (:alt ilcsgl-tag
		      (:seq ilcsgl-tag
			    ilcbar-prt ilcrep-hlp
			    ilcbar-sfx))) ; Non-vertical-bar content.
    (ilcbardef-tag (:alt ilcsgl-tag
			 (:seq ilcsgl-tag
			       ilcbardef-prt ilcrep-hlp
			       ilcbar-sfx))) ; Non-vertical-bar definition.

    ;; Fields (`fld')
    (fldnam-prt (:alt "[^:\n]" "\\\\:")) ; Part of a field name.
    (fldnam-tag fldnam-prt "+") ; A field name.
    (fld-tag ":" fldnam-tag ":") ; A field marker.

    ;; Options (`opt')
    (optsta-tag (:alt "[-+/]" "--")) ; Start of an option.
    (optnam-tag "\\sw" (:alt "-" "\\sw") "*") ; Name of an option.
    (optarg-tag (:shy "[ =]\\S +")) ; Option argument.
    (optsep-tag (:shy "," hws-prt)) ; Separator between options.
    (opt-tag (:shy optsta-tag optnam-tag optarg-tag "?")) ; A complete option.

    ;; Footnotes and citations (`fnc')
    (fncnam-prt "[^]\n]") ; Part of a footnote or citation name.
    (fncnam-tag fncnam-prt "+") ; A footnote or citation name.
    (fnc-tag "\\[" fncnam-tag "]") ; A complete footnote or citation tag.
    (fncdef-tag-2 (:grp exm-sta)
		  (:grp fnc-tag)) ; A complete footnote or citation definition
				  ; tag.  First group is the explicit markup
				  ; start, second group is the footnote /
				  ; citation tag.
    (fnc-sta-2 fncdef-tag-2 bli-sfx) ; Start of a footnote or citation
				     ; definition.  First group is the explicit
				     ; markup start, second group is the
				     ; footnote / citation tag.

    ;; Substitutions (`sub')
    (sub-tag "|" ilcbar-tag "|") ; A complete substitution tag.
    (subdef-tag "|" ilcbardef-tag "|") ; A complete substitution definition
				       ; tag.

    ;; Symbol (`sym')
    (sym-prt "[-+.:_]") ; Non-word part of a symbol.
    (sym-tag (:shy "\\sw+" (:shy sym-prt "\\sw+") "*"))

    ;; URIs (`uri')
    (uri-tag (:alt ,@rst-uri-schemes))

    ;; Adornment (`ado')
    (ado-prt "[" ,(concat rst-adornment-chars) "]")
    (adorep3-hlp "\\{3,\\}") ; There must be at least 3 characters because
			     ; otherwise explicit markup start would be
			     ; recognized.
    (adorep2-hlp "\\{2,\\}") ; As `adorep3-hlp' but when the first of three
			     ; characters is matched differently.
    (ado-tag-1-1 (:grp ado-prt)
		 "\\1" adorep2-hlp) ; A complete adornment, group is the first
				    ; adornment character and MUST be the FIRST
				    ; group in the whole expression.
    (ado-tag-1-2 (:grp ado-prt)
		 "\\2" adorep2-hlp) ; A complete adornment, group is the first
				    ; adornment character and MUST be the
				    ; SECOND group in the whole expression.
    (ado-beg-2-1 "^" (:grp ado-tag-1-2)
		 lin-end) ; A complete adornment line; first group is the whole
			  ; adornment and MUST be the FIRST group in the whole
			  ; expression; second group is the first adornment
			  ; character.

    ;; Titles (`ttl')
    (ttl-tag "\\S *\\w.*\\S ") ; A title text.
    (ttl-beg-1 lin-beg (:grp ttl-tag)) ; A title text at the beginning of a
				       ; line.  First group is the complete,
				       ; trimmed title text.

    ;; Directives and substitution definitions (`dir')
    (dir-tag-3 (:grp exm-sta)
	       (:grp (:shy subdef-tag hws-sta) "?")
	       (:grp sym-tag dcl-tag)) ; A directive or substitution definition
				       ; tag.  First group is explicit markup
				       ; start, second group is a possibly
				       ; empty substitution tag, third group is
				       ; the directive tag including the double
				       ; colon.
    (dir-sta-3 dir-tag-3 bli-sfx) ; Start of a directive or substitution
				  ; definition.  Groups are as in dir-tag-3.

    ;; Literal block (`lit')
    (lit-sta-2 (:grp (:alt "[^.\n]" "\\.[^.\n]") ".*") "?"
	       (:grp dcl-tag) "$") ; Start of a literal block.  First group is
				   ; any text before the double colon tag which
				   ; may not exist, second group is the double
				   ; colon tag.

    ;; Comments (`cmt')
    (cmt-sta-1 (:grp exm-sta) "[^[|_\n]"
	       (:alt "[^:\n]" (:seq ":" (:alt "[^:\n]" "$")))
	       "*$") ; Start of a comment block; first group is explicit markup
		     ; start.

    ;; Paragraphs (`par')
    (par-tag- (:alt itmany-tag fld-tag opt-tag fncdef-tag-2 dir-tag-3 exm-tag)
	      ) ; Tag at the beginning of a paragraph; there may be groups in
		; certain cases.
    )
  "Definition alist of relevant regexes.
Each entry consists of the symbol naming the regex and an
argument list for `rst-re'.")

(defvar rst-re-alist) ; Forward declare to use it in `rst-re'.

;; FIXME: Use `sregex' or `rx' instead of re-inventing the wheel.
(rst-testcover-add-compose 'rst-re)
(defun rst-re (&rest args)
  ;; testcover: ok.
  "Interpret ARGS as regular expressions and return a regex string.
Each element of ARGS may be one of the following:

A string which is inserted unchanged.

A character which is resolved to a quoted regex.

A symbol which is resolved to a string using `rst-re-alist-def'.

A list with a keyword in the car.  Each element of the cdr of such
a list is recursively interpreted as ARGS.  The results of this
interpretation are concatenated according to the keyword.

For the keyword `:seq' the results are simply concatenated.

For the keyword `:shy' the results are concatenated and
surrounded by a shy-group (\"\\(?:...\\)\").

For the keyword `:alt' the results form an alternative (\"\\|\")
which is shy-grouped (\"\\(?:...\\)\").

For the keyword `:grp' the results are concatenated and form a
referenceable group (\"\\(...\\)\").

After interpretation of ARGS the results are concatenated as for
`:seq'."
  (apply #'concat
	 (mapcar
	  #'(lambda (re)
	      (cond
	       ((stringp re)
		re)
	       ((symbolp re)
		(cadr (assoc re rst-re-alist)))
	       ((characterp re)
		(regexp-quote (char-to-string re)))
	       ((listp re)
		(let ((nested
		       (mapcar (lambda (elt)
				 (rst-re elt))
			       (cdr re))))
		  (cond
		   ((eq (car re) :seq)
		    (mapconcat #'identity nested ""))
		   ((eq (car re) :shy)
		    (concat "\\(?:" (mapconcat #'identity nested "") "\\)"))
		   ((eq (car re) :grp)
		    (concat "\\(" (mapconcat #'identity nested "") "\\)"))
		   ((eq (car re) :alt)
		    (concat "\\(?:" (mapconcat #'identity nested "\\|") "\\)"))
		   (t
		    (error "Unknown list car: %s" (car re))))))
	       (t
		(error "Unknown object type for building regex: %s" re))))
	  args)))

;; FIXME: Remove circular dependency between `rst-re' and `rst-re-alist'.
(with-no-warnings ; Silence byte-compiler about this construction.
  (defconst rst-re-alist
    ;; Shadow global value we are just defining so we can construct it step by
    ;; step.
    (let (rst-re-alist)
      (dolist (re rst-re-alist-def rst-re-alist)
	(setq rst-re-alist
	      (nconc rst-re-alist
		     (list (list (car re) (apply #'rst-re (cdr re))))))))
    "Alist mapping symbols from `rst-re-alist-def' to regex strings."))


;;;;;;;;;;;;;;;;;;;;;;;;;;;;;;;;;;;;;;;;;;;;;;;;;;;;;;;;;;;;;;;;;;;;;;;;;;;;;;;;
;; Concepts

;; Each of the following classes represents an own concept. The suffix of the
;; class name is used in the code to represent entities of the respective
;; class.
;;
;; In addition a reStructuredText section header in the buffer is called
;; "section".
;;
;; For lists a "s" is added to the name of the concepts.


;;;;;;;;;;;;;;;;;;;;;;;;;;;;;;;;;;;;;;;;;;;;;;;;;;;;;;;;;;;;;;;;;;;;;;;;;;;;;;;;
;; Class rst-Ado

(cl-defstruct
  (rst-Ado
   (:constructor nil) ; Prevent creating unchecked values.
   ;; Construct a transition.
   (:constructor
    rst-Ado-new-transition
    (&aux
     (char nil)
     (-style 'transition)))
   ;; Construct a simple section header.
   (:constructor
    rst-Ado-new-simple
    (char-arg
     &aux
     (char (rst-Ado--validate-char char-arg))
     (-style 'simple)))
   ;; Construct a over-and-under section header.
   (:constructor
    rst-Ado-new-over-and-under
    (char-arg
     &aux
     (char (rst-Ado--validate-char char-arg))
     (-style 'over-and-under)))
   ;; Construct from adornment with inverted style.
   (:constructor
    rst-Ado-new-invert
    (ado-arg
     &aux
     (char (rst-Ado-char ado-arg))
     (-style (let ((sty (rst-Ado--style ado-arg)))
	      (cond
	       ((eq sty 'simple)
		'over-and-under)
	       ((eq sty 'over-and-under)
		'simple)
	       (sty)))))))
  "Representation of a reStructuredText adornment.
Adornments are either section markers where they markup the
section header or transitions.

This type is immutable."
  ;; The character used for the adornment.
  (char nil :read-only t)
  ;; The style of the adornment. This is a private attribute.
  (-style nil :read-only t))

;; Private class methods

(defun rst-Ado--validate-char (char)
  ;; testcover: ok.
  "Validate CHAR to be a valid adornment character.
Return CHAR if so or signal an error otherwise."
  (cl-check-type char character)
  (cl-check-type char (satisfies
		       (lambda (c)
			 (memq c rst-adornment-chars)))
		 "Character must be a valid adornment character")
  char)

;; Public methods

(defun rst-Ado-is-transition (self)
  ;; testcover: ok.
  "Return non-nil if SELF is a transition adornment."
  (cl-check-type self rst-Ado)
  (eq (rst-Ado--style self) 'transition))

(defun rst-Ado-is-section (self)
  ;; testcover: ok.
  "Return non-nil if SELF is a section adornment."
  (cl-check-type self rst-Ado)
  (not (rst-Ado-is-transition self)))

(defun rst-Ado-is-simple (self)
  ;; testcover: ok.
  "Return non-nil if SELF is a simple section adornment."
  (cl-check-type self rst-Ado)
  (eq (rst-Ado--style self) 'simple))

(defun rst-Ado-is-over-and-under (self)
  ;; testcover: ok.
  "Return non-nil if SELF is a over-and-under section adornment."
  (cl-check-type self rst-Ado)
  (eq (rst-Ado--style self) 'over-and-under))

(defun rst-Ado-equal (self other)
  ;; testcover: ok.
  "Return non-nil when SELF and OTHER are equal."
  (cl-check-type self rst-Ado)
  (cl-check-type other rst-Ado)
  (cond
   ((not (eq (rst-Ado--style self) (rst-Ado--style other)))
    nil)
   ((rst-Ado-is-transition self))
   ((equal (rst-Ado-char self) (rst-Ado-char other)))))

(defun rst-Ado-position (self ados)
  ;; testcover: ok.
  "Return position of SELF in ADOS or nil."
  (cl-check-type self rst-Ado)
  (cl-position-if #'(lambda (e)
		      (rst-Ado-equal self e))
		  ados))


;;;;;;;;;;;;;;;;;;;;;;;;;;;;;;;;;;;;;;;;;;;;;;;;;;;;;;;;;;;;;;;;;;;;;;;;;;;;;;;;
;; Class rst-Hdr

(cl-defstruct
  (rst-Hdr
   (:constructor nil) ; Prevent creating unchecked values.
   ;; Construct while all parameters must be valid.
   (:constructor
    rst-Hdr-new
    (ado-arg
     indent-arg
     &aux
     (ado (rst-Hdr--validate-ado ado-arg))
     (indent (rst-Hdr--validate-indent indent-arg ado nil))))
   ;; Construct while all parameters but `indent' must be valid.
   (:constructor
    rst-Hdr-new-lax
    (ado-arg
     indent-arg
     &aux
     (ado (rst-Hdr--validate-ado ado-arg))
     (indent (rst-Hdr--validate-indent indent-arg ado t))))
   ;; Construct a header with same characteristics but opposite style as `ado'.
   (:constructor
    rst-Hdr-new-invert
    (ado-arg
     indent-arg
     &aux
     (ado (rst-Hdr--validate-ado (rst-Ado-new-invert ado-arg)))
     (indent (rst-Hdr--validate-indent indent-arg ado t))))
   (:copier nil)) ; Not really needed for an immutable type.
  "Representation of reStructuredText section header characteristics.

This type is immutable."
  ;; The adornment of the header.
  (ado nil :read-only t)
  ;; The indentation of a title text or nil if not given.
  (indent nil :read-only t))

;; Private class methods

(defun rst-Hdr--validate-indent (indent ado lax)
  ;; testcover: ok.
  "Validate INDENT to be a valid indentation for ADO.
Return INDENT if so or signal an error otherwise.  If LAX don't
signal an error and return a valid indent."
  (cl-check-type indent integer)
  (cond
   ((zerop indent)
    indent)
   ((rst-Ado-is-simple ado)
    (if lax
	0
      (signal 'args-out-of-range
	      '("Indentation must be 0 for style simple"))))
   ((< indent 0)
    (if lax
	0
      (signal 'args-out-of-range
	      '("Indentation must not be negative"))))
   ;; Implicitly over-and-under.
   (indent)))

(defun rst-Hdr--validate-ado (ado)
  ;; testcover: ok.
  "Validate ADO to be a valid adornment.
Return ADO if so or signal an error otherwise."
  (cl-check-type ado rst-Ado)
  (cond
   ((rst-Ado-is-transition ado)
    (signal 'args-out-of-range
	    '("Adornment for header must not be transition.")))
   (ado)))

;; Public class methods

(defvar rst-preferred-adornments) ; Forward declaration.

(defun rst-Hdr-preferred-adornments ()
  ;; testcover: ok.
  "Return preferred adornments as list of `rst-Hdr'."
  (mapcar (cl-function
	   (lambda ((character style indent))
	     (rst-Hdr-new-lax
	      (if (eq style 'over-and-under)
		  (rst-Ado-new-over-and-under character)
		(rst-Ado-new-simple character))
	      indent)))
	  rst-preferred-adornments))

;; Public methods

(defun rst-Hdr-member-ado (self hdrs)
  ;; testcover: ok.
  "Return sublist of HDRS whose car's adornment equals that of SELF or nil."
  (cl-check-type self rst-Hdr)
  (let ((ado (rst-Hdr-ado self)))
    (cl-member-if #'(lambda (hdr)
		      (rst-Ado-equal ado (rst-Hdr-ado hdr)))
		  hdrs)))

(defun rst-Hdr-ado-map (selves)
  ;; testcover: ok.
  "Return `rst-Ado' list extracted from elements of SELVES."
  (mapcar #'rst-Hdr-ado selves))

(defun rst-Hdr-get-char (self)
  ;; testcover: ok.
  "Return character of the adornment of SELF."
  (cl-check-type self rst-Hdr)
  (rst-Ado-char (rst-Hdr-ado self)))

(defun rst-Hdr-is-over-and-under (self)
  ;; testcover: ok.
  "Return non-nil if SELF is a over-and-under section header."
  (cl-check-type self rst-Hdr)
  (rst-Ado-is-over-and-under (rst-Hdr-ado self)))


;;;;;;;;;;;;;;;;;;;;;;;;;;;;;;;;;;;;;;;;;;;;;;;;;;;;;;;;;;;;;;;;;;;;;;;;;;;;;;;;
;; Class rst-Ttl

(cl-defstruct
  (rst-Ttl
   (:constructor nil) ; Prevent creating unchecked values.
   ;; Construct with valid parameters for all attributes.
   (:constructor ; Private constructor
    rst-Ttl--new
    (ado-arg
     match-arg
     indent-arg
     text-arg
     &aux
     (ado (rst-Ttl--validate-ado ado-arg))
     (match (rst-Ttl--validate-match match-arg ado))
     (indent (rst-Ttl--validate-indent indent-arg ado))
     (text (rst-Ttl--validate-text text-arg ado))
     (hdr (condition-case nil
	      (rst-Hdr-new ado indent)
	    (error nil)))))
   (:copier nil)) ; Not really needed for an immutable type.
  "Representation of a reStructuredText section header as found in a buffer.
This type gathers information about an adorned part in the buffer.

This type is immutable."
  ;; The adornment characteristics or nil for a title candidate.
  (ado nil :read-only t)
  ;; The match-data for `ado' in a form similarly returned by `match-data' (but
  ;; not necessarily with markers in buffers). Match group 0 matches the whole
  ;; construct.  Match group 1 matches the overline adornment if present.
  ;; Match group 2 matches the section title text or the transition.  Match
  ;; group 3 matches the underline adornment.
  (match nil :read-only t)
  ;; An indentation found for the title line or nil for a transition.
  (indent nil :read-only t)
  ;; The text of the title or nil for a transition.
  (text nil :read-only t)
  ;; The header characteristics if it is a valid section header.
  (hdr nil :read-only t)
  ;; FIXME refactoring: Should have an attribute `buffer' for the buffer this
  ;;                    title is found in.  This breaks lots and lots of tests.
  ;;                    However, with private constructor they may not be
  ;;                    necessary any more.  In case it is really a buffer then
  ;;                    also `match' could be real data from `match-data' which
  ;;                    contains markers instead of integers.
  )

;; Private class methods

(defun rst-Ttl--validate-ado (ado)
  ;; testcover: ok.
  "Return valid ADO or signal error."
  (cl-check-type ado (or null rst-Ado))
  ado)

(defun rst-Ttl--validate-match (match ado)
  ;; testcover: ok.
  "Return valid MATCH matching ADO or signal error."
  (cl-check-type ado (or null rst-Ado))
  (cl-check-type match list)
  (cl-check-type match (satisfies (lambda (m)
				    (equal (length m) 8)))
		 "Match data must consist of exactly 8 buffer positions.")
  (dolist (pos match)
    (cl-check-type pos (or null integer-or-marker)))
  (cl-destructuring-bind (all-beg all-end
			  ovr-beg ovr-end
			  txt-beg txt-end
			  und-beg und-end) match
    (unless (and (integer-or-marker-p all-beg) (integer-or-marker-p all-end))
      (signal 'args-out-of-range
	      '("First two elements of match data must be buffer positions.")))
    (cond
     ((null ado)
      (unless (and (null ovr-beg) (null ovr-end)
		   (integer-or-marker-p txt-beg) (integer-or-marker-p txt-end)
		   (null und-beg) (null und-end))
	(signal 'args-out-of-range
		'("For a title candidate exactly the third match pair must be set."))))
     ((rst-Ado-is-transition ado)
      (unless (and (null ovr-beg) (null ovr-end)
		   (integer-or-marker-p txt-beg) (integer-or-marker-p txt-end)
		   (null und-beg) (null und-end))
	(signal 'args-out-of-range
		'("For a transition exactly the third match pair must be set."))))
     ((rst-Ado-is-simple ado)
      (unless (and (null ovr-beg) (null ovr-end)
		   (integer-or-marker-p txt-beg) (integer-or-marker-p txt-end)
		   (integer-or-marker-p und-beg) (integer-or-marker-p und-end))
	(signal 'args-out-of-range
		'("For a simple section adornment exactly the third and fourth match pair must be set."))))
     (t ; over-and-under
      (unless (and (integer-or-marker-p ovr-beg) (integer-or-marker-p ovr-end)
		   (integer-or-marker-p txt-beg) (integer-or-marker-p txt-end)
		   (or (null und-beg) (integer-or-marker-p und-beg))
		   (or (null und-end) (integer-or-marker-p und-end)))
	(signal 'args-out-of-range
		'("For a over-and-under section adornment all match pairs must be set."))))))
  match)

(defun rst-Ttl--validate-indent (indent ado)
  ;; testcover: ok.
  "Return valid INDENT for ADO or signal error."
  (if (and ado (rst-Ado-is-transition ado))
      (cl-check-type indent null
		     "Indent for a transition must be nil.")
    (cl-check-type indent (integer 0 *)
		   "Indent for a section header must be non-negative."))
  indent)

(defun rst-Ttl--validate-text (text ado)
  ;; testcover: ok.
  "Return valid TEXT for ADO or signal error."
  (if (and ado (rst-Ado-is-transition ado))
      (cl-check-type text null
		     "Transitions may not have title text.")
    (cl-check-type text string))
  text)

;; Public class methods

(defun rst-Ttl-from-buffer (ado beg-ovr beg-txt beg-und txt)
  ;; testcover: ok.
  "Return a `rst-Ttl' constructed from information in the current buffer.
ADO is the adornment or nil for a title candidate.  BEG-OVR and
BEG-UND are the starting points of the overline or underline,
respectively.  They may be nil if the respective thing is missing.
BEG-TXT is the beginning of the title line or the transition and
must be given.  The end of the line is used as the end point.  TXT
is the title text or nil.  If TXT is given the indentation of the
line containing BEG-TXT is used as indentation.  Match group 0 is
derived from the remaining information."
  (cl-check-type beg-txt integer-or-marker)
  (save-excursion
    (let ((end-ovr (when beg-ovr
		     (goto-char beg-ovr)
		     (line-end-position)))
	  (end-txt (progn
		     (goto-char beg-txt)
		     (line-end-position)))
	  (end-und (when beg-und
		     (goto-char beg-und)
		     (line-end-position)))
	  (ind (when txt
		 (goto-char beg-txt)
		 (current-indentation))))
      (rst-Ttl--new ado
		    (list
		     (or beg-ovr beg-txt) (or end-und end-txt)
		     beg-ovr end-ovr
		     beg-txt end-txt
		     beg-und end-und)
		    ind txt))))

;; Public methods

(defun rst-Ttl-get-title-beginning (self)
  ;; testcover: ok.
  "Return position of beginning of title text of SELF.
This position should always be at the start of a line."
  (cl-check-type self rst-Ttl)
  (nth 4 (rst-Ttl-match self)))

(defun rst-Ttl-get-beginning (self)
  ;; testcover: ok.
  "Return position of beginning of whole SELF."
  (cl-check-type self rst-Ttl)
  (nth 0 (rst-Ttl-match self)))

(defun rst-Ttl-get-end (self)
  ;; testcover: ok.
  "Return position of end of whole SELF."
  (cl-check-type self rst-Ttl)
  (nth 1 (rst-Ttl-match self)))

(defun rst-Ttl-is-section (self)
  ;; testcover: ok.
  "Return non-nil if SELF is a section header or candidate."
  (cl-check-type self rst-Ttl)
  (rst-Ttl-text self))

(defun rst-Ttl-is-candidate (self)
  ;; testcover: ok.
  "Return non-nil if SELF is a candidate for a section header."
  (cl-check-type self rst-Ttl)
  (not (rst-Ttl-ado self)))

(defun rst-Ttl-contains (self position)
  "Return whether SELF contain POSITION.
Return 0 if SELF contains POSITION, < 0 if SELF ends before
POSITION and > 0 if SELF starts after position."
  (cl-check-type self rst-Ttl)
  (cl-check-type position integer-or-marker)
  (cond
   ((< (nth 1 (rst-Ttl-match self)) position)
    -1)
   ((> (nth 0 (rst-Ttl-match self)) position)
    +1)
   (0)))


;;;;;;;;;;;;;;;;;;;;;;;;;;;;;;;;;;;;;;;;;;;;;;;;;;;;;;;;;;;;;;;;;;;;;;;;;;;;;;;;
;; Class rst-Stn

(cl-defstruct
  (rst-Stn
   (:constructor nil) ; Prevent creating unchecked values.
   ;; Construct while all parameters must be valid.
   (:constructor
    rst-Stn-new
    (ttl-arg
     level-arg
     children-arg
     &aux
     (ttl (rst-Stn--validate-ttl ttl-arg))
     (level (rst-Stn--validate-level level-arg ttl))
     (children (rst-Stn--validate-children children-arg ttl)))))
  "Representation of a section tree node.

This type is immutable."
  ;; The title of the node or nil for a missing node.
  (ttl nil :read-only t)
  ;; The level of the node in the tree. Negative for the (virtual) top level
  ;; node.
  (level nil :read-only t)
  ;; The list of children of the node.
  (children nil :read-only t))
;; FIXME refactoring: Should have an attribute `buffer' for the buffer this
;;                    title is found in. Or use `rst-Ttl-buffer'.

;; Private class methods

(defun rst-Stn--validate-ttl (ttl)
  ;; testcover: ok.
  "Return valid TTL or signal error."
  (cl-check-type ttl (or null rst-Ttl))
  ttl)

(defun rst-Stn--validate-level (level ttl)
  ;; testcover: ok.
  "Return valid LEVEL for TTL or signal error."
  (cl-check-type level integer)
  (when (and ttl (< level 0))
    ;; testcover: Never reached because a title may not have a negative level
    (signal 'args-out-of-range
	    '("Top level node must not have a title.")))
  level)

(defun rst-Stn--validate-children (children ttl)
  ;; testcover: ok.
  "Return valid CHILDREN for TTL or signal error."
  (cl-check-type children list)
  (dolist (child children)
    (cl-check-type child rst-Stn))
  (unless (or ttl children)
    (signal 'args-out-of-range
	    '("A missing node must have children.")))
  children)

;; Public methods

(defun rst-Stn-get-title-beginning (self)
  ;; testcover: ok.
  "Return the beginning of the title of SELF.
Handles missing node properly."
  (cl-check-type self rst-Stn)
  (let ((ttl (rst-Stn-ttl self)))
    (if ttl
	(rst-Ttl-get-title-beginning ttl)
      (rst-Stn-get-title-beginning (car (rst-Stn-children self))))))

(defun rst-Stn-get-text (self &optional default)
  ;; testcover: ok.
  "Return title text of SELF or DEFAULT if SELF is a missing node.
For a missing node and no DEFAULT given return a standard title text."
  (cl-check-type self rst-Stn)
  (let ((ttl (rst-Stn-ttl self)))
    (cond
     (ttl
      (rst-Ttl-text ttl))
     (default)
     ("[missing node]"))))

(defun rst-Stn-is-top (self)
  ;; testcover: ok.
  "Return non-nil if SELF is a top level node."
  (cl-check-type self rst-Stn)
  (< (rst-Stn-level self) 0))


;;;;;;;;;;;;;;;;;;;;;;;;;;;;;;;;;;;;;;;;;;;;;;;;;;;;;;;;;;;;;;;;;;;;;;;;;;;;;;;;
;; Mode definition

(defun rst-define-key (keymap key def &rest deprecated)
  ;; testcover: ok.
  "Bind like `define-key' but add deprecated key definitions.
KEYMAP, KEY, and DEF are as in `define-key'.  DEPRECATED key
definitions should be in vector notation.  These are defined
as well but give an additional message."
  (define-key keymap key def)
  (when deprecated
    (let* ((command-name (symbol-name def))
           (forwarder-function-name
            (if (string-match "^rst-\\(.*\\)$" command-name)
                (concat "rst-deprecated-"
                        (match-string 1 command-name))
              (error "Not an RST command: %s" command-name)))
           (forwarder-function (intern forwarder-function-name)))
      (unless (fboundp forwarder-function)
        (defalias forwarder-function
          (lambda ()
            (interactive)
            (call-interactively def)
            (message "[Deprecated use of key %s; use key %s instead]"
                     (key-description (this-command-keys))
                     (key-description key)))
          ;; FIXME: In Emacs-25 we could use (:documentation ...) instead.
          (format "Deprecated binding for %s, use \\[%s] instead."
                  def def)))
      (dolist (dep-key deprecated)
        (define-key keymap dep-key forwarder-function)))))

 ;; Key bindings.
(defvar rst-mode-map
  (let ((map (make-sparse-keymap)))

    ;; \C-c is the general keymap.
    (rst-define-key map [?\C-c ?\C-h] #'describe-prefix-bindings)

    ;;
    ;; Section Adornments
    ;;
    ;; The adjustment function that adorns or rotates a section title.
    (rst-define-key map [?\C-c ?\C-=] #'rst-adjust [?\C-c ?\C-a t])
    (rst-define-key map [?\C-=] #'rst-adjust) ; Does not work on macOS and
					      ; on consoles.

    ;; \C-c \C-a is the keymap for adornments.
    (rst-define-key map [?\C-c ?\C-a ?\C-h] #'describe-prefix-bindings)
    ;; Another binding which works with all types of input.
    (rst-define-key map [?\C-c ?\C-a ?\C-a] #'rst-adjust)
    ;; Display the hierarchy of adornments implied by the current document
    ;; contents.
    (rst-define-key map [?\C-c ?\C-a ?\C-d] #'rst-display-hdr-hierarchy)
    ;; Homogenize the adornments in the document.
    (rst-define-key map [?\C-c ?\C-a ?\C-s] #'rst-straighten-sections
		    [?\C-c ?\C-s])

    ;;
    ;; Section Movement and Selection
    ;;
    ;; Mark the subsection where the cursor is.
    (rst-define-key map [?\C-\M-h] #'rst-mark-section
		    ;; Same as mark-defun sgml-mark-current-element.
		    [?\C-c ?\C-m])
    ;; Move backward/forward between section titles.
    ;; FIXME: Also bind similar to outline mode.
    (rst-define-key map [?\C-\M-a] #'rst-backward-section
		    ;; Same as beginning-of-defun.
		    [?\C-c ?\C-n])
    (rst-define-key map [?\C-\M-e] #'rst-forward-section
		    ;; Same as end-of-defun.
		    [?\C-c ?\C-p])

    ;;
    ;; Operating on regions
    ;;
    ;; \C-c \C-r is the keymap for regions.
    (rst-define-key map [?\C-c ?\C-r ?\C-h] #'describe-prefix-bindings)
    ;; Makes region a line-block.
    (rst-define-key map [?\C-c ?\C-r ?\C-l] #'rst-line-block-region
		    [?\C-c ?\C-d])
    ;; Shift region left or right according to tabs.
    (rst-define-key map [?\C-c ?\C-r tab] #'rst-shift-region
		    [?\C-c ?\C-r t] [?\C-c ?\C-l t])

    ;;
    ;; Operating on lists
    ;;
    ;; \C-c \C-l is the keymap for lists.
    (rst-define-key map [?\C-c ?\C-l ?\C-h] #'describe-prefix-bindings)
    ;; Makes paragraphs in region as a bullet list.
    (rst-define-key map [?\C-c ?\C-l ?\C-b] #'rst-bullet-list-region
		    [?\C-c ?\C-b])
    ;; Makes paragraphs in region as a enumeration.
    (rst-define-key map [?\C-c ?\C-l ?\C-e] #'rst-enumerate-region
		    [?\C-c ?\C-e])
    ;; Converts bullets to an enumeration.
    (rst-define-key map [?\C-c ?\C-l ?\C-c] #'rst-convert-bullets-to-enumeration
		    [?\C-c ?\C-v])
    ;; Make sure that all the bullets in the region are consistent.
    (rst-define-key map [?\C-c ?\C-l ?\C-s] #'rst-straighten-bullets-region
		    [?\C-c ?\C-w])
    ;; Insert a list item.
    (rst-define-key map [?\C-c ?\C-l ?\C-i] #'rst-insert-list)

    ;;
    ;; Table-of-Contents Features
    ;;
    ;; \C-c \C-t is the keymap for table of contents.
    (rst-define-key map [?\C-c ?\C-t ?\C-h] #'describe-prefix-bindings)
    ;; Enter a TOC buffer to view and move to a specific section.
    (rst-define-key map [?\C-c ?\C-t ?\C-t] #'rst-toc)
    ;; Insert a TOC here.
    (rst-define-key map [?\C-c ?\C-t ?\C-i] #'rst-toc-insert
		    [?\C-c ?\C-i])
    ;; Update the document's TOC (without changing the cursor position).
    (rst-define-key map [?\C-c ?\C-t ?\C-u] #'rst-toc-update
		    [?\C-c ?\C-u])
    ;; Go to the section under the cursor (cursor must be in internal TOC).
    (rst-define-key map [?\C-c ?\C-t ?\C-j] #'rst-toc-follow-link
		    [?\C-c ?\C-f])

    ;;
    ;; Converting Documents from Emacs
    ;;
    ;; \C-c \C-c is the keymap for compilation.
    (rst-define-key map [?\C-c ?\C-c ?\C-h] #'describe-prefix-bindings)
    ;; Run one of two pre-configured toolset commands on the document.
    (rst-define-key map [?\C-c ?\C-c ?\C-c] #'rst-compile
		    [?\C-c ?1])
    (rst-define-key map [?\C-c ?\C-c ?\C-a] #'rst-compile-alt-toolset
		    [?\C-c ?2])
    ;; Convert the active region to pseudo-xml using the docutils tools.
    (rst-define-key map [?\C-c ?\C-c ?\C-x] #'rst-compile-pseudo-region
		    [?\C-c ?3])
    ;; Convert the current document to PDF and launch a viewer on the results.
    (rst-define-key map [?\C-c ?\C-c ?\C-p] #'rst-compile-pdf-preview
		    [?\C-c ?4])
    ;; Convert the current document to S5 slides and view in a web browser.
    (rst-define-key map [?\C-c ?\C-c ?\C-s] #'rst-compile-slides-preview
		    [?\C-c ?5])

    map)
  "Keymap for reStructuredText mode commands.
This inherits from Text mode.")


;; Abbrevs.
(define-abbrev-table 'rst-mode-abbrev-table
  (mapcar #'(lambda (x)
	      (append x '(nil 0 system)))
          '(("contents" ".. contents::\n..\n   ")
            ("con" ".. contents::\n..\n   ")
            ("cont" "[...]")
            ("skip" "\n\n[...]\n\n  ")
            ("seq" "\n\n[...]\n\n  ")
            ;; FIXME: Add footnotes, links, and more.
            ))
  "Abbrev table used while in `rst-mode'.")


;; Syntax table.
(defvar rst-mode-syntax-table
  (let ((st (copy-syntax-table text-mode-syntax-table)))
    (modify-syntax-entry ?$ "." st)
    (modify-syntax-entry ?% "." st)
    (modify-syntax-entry ?& "." st)
    (modify-syntax-entry ?' "." st)
    (modify-syntax-entry ?* "." st)
    (modify-syntax-entry ?+ "." st)
    (modify-syntax-entry ?- "." st)
    (modify-syntax-entry ?/ "." st)
    (modify-syntax-entry ?< "." st)
    (modify-syntax-entry ?= "." st)
    (modify-syntax-entry ?> "." st)
    (modify-syntax-entry ?\\ "\\" st)
    (modify-syntax-entry ?_ "." st)
    (modify-syntax-entry ?| "." st)
    (modify-syntax-entry ?« "." st)
    (modify-syntax-entry ?» "." st)
    (modify-syntax-entry ?‘ "." st)
    (modify-syntax-entry ?’ "." st)
    (modify-syntax-entry ?“ "." st)
    (modify-syntax-entry ?” "." st)
    st)
  "Syntax table used while in `rst-mode'.")

(defcustom rst-mode-hook nil
  "Hook run when `rst-mode' is turned on.
The hook for `text-mode' is run before this one."
  :group 'rst
  :type '(hook))
(rst-testcover-defcustom)

;; Pull in variable definitions silencing byte-compiler.
(require 'newcomment)

(defvar electric-pair-pairs)
(defvar electric-indent-inhibit)

;; Use rst-mode for *.rst and *.rest files.  Many ReStructured-Text files
;; use *.txt, but this is too generic to be set as a default.
;;;###autoload (add-to-list 'auto-mode-alist (purecopy '("\\.re?st\\'" . rst-mode)))
;;;###autoload
(define-derived-mode rst-mode text-mode "ReST"
  "Major mode for editing reStructuredText documents.
\\<rst-mode-map>

Turning on `rst-mode' calls the normal hooks `text-mode-hook'
and `rst-mode-hook'.  This mode also supports font-lock
highlighting.

\\{rst-mode-map}"
  :abbrev-table rst-mode-abbrev-table
  :syntax-table rst-mode-syntax-table
  :group 'rst

  ;; Paragraph recognition.
  (setq-local paragraph-separate
	      (rst-re '(:alt
			"\f"
			lin-end)))
  (setq-local paragraph-start
	      (rst-re '(:alt
			"\f"
			lin-end
			(:seq hws-tag par-tag- bli-sfx))))

  ;; Indenting and filling.
  (setq-local indent-line-function #'rst-indent-line)
  (setq-local adaptive-fill-mode t)
  (setq-local adaptive-fill-regexp (rst-re 'hws-tag 'par-tag- "?" 'hws-tag))
  (setq-local adaptive-fill-function #'rst-adaptive-fill)
  (setq-local fill-paragraph-handle-comment nil)

  ;; Comments.
  (setq-local comment-start ".. ")
  (setq-local comment-start-skip (rst-re 'lin-beg 'exm-tag 'bli-sfx))
  (setq-local comment-continue "   ")
  (setq-local comment-multi-line t)
  (setq-local comment-use-syntax nil)
  ;; reStructuredText has not really a comment ender but nil is not really a
  ;; permissible value.
  (setq-local comment-end "")
  (setq-local comment-end-skip nil)

  ;; Commenting in reStructuredText is very special so use our own set of
  ;; functions.
  (setq-local comment-line-break-function #'rst-comment-line-break)
  (setq-local comment-indent-function #'rst-comment-indent)
  (setq-local comment-insert-comment-function #'rst-comment-insert-comment)
  (setq-local comment-region-function #'rst-comment-region)
  (setq-local uncomment-region-function #'rst-uncomment-region)

  (setq-local electric-pair-pairs '((?\" . ?\") (?\* . ?\*) (?\` . ?\`)))

  ;; Imenu and which function.
  ;; FIXME: Check documentation of `which-function' for alternative ways to
  ;;        determine the current function name.
  (setq-local imenu-create-index-function #'rst-imenu-create-index)

  ;; Font lock.
  (setq-local font-lock-defaults
	      '(rst-font-lock-keywords
		t nil nil nil
		(font-lock-multiline . t)
		(font-lock-mark-block-function . mark-paragraph)))
  (add-hook 'font-lock-extend-region-functions #'rst-font-lock-extend-region t)

  ;; Text after a changed line may need new fontification.
  (setq-local jit-lock-contextually t)

  ;; Indentation is not deterministic.
  (setq-local electric-indent-inhibit t))

;;;###autoload
(define-minor-mode rst-minor-mode
  "Toggle ReST minor mode.
With a prefix argument ARG, enable ReST minor mode if ARG is
positive, and disable it otherwise.  If called from Lisp, enable
the mode if ARG is omitted or nil.

When ReST minor mode is enabled, the ReST mode keybindings
are installed on top of the major mode bindings.  Use this
for modes derived from Text mode, like Mail mode."
 ;; The initial value.
 nil
 ;; The indicator for the mode line.
 " ReST"
 ;; The minor mode bindings.
 rst-mode-map
 :group 'rst)

;; FIXME: can I somehow install these too?
;;        :abbrev-table rst-mode-abbrev-table
;;        :syntax-table rst-mode-syntax-table


;;;;;;;;;;;;;;;;;;;;;;;;;;;;;;;;;;;;;;;;;;;;;;;;;;;;;;;;;;;;;;;;;;;;;;;;;;;;;;;;
;; Section adornment adjustment

;; The following functions implement a smart automatic title sectioning feature.
;; The idea is that with the cursor sitting on a section title, we try to get as
;; much information from context and try to do the best thing automatically.
;; This function can be invoked many times and/or with prefix argument to rotate
;; between the various sectioning adornments.
;;
;; Some notes:
;;
;; - The underlining character that is used depends on context. The file is
;;   scanned to find other sections and an appropriate character is selected.
;;   If the function is invoked on a section that is complete, the character is
;;   rotated among the existing section adornments.
;;
;;   Note that when rotating the characters, if we come to the end of the
;;   hierarchy of adornments, the variable `rst-preferred-adornments' is
;;   consulted to propose a new underline adornment, and if continued, we cycle
;;   the adornments all over again.  Set this variable to nil if you want to
;;   limit the underlining character propositions to the existing adornments in
;;   the file.
;;
;; - An underline/overline that is not extended to the column at which it should
;;   be hanging is dubbed INCOMPLETE.  For example::
;;
;;      |Some Title
;;      |-------
;;
;; Examples of default invocation:
;;
;;   |Some Title       --->    |Some Title
;;   |                         |----------
;;
;;   |Some Title       --->    |Some Title
;;   |-----                    |----------
;;
;;   |                         |------------
;;   | Some Title      --->    | Some Title
;;   |                         |------------
;;
;; In over-and-under style, when alternating the style, a variable is
;; available to select how much default indent to use (it can be zero).  Note
;; that if the current section adornment already has an indent, we don't
;; adjust it to the default, we rather use the current indent that is already
;; there for adjustment (unless we cycle, in which case we use the indent
;; that has been found previously).

(defgroup rst-adjust nil
  "Settings for adjustment and cycling of section title adornments."
  :group 'rst
  :version "21.1")

(define-obsolete-variable-alias
  'rst-preferred-decorations 'rst-preferred-adornments "rst 1.0.0")
;; FIXME: Default must match suggestion in
;;        http://sphinx-doc.org/rest.html#sections for Python documentation.
(defcustom rst-preferred-adornments '((?= over-and-under 1)
				      (?= simple 0)
				      (?- simple 0)
				      (?~ simple 0)
				      (?+ simple 0)
				      (?` simple 0)
				      (?# simple 0)
				      (?@ simple 0))
  "Preferred hierarchy of section title adornments.
A list consisting of lists of the form (CHARACTER STYLE INDENT).
CHARACTER is the character used.  STYLE is one of the symbols
`over-and-under' or `simple'.  INDENT is an integer giving the
wanted indentation for STYLE `over-and-under'.

This sequence is consulted to offer a new adornment suggestion
when we rotate the underlines at the end of the existing
hierarchy of characters, or when there is no existing section
title in the file.

Set this to an empty list to use only the adornment found in the
file."
  :group 'rst-adjust
  :type `(repeat
	  (group :tag "Adornment specification"
		 (choice :tag "Adornment character"
			 ,@(mapcar #'(lambda (char)
				       (list 'const
					     :tag (char-to-string char) char))
				   rst-adornment-chars))
		 (radio :tag "Adornment type"
			(const :tag "Overline and underline" over-and-under)
			(const :tag "Underline only" simple))
		 (integer :tag "Indentation for overline and underline type"
			  :value 0))))
(rst-testcover-defcustom)

;; FIXME: Rename this to `rst-over-and-under-default-indent' and set default to
;;        0 because the effect of 1 is probably surprising in the few cases
;;        where this is used.
;; FIXME: A matching adornment style can be looked for in
;;        `rst-preferred-adornments' and its indentation used before using this
;;        variable.
(defcustom rst-default-indent 1
  "Number of characters to indent the section title.
This is only used while toggling adornment styles when switching
from a simple adornment style to a over-and-under adornment
style.  In addition this is used in cases where the adornments
found in the buffer are to be used but the indentation for
over-and-under adornments is inconsistent across the buffer."
  :group 'rst-adjust
  :type '(integer))
(rst-testcover-defcustom)

(defun rst-new-preferred-hdr (seen prev)
  ;; testcover: ok.
  "Return a new, preferred `rst-Hdr' different from all in SEEN.
PREV is the previous `rst-Hdr' in the buffer.  If given the
search starts after this entry.  Return nil if no new preferred
`rst-Hdr' can be found."
  ;; All preferred adornments are candidates.
  (let ((candidates
	 (append
	  (if prev
	      ;; Start searching after the level of the previous adornment.
	      (cdr (rst-Hdr-member-ado prev (rst-Hdr-preferred-adornments))))
	  (rst-Hdr-preferred-adornments))))
    (cl-find-if #'(lambda (cand)
		    (not (rst-Hdr-member-ado cand seen)))
		candidates)))

(defun rst-update-section (hdr)
  ;; testcover: ok.
  "Unconditionally update the style of the section header at point to HDR.
If there are existing overline and/or underline from the
existing adornment, they are removed before adding the
requested adornment."
  (end-of-line)
  (let ((indent (or (rst-Hdr-indent hdr) 0))
	(marker (point-marker))
	new)

    ;; Fixup whitespace at the beginning and end of the line.
    (1value
     (rst-forward-line-strict 0))
    (delete-horizontal-space)
    (insert (make-string indent ? ))
    (end-of-line)
    (delete-horizontal-space)
    (setq new (make-string (+ (current-column) indent) (rst-Hdr-get-char hdr)))

    ;; Remove previous line if it is an adornment.
    ;; FIXME refactoring: Check whether this deletes `hdr' which *has* all the
    ;;                    data necessary.
    (when (and (rst-forward-line-looking-at -1 'ado-beg-2-1)
	       ;; Avoid removing the underline of a title right above us.
	       (not (rst-forward-line-looking-at -2 'ttl-beg-1)))
      (rst-delete-entire-line -1))

    ;; Remove following line if it is an adornment.
    (when (rst-forward-line-looking-at +1 'ado-beg-2-1)
      (rst-delete-entire-line +1))

    ;; Insert underline.
    (unless (rst-forward-line-strict +1)
      ;; Normalize buffer by adding final newline.
      (newline 1))
    (open-line 1)
    (insert new)

    ;; Insert overline.
    (when (rst-Hdr-is-over-and-under hdr)
      (1value ; Underline inserted above.
       (rst-forward-line-strict -1))
      (open-line 1)
      (insert new))

    (goto-char marker)))

(defun rst-classify-adornment (adornment end &optional accept-over-only)
  ;; testcover: ok.
  "Classify adornment string for section titles and transitions.
ADORNMENT is the complete adornment string as found in the buffer
with optional trailing whitespace.  END is the point after the
last character of ADORNMENT.  Return a `rst-Ttl' or nil if no
syntactically valid adornment is found.  If ACCEPT-OVER-ONLY an
overline with a missing underline is accepted as valid and
returned."
  (save-excursion
    (save-match-data
      (when (string-match (rst-re 'ado-beg-2-1) adornment)
	(goto-char end)
	(let* ((ado-ch (string-to-char (match-string 2 adornment)))
	       (ado-re (rst-re ado-ch 'adorep3-hlp)) ; RE matching the
						     ; adornment.
	       (beg-pnt (progn
			  (1value
			   (rst-forward-line-strict 0))
			  (point)))
	       (nxt-emp ; Next line nonexistent or empty
		(not (rst-forward-line-looking-at +1 'lin-end #'not)))
	       (prv-emp ; Previous line nonexistent or empty
		(not (rst-forward-line-looking-at -1 'lin-end #'not)))
	       txt-blw
	       (ttl-blw ; Title found below starting here.
		(rst-forward-line-looking-at
		 +1 'ttl-beg-1
		 #'(lambda (mtcd)
		     (when mtcd
		       (setq txt-blw (match-string-no-properties 1))
		       (point)))))
	       txt-abv
	       (ttl-abv ; Title found above starting here.
		(rst-forward-line-looking-at
		  -1 'ttl-beg-1
		  #'(lambda (mtcd)
		      (when mtcd
			(setq txt-abv (match-string-no-properties 1))
			(point)))))
	       (und-fnd ; Matching underline found starting here.
		(and ttl-blw
		     (rst-forward-line-looking-at
		      +2 (list ado-re 'lin-end)
		      #'(lambda (mtcd)
			  (when mtcd
			    (point))))))
	       (ovr-fnd ; Matching overline found starting here.
		(and ttl-abv
		     (rst-forward-line-looking-at
		      -2 (list ado-re 'lin-end)
		      #'(lambda (mtcd)
			  (when mtcd
			    (point))))))
	       (und-wng ; Wrong underline found starting here.
		(and ttl-blw
		     (not und-fnd)
		     (rst-forward-line-looking-at
		      +2 'ado-beg-2-1
		      #'(lambda (mtcd)
			  (when mtcd
			    (point))))))
	       (ovr-wng ; Wrong overline found starting here.
		(and ttl-abv (not ovr-fnd)
		     (rst-forward-line-looking-at
		       -2 'ado-beg-2-1
		       #'(lambda (mtcd)
			   (when (and
				  mtcd
				  ;; An adornment above may be a legal
				  ;; adornment for the line above - consider it
				  ;; a wrong overline only when it is equally
				  ;; long.
				  (equal
				   (length (match-string-no-properties 1))
				   (length adornment)))
			     (point)))))))
	  (cond
	   ((and nxt-emp prv-emp)
	    ;; A transition.
	    (rst-Ttl-from-buffer (rst-Ado-new-transition)
				 nil beg-pnt nil nil))
	   (ovr-fnd ; Prefer overline match over underline match.
	    ;; An overline with an underline.
	    (rst-Ttl-from-buffer (rst-Ado-new-over-and-under ado-ch)
				 ovr-fnd ttl-abv beg-pnt txt-abv))
	   (und-fnd
	    ;; An overline with an underline.
	    (rst-Ttl-from-buffer (rst-Ado-new-over-and-under ado-ch)
				 beg-pnt ttl-blw und-fnd txt-blw))
	   ((and ttl-abv (not ovr-wng))
	    ;; An underline.
	    (rst-Ttl-from-buffer (rst-Ado-new-simple ado-ch)
				 nil ttl-abv beg-pnt txt-abv))
	   ((and accept-over-only ttl-blw (not und-wng))
	    ;; An overline with a missing underline.
	    (rst-Ttl-from-buffer (rst-Ado-new-over-and-under ado-ch)
				 beg-pnt ttl-blw nil txt-blw))
	   (t
	    ;; Invalid adornment.
	    nil)))))))

(defun rst-ttl-at-point ()
  ;; testcover: ok.
  "Find a section title line around point and return its characteristics.
If the point is on an adornment line find the respective title
line.  If the point is on an empty line check previous or next
line whether it is a suitable title line and use it if so.  If
point is on a suitable title line use it.  Return a `rst-Ttl' for
a section header or nil if no title line is found."
  (save-excursion
    (save-match-data
      (1value
       (rst-forward-line-strict 0))
      (let* (cnd-beg ; Beginning of a title candidate.
	     cnd-txt ; Text of a title candidate.
	     (cnd-fun #'(lambda (mtcd) ; Function setting title candidate data.
			  (when mtcd
			    (setq cnd-beg (match-beginning 0))
			    (setq cnd-txt (match-string-no-properties 1))
			    t)))
	     ttl)
	(cond
	 ((looking-at (rst-re 'ado-beg-2-1))
	  ;; Adornment found - consider it.
	  (setq ttl (rst-classify-adornment (match-string-no-properties 0)
					    (match-end 0) t)))
	 ((looking-at (rst-re 'lin-end))
	  ;; Empty line found - check surrounding lines for a title.
	  (or
	   (rst-forward-line-looking-at -1 'ttl-beg-1 cnd-fun)
	   (rst-forward-line-looking-at +1 'ttl-beg-1 cnd-fun)))
	 ((looking-at (rst-re 'ttl-beg-1))
	  ;; Title line found - check for a following underline.
	  (setq ttl (rst-forward-line-looking-at
		     1 'ado-beg-2-1
		     #'(lambda (mtcd)
			 (when mtcd
			   (rst-classify-adornment
			    (match-string-no-properties 0) (match-end 0))))))
	  ;; Title candidate found if no valid adornment found.
	  (funcall cnd-fun (not ttl))))
	(cond
	 ((and ttl (rst-Ttl-is-section ttl))
	  ttl)
	 (cnd-beg
	  (rst-Ttl-from-buffer nil nil cnd-beg nil cnd-txt)))))))

;; The following function and variables are used to maintain information about
;; current section adornment in a buffer local cache. Thus they can be used for
;; font-locking and manipulation commands.

(defvar-local rst-all-ttls-cache nil
  "All section adornments in the buffer as found by `rst-all-ttls'.
Set to t when no section adornments were found.")

;; FIXME: If this variable is set to a different value font-locking of section
;;        headers is wrong.
(defvar-local rst-hdr-hierarchy-cache nil
  "Section hierarchy in the buffer as determined by `rst-hdr-hierarchy'.
Set to t when no section adornments were found.
Value depends on `rst-all-ttls-cache'.")

(rst-testcover-add-1value 'rst-reset-section-caches)
(defun rst-reset-section-caches ()
  "Reset all section cache variables.
Should be called by interactive functions which deal with sections."
  (setq rst-all-ttls-cache nil
	rst-hdr-hierarchy-cache nil))

(defun rst-all-ttls-compute ()
  ;; testcover: ok.
  "Return a list of `rst-Ttl' for current buffer with ascending line number."
  (save-excursion
    (save-match-data
      (let (ttls)
	(goto-char (point-min))
	;; Iterate over all the section titles/adornments in the file.
	(while (re-search-forward (rst-re 'ado-beg-2-1) nil t)
	  (let ((ttl (rst-classify-adornment
		      (match-string-no-properties 0) (point))))
	    (when (and ttl (rst-Ttl-is-section ttl))
	      (when (rst-Ttl-hdr ttl)
		(push ttl ttls))
	      (goto-char (rst-Ttl-get-end ttl)))))
	(nreverse ttls)))))

(defun rst-all-ttls ()
  "Return all the section adornments in the current buffer.
Return a list of `rst-Ttl' with ascending line number.

Uses and sets `rst-all-ttls-cache'."
  (unless rst-all-ttls-cache
    (setq rst-all-ttls-cache (or (rst-all-ttls-compute) t)))
  (if (eq rst-all-ttls-cache t)
      nil
    (copy-sequence rst-all-ttls-cache)))

(defun rst-infer-hdr-hierarchy (hdrs)
  ;; testcover: ok.
  "Build a hierarchy from HDRS.
HDRS reflects the order in which the headers appear in the
buffer.  Return a `rst-Hdr' list representing the hierarchy of
headers in the buffer.  Indentation is unified."
  (let (ado2indents) ; Associates `rst-Ado' with the set of indents seen for it.
    (dolist (hdr hdrs)
      (let* ((ado (rst-Hdr-ado hdr))
	     (indent (rst-Hdr-indent hdr))
	     (found (assoc ado ado2indents)))
        (if found
	    (setcdr found (cl-adjoin indent (cdr found)))
	  (push (list ado indent) ado2indents))))
    (mapcar (cl-function
	     (lambda ((ado consistent &rest inconsistent))
	       (rst-Hdr-new ado (if inconsistent
				    rst-default-indent
				  consistent))))
	    (nreverse ado2indents))))

(defun rst-hdr-hierarchy (&optional ignore-position)
  ;; testcover: ok.
  "Return the hierarchy of section titles in the file as a `rst-Hdr' list.
Each returned element may be used directly to create a section
adornment on that level.  If IGNORE-POSITION a title containing
this position is not taken into account when building the
hierarchy unless it appears again elsewhere.  This catches cases
where the current title is edited and may not be final regarding
its level.

Uses and sets `rst-hdr-hierarchy-cache' unless IGNORE-POSITION is
given."
  (let* ((all-ttls (rst-all-ttls))
	 (ignore-ttl
	  (if ignore-position
	      (cl-find-if
	       #'(lambda (ttl)
		   (equal (rst-Ttl-contains ttl ignore-position) 0))
	       all-ttls)))
	 (really-ignore
	  (if ignore-ttl
	      (<= (cl-count-if
		   #'(lambda (ttl)
		       (rst-Ado-equal (rst-Ttl-ado ignore-ttl)
				      (rst-Ttl-ado ttl)))
		   all-ttls)
		  1)))
	 (real-ttls (delq (if really-ignore ignore-ttl) all-ttls)))
    (copy-sequence ; Protect cache.
     (if (and (not ignore-position) rst-hdr-hierarchy-cache)
	 (if (eq rst-hdr-hierarchy-cache t)
	     nil
	   rst-hdr-hierarchy-cache)
       (let ((r (rst-infer-hdr-hierarchy (mapcar #'rst-Ttl-hdr real-ttls))))
	 (setq rst-hdr-hierarchy-cache
	       (if ignore-position
		   ;; Clear cache reflecting that a possible update is not
		   ;; reflected.
		   nil
		 (or r t)))
	 r)))))

(defun rst-all-ttls-with-level ()
  ;; testcover: ok.
  "Return the section adornments with levels set according to hierarchy.
Return a list of (`rst-Ttl' . LEVEL) with ascending line number."
  (let ((hier (rst-Hdr-ado-map (rst-hdr-hierarchy))))
    (mapcar
     #'(lambda (ttl)
	 (cons ttl (rst-Ado-position (rst-Ttl-ado ttl) hier)))
     (rst-all-ttls))))

(defun rst-get-previous-hdr ()
  "Return the `rst-Hdr' before point or nil if none."
  (let ((prev (cl-find-if #'(lambda (ttl)
			      (< (rst-Ttl-contains ttl (point)) 0))
			  (rst-all-ttls)
			  :from-end t)))
    (and prev (rst-Ttl-hdr prev))))

(defun rst-adornment-complete-p (ado indent)
  ;; testcover: ok.
  "Return t if the adornment ADO around point is complete using INDENT.
The adornment is complete if it is a completely correct
reStructuredText adornment for the title line at point.  This
includes indentation and correct length of adornment lines."
  ;; Note: we assume that the detection of the overline as being the underline
  ;; of a preceding title has already been detected, and has been eliminated
  ;; from the adornment that is given to us.
  (let ((exps (list "^" (rst-Ado-char ado)
		    (format "\\{%d\\}"
			    (+ (save-excursion
				 ;; Determine last column of title.
				 (end-of-line)
				 (current-column))
			       indent)) "$")))
    (and (rst-forward-line-looking-at +1 exps)
	 (or (rst-Ado-is-simple ado)
	     (rst-forward-line-looking-at -1 exps))
	 t))) ; Normalize return value.

(defun rst-next-hdr (hdr hier prev down)
  ;; testcover: ok.
  "Return the next best `rst-Hdr' upward from HDR.
Consider existing hierarchy HIER and preferred headers.  PREV may
be a previous `rst-Hdr' which may be taken into account.  If DOWN
return the next best `rst-Hdr' downward instead. Return nil in
HIER is nil."
  (let* ((normalized-hier (if down
			      hier
			    (reverse hier)))
	 (fnd (rst-Hdr-member-ado hdr normalized-hier))
	 (prev-fnd (and prev (rst-Hdr-member-ado prev normalized-hier))))
    (or
     ;; Next entry in existing hierarchy if it exists.
     (cadr fnd)
     (if fnd
	 ;; If current header is found try introducing a new one from preferred
	 ;; hierarchy.
	 (rst-new-preferred-hdr hier prev)
       ;; If not found try using previous header.
       (if down
	   (cadr prev-fnd)
	 (car prev-fnd)))
     ;; All failed - rotate by using first from normalized existing hierarchy.
     (car normalized-hier))))

;; FIXME: A line "``/`` full" is not accepted as a section title.
(defun rst-adjust (pfxarg)
  ;; testcover: ok.
  "Auto-adjust the adornment around point.
Adjust/rotate the section adornment for the section title around
point or promote/demote the adornments inside the region,
depending on whether the region is active.  This function is meant
to be invoked possibly multiple times, and can vary its behavior
with a positive PFXARG (toggle style), or with a negative
PFXARG (alternate behavior).

This function is a bit of a swiss knife.  It is meant to adjust
the adornments of a section title in reStructuredText.  It tries
to deal with all the possible cases gracefully and to do \"the
right thing\" in all cases.

See the documentations of `rst-adjust-section' and
`rst-adjust-region' for full details.

The method can take either (but not both) of

a. a (non-negative) prefix argument, which means to toggle the
   adornment style.  Invoke with a prefix argument for example;

b. a negative numerical argument, which generally inverts the
   direction of search in the file or hierarchy.  Invoke with C--
   prefix for example."
  (interactive "P")
  (let* ((origpt (point-marker))
         (reverse-direction (and pfxarg (< (prefix-numeric-value pfxarg) 0)))
         (toggle-style (and pfxarg (not reverse-direction))))
    (if (use-region-p)
        (rst-adjust-region (and pfxarg t))
      (let ((msg (rst-adjust-section toggle-style reverse-direction)))
	(when msg
	  (apply #'message msg))))
    (run-hooks 'rst-adjust-hook)
    (rst-reset-section-caches)
    (set-marker
     (goto-char origpt) nil)))

(defcustom rst-adjust-hook nil
  "Hooks to be run after running `rst-adjust'."
  :group 'rst-adjust
  :type '(hook)
  :package-version '(rst . "1.1.0"))
(rst-testcover-defcustom)

(defcustom rst-new-adornment-down nil
  "Controls level of new adornment for section headers."
  :group 'rst-adjust
  :type '(choice
	  (const :tag "Same level as previous one" nil)
	  (const :tag "One level down relative to the previous one" t))
  :package-version '(rst . "1.1.0"))
(rst-testcover-defcustom)

(defun rst-adjust-adornment (pfxarg)
  "Call `rst-adjust-section' interactively.
Keep this for compatibility for older bindings (are there any?).
Argument PFXARG has the same meaning as for `rst-adjust'."
  (interactive "P")

  (let* ((reverse-direction (and pfxarg (< (prefix-numeric-value pfxarg) 0)))
         (toggle-style (and pfxarg (not reverse-direction))))
    (rst-adjust-section toggle-style reverse-direction)))

(defun rst-adjust-new-hdr (toggle-style reverse ttl)
  ;; testcover: ok.
  "Return a new `rst-Hdr' for `rst-adjust-section' related to TTL.
TOGGLE-STYLE and REVERSE are from
`rst-adjust-section'.  TOGGLE-STYLE may be consumed and thus is
returned.

Return a list (HDR TOGGLE-STYLE MSG...).  HDR is the result or
nil.  TOGGLE-STYLE is the new TOGGLE-STYLE to use in the
caller.  MSG is a list which is non-empty in case HDR is nil
giving an argument list for `message'."
  (save-excursion
    (goto-char (rst-Ttl-get-title-beginning ttl))
    (let ((indent (rst-Ttl-indent ttl))
	  (ado (rst-Ttl-ado ttl))
	  (prev (rst-get-previous-hdr))
	  hdr-msg)
      (setq
       hdr-msg
       (cond
	((rst-Ttl-is-candidate ttl)
	 ;; Case 1: No adornment at all.
	 (let ((hier (rst-hdr-hierarchy)))
	   (if prev
	       ;; Previous header exists - use it.
	       (cond
		;; Customization and parameters require that the previous level
		;; is used - use it as is.
		((or (and rst-new-adornment-down reverse)
		     (and (not rst-new-adornment-down) (not reverse)))
		 prev)
		;; Advance one level down.
		((rst-next-hdr prev hier prev t))
		("Neither hierarchy nor preferences can suggest a deeper header"))
	     ;; First header in the buffer - use the first adornment from
	     ;; preferences or hierarchy.
	     (let ((p (car (rst-Hdr-preferred-adornments)))
		   (h (car hier)))
	       (cond
		((if reverse
		     ;; Prefer hierarchy for downwards
		     (or h p)
		   ;; Prefer preferences for upwards
		   (or p h)))
		("No preferences to suggest a top level from"))))))
	((not (rst-adornment-complete-p ado indent))
	 ;; Case 2: Incomplete adornment.
	 ;; Use lax since indentation might not match suggestion.
	 (rst-Hdr-new-lax ado indent))
	;; Case 3: Complete adornment exists from here on.
	(toggle-style
	 ;; Simply switch the style of the current adornment.
	 (setq toggle-style nil) ; Remember toggling has been done.
	 (rst-Hdr-new-invert ado rst-default-indent))
	(t
	 ;; Rotate, ignoring a sole adornment around the current line.
	 (let ((hier (rst-hdr-hierarchy (point))))
	   (cond
	    ;; Next header can be determined from hierarchy or preferences.
	    ((rst-next-hdr
	      ;; Use lax since indentation might not match suggestion.
	      (rst-Hdr-new-lax ado indent) hier prev reverse))
	    ;; No next header found.
	    ("No preferences or hierarchy to suggest another level from"))))))
      (if (stringp hdr-msg)
	  (list nil toggle-style hdr-msg)
	(list hdr-msg toggle-style)))))

(defun rst-adjust-section (toggle-style reverse)
  ;; testcover: ok.
  "Adjust/rotate the section adornment for the section title around point.
The action this function takes depends on context around the
point, and it is meant to be invoked possibly more than once to
rotate among the various possibilities.  Basically, this function
deals with:

- adding an adornment if the title does not have one;

- adjusting the length of the underline characters to fit a
  modified title;

- rotating the adornment in the set of already existing
  sectioning adornments used in the file;

- switching between simple and over-and-under styles by giving
  TOGGLE-STYLE.

Return nil if the function did something.  If the function were
not able to do something return an argument list for `message' to
inform the user about what failed.

The following is a detailed description but you should normally
not have to read it.

Before applying the adornment change, the cursor is placed on the
closest line that could contain a section title if such is found
around the cursor.  Then the following cases are distinguished.

* Case 1: No Adornment

  If the current line has no adornment around it,

  - search for a previous adornment, and apply this adornment (unless
    `rst-new-adornment-down') or one level lower (otherwise) to the current
    line.  If there is no defined level below this previous adornment, we
    suggest the most appropriate of the `rst-preferred-adornments'.

    If REVERSE is true, we simply use the previous adornment found
    directly.

  - if there is no adornment found in the given direction, we use the first of
    `rst-preferred-adornments'.

  TOGGLE-STYLE forces a toggle of the prescribed adornment style.

* Case 2: Incomplete Adornment

  If the current line does have an existing adornment, but the adornment is
  incomplete, that is, the underline/overline does not extend to exactly the
  end of the title line (it is either too short or too long), we simply extend
  the length of the underlines/overlines to fit exactly the section title.

  If TOGGLE-STYLE we toggle the style of the adornment as well.

  REVERSE has no effect in this case.

* Case 3: Complete Existing Adornment

  If the adornment is complete (i.e. the underline (overline) length is already
  adjusted to the end of the title line), we rotate the current title's
  adornment according to the adornment hierarchy found in the buffer.  This is
  meant to be used potentially multiple times, until the desired adornment is
  found around the title.

  If we hit the boundary of the hierarchy, exactly one choice from the list of
  preferred adornments is suggested/chosen, the first of those adornment that
  has not been seen in the buffer yet, and the next invocation rolls over to
  the other end of the hierarchy (i.e. it cycles).

  If REVERSE is we go up in the hierarchy.  Otherwise we go down.

  However, if TOGGLE-STYLE, we do not rotate the adornment, but instead simply
  toggle the style of the current adornment."
  (rst-reset-section-caches)
  (let ((ttl (rst-ttl-at-point)))
    (if (not ttl)
	'("No section header or candidate at point")
      (cl-destructuring-bind
	  (hdr toggle-style &rest msg
	       &aux
	       (indent (rst-Ttl-indent ttl))
	       (moved (- (line-number-at-pos (rst-Ttl-get-title-beginning ttl))
			 (line-number-at-pos))))
	  (rst-adjust-new-hdr toggle-style reverse ttl)
	(if msg
	    msg
	  (when toggle-style
	    (setq hdr (rst-Hdr-new-invert (rst-Hdr-ado hdr) indent)))
	  ;; Override indent with present indent if there is some.
	  (when (> indent 0)
	    ;; Use lax since existing indent may not be valid for new style.
	    (setq hdr (rst-Hdr-new-lax (rst-Hdr-ado hdr) indent)))
	  (goto-char (rst-Ttl-get-title-beginning ttl))
	  (rst-update-section hdr)
	  ;; Correct the position of the cursor to more accurately reflect
	  ;; where it was located when the function was invoked.
	  (unless (zerop moved)
	    (1value ; No lines may be left to move.
	     (rst-forward-line-strict (- moved)))
	    (end-of-line))
	  nil)))))

;; Maintain an alias for compatibility.
(defalias 'rst-adjust-section-title 'rst-adjust)

(defun rst-adjust-region (demote)
  ;; testcover: ok.
  "Promote the section titles within the region.
With argument DEMOTE or a prefix argument, demote the section
titles instead.  The algorithm used at the boundaries of the
hierarchy is similar to that used by `rst-adjust-section'."
  (interactive "P")
  (rst-reset-section-caches)
  (let* ((beg (region-beginning))
	 (end (region-end))
	 (ttls-reg (cl-remove-if-not
		    #'(lambda (ttl)
			(and
			 (>= (rst-Ttl-contains ttl beg) 0)
			 (< (rst-Ttl-contains ttl end) 0)))
		    (rst-all-ttls))))
    (save-excursion
      ;; Apply modifications.
      (rst-destructuring-dolist
	  ((marker &rest hdr
		   &aux (hier (rst-hdr-hierarchy)))
	   (mapcar #'(lambda (ttl)
		       (cons (copy-marker (rst-Ttl-get-title-beginning ttl))
			     (rst-Ttl-hdr ttl)))
		   ttls-reg))
	(set-marker
	 (goto-char marker) nil)
	;; `rst-next-hdr' cannot return nil because we apply to a section
	;; header so there is some hierarchy.
	(rst-update-section (rst-next-hdr hdr hier nil demote)))
      (setq deactivate-mark nil))))

(defun rst-display-hdr-hierarchy ()
  ;; testcover: ok.
  "Display the current file's section title adornments hierarchy.
Hierarchy is displayed in a temporary buffer."
  (interactive)
  (rst-reset-section-caches)
  (let ((hdrs (rst-hdr-hierarchy))
	(level 1))
    (with-output-to-temp-buffer "*rest section hierarchy*"
      (with-current-buffer standard-output
	(dolist (hdr hdrs)
	  (insert (format "\nSection Level %d" level))
	  (rst-update-section hdr)
	  (goto-char (point-max))
	  (insert "\n")
	  (cl-incf level))))))

;; Maintain an alias for backward compatibility.
(defalias 'rst-display-adornments-hierarchy 'rst-display-hdr-hierarchy)

;; FIXME: Should accept an argument giving the hierarchy level to start with
;;        instead of the top of the hierarchy.
(defun rst-straighten-sections ()
  ;; testcover: ok.
  "Redo the adornments of all section titles in the current buffer.
This is done using the preferred set of adornments.  This can be
used, for example, when using somebody else's copy of a document,
in order to adapt it to our preferred style."
  (interactive)
  (rst-reset-section-caches)
  (save-excursion
    (rst-destructuring-dolist
	((marker &rest level)
	 (mapcar
	  (cl-function
	   (lambda ((ttl &rest level))
	     ;; Use markers so edits don't disturb the position.
	     (cons (copy-marker (rst-Ttl-get-title-beginning ttl)) level)))
	  (rst-all-ttls-with-level)))
      (set-marker
       (goto-char marker) nil)
      (rst-update-section (nth level (rst-Hdr-preferred-adornments))))))

;; Maintain an alias for compatibility.
(defalias 'rst-straighten-adornments 'rst-straighten-sections)


;;;;;;;;;;;;;;;;;;;;;;;;;;;;;;;;;;;;;;;;;;;;;;;;;;;;;;;;;;;;;;;;;;;;;;;;;;;;;;;;
;; Insert list items

;; Borrowed from a2r.el (version 1.3), by Lawrence Mitchell <wence@gmx.li>.  I
;; needed to make some tiny changes to the functions, so I put it here.
;; -- Wei-Wei Guo

(defconst rst-arabic-to-roman
  '((1000 .   "M") (900  .  "CM") (500  .   "D") (400  .  "CD")
    (100  .   "C") (90   .  "XC") (50   .   "L") (40   .  "XL")
    (10   .   "X") (9    .  "IX") (5    .   "V") (4    .  "IV")
    (1    .   "I"))
  "List of maps between Arabic numbers and their Roman numeral equivalents.")

(defun rst-arabic-to-roman (num)
  ;; testcover: ok.
  "Convert Arabic number NUM to its Roman numeral representation.

Obviously, NUM must be greater than zero.  Don't blame me, blame the
Romans, I mean \"what have the Romans ever _done_ for /us/?\" (with
apologies to Monty Python)."
  (cl-check-type num (integer 1 *))
  (let ((map rst-arabic-to-roman)
        (r ""))
    (while (and map (> num 0))
      (cl-destructuring-bind ((val &rest sym) &rest next) map
	(if (>= num val)
	    (setq r (concat r sym)
		  num (- num val))
	  (setq map next))))
    r))

(defun rst-roman-to-arabic (string)
  ;; testcover: ok.
  "Convert STRING of Roman numerals to an Arabic number.
If STRING contains a letter which isn't a valid Roman numeral,
the rest of the string from that point onwards is ignored.
Hence:
MMD == 2500
and
MMDFLXXVI == 2500."
  (cl-check-type string string)
  (cl-check-type string (satisfies (lambda (s)
				     (not (equal s ""))))
		 "Roman number may not be an empty string.")
  (let ((res 0)
        (map rst-arabic-to-roman))
    (save-match-data
      (while map
	(cl-destructuring-bind ((val &rest sym) &rest next) map
	  (if (string-match (concat "^" sym) string)
	      (setq res (+ res val)
		    string (replace-match "" nil t string))
	    (setq map next))))
      (cl-check-type string (satisfies (lambda (s)
					 (equal s "")))
		     "Invalid characters in roman number")
      res)))

;; End of borrow.

;; FIXME: All the following code should not consider single lines as items but
;;        paragraphs as reST does.

(defun rst-insert-list-new-tag (tag)
  ;; testcover: ok.
  "Insert first item of a new list tagged with TAG.

Adding a new list might consider three situations:

 (a) Current line is a blank line.
 (b) Previous line is a blank line.
 (c) Following line is a blank line.

When (a) and (b), just add the new list at current line.

when (a) and not (b), a blank line is added before adding the new list.

When not (a), first forward point to the end of the line, and add two
blank lines, then add the new list.

Other situations are just ignored and left to users themselves."
  ;; FIXME: Following line is not considered at all.
  (let ((pfx-nls
	 ;; FIXME: Doesn't work properly for white-space line. See
	 ;;        `rst-insert-list-new-BUGS'.
	 (if (rst-forward-line-looking-at 0 'lin-end)
	     (if (not (rst-forward-line-looking-at -1 'lin-end #'not))
		 0
	       1)
	   2)))
    (end-of-line)
    ;; FIXME: The indentation is not fixed to a single space by the syntax. May
    ;;        be this should be configurable or rather taken from the context.
    (insert (make-string pfx-nls ?\n) tag " ")))

(defconst rst-initial-items
  (append (mapcar #'char-to-string rst-bullets)
	  (let (vals)
	    (dolist (fmt '("%s." "(%s)" "%s)"))
	      (dolist (c '("#" "1" "a" "A" "I" "i"))
		(push (format fmt c) vals)))
	    (nreverse vals)))
  "List of initial items.  It's a collection of bullets and enumerations.")

(defun rst-insert-list-new-item ()
  ;; testcover: ok.
  "Insert a new list item.

User is asked to select the item style first, for example (a), i), +.
Use TAB for completion and choices.

If user selects bullets or #, it's just added with position arranged by
`rst-insert-list-new-tag'.

If user selects enumerations, a further prompt is given.  User need to
input a starting item, for example 'e' for 'A)' style.  The position is
also arranged by `rst-insert-list-new-tag'."
  (let* ((itemstyle (completing-read
		     "Select preferred item style [#.]: "
		     rst-initial-items nil t nil nil "#."))
	 (cnt (if (string-match (rst-re 'cntexp-tag) itemstyle)
		  (match-string 0 itemstyle)))
	 (no
	  (save-match-data
	    (cond
	     ((equal cnt "a")
	      (let ((itemno (read-string "Give starting value [a]: "
					 nil nil "a")))
		(downcase (substring itemno 0 1))))
	     ((equal cnt "A")
	      (let ((itemno (read-string "Give starting value [A]: "
					 nil nil "A")))
		(upcase (substring itemno 0 1))))
	     ((equal cnt "I")
	      (let ((itemno (read-number "Give starting value [1]: " 1)))
		(rst-arabic-to-roman itemno)))
	     ((equal cnt "i")
	      (let ((itemno (read-number "Give starting value [1]: " 1)))
		(downcase (rst-arabic-to-roman itemno))))
	     ((equal cnt "1")
	      (let ((itemno (read-number "Give starting value [1]: " 1)))
		(number-to-string itemno)))))))
    (if no
	(setq itemstyle (replace-match no t t itemstyle)))
    (rst-insert-list-new-tag itemstyle)))

(defcustom rst-preferred-bullets
  '(?* ?- ?+)
  "List of favorite bullets."
  :group 'rst
  :type `(repeat
	  (choice ,@(mapcar #'(lambda (char)
				(list 'const
				      :tag (char-to-string char) char))
			    rst-bullets)))
  :package-version '(rst . "1.1.0"))
(rst-testcover-defcustom)

(defun rst-insert-list-continue (ind tag tab prefer-roman)
  ;; testcover: ok.
  "Insert a new list tag after the current line according to style.
Style is defined by indentation IND, TAG and suffix TAB.  If
PREFER-ROMAN roman numbering is preferred over using letters."
  (end-of-line)
  (insert
   ;; FIXME: Separating lines must be possible.
   "\n"
   ind
   (save-match-data
     (if (not (string-match (rst-re 'cntexp-tag) tag))
	 tag
       (let ((pfx (substring tag 0 (match-beginning 0)))
	     (cnt (match-string 0 tag))
	     (sfx (substring tag (match-end 0))))
	 (concat
	  pfx
	  (cond
	   ((string-match (rst-re 'num-tag) cnt)
	    (number-to-string (1+ (string-to-number (match-string 0 cnt)))))
	   ((and
	     (string-match (rst-re 'rom-tag) cnt)
	     (save-match-data
	       (if (string-match (rst-re 'ltr-tag) cnt) ; Also a letter tag.
		   (save-excursion
		     ;; FIXME: Assumes one line list items without separating
		     ;;        empty lines.
		     ;; Use of `rst-forward-line-looking-at' is very difficult
		     ;; here so don't do it.
		     (if (and (rst-forward-line-strict -1)
			      (looking-at (rst-re 'enmexp-beg)))
			 (string-match
			  (rst-re 'rom-tag)
			  (match-string 0)) ; Previous was a roman tag.
		       prefer-roman)) ; Don't know - use flag.
		 t))) ; Not a letter tag.
	    (let* ((old (match-string 0 cnt))
		   (new (rst-arabic-to-roman
			 (1+ (rst-roman-to-arabic (upcase old))))))
	      (if (equal old (upcase old))
		  (upcase new)
		(downcase new))))
	   ((string-match (rst-re 'ltr-tag) cnt)
	    (char-to-string (1+ (string-to-char (match-string 0 cnt))))))
	  sfx))))
    tab))

;; FIXME: At least the continuation may be folded into
;;        `newline-and-indent`. However, this may not be wanted by everyone so
;;        it should be possible to switch this off.
(defun rst-insert-list (&optional prefer-roman)
  ;; testcover: ok.
  "Insert a list item at the current point.

The command can insert a new list or a continuing list.  When it is called at a
non-list line, it will promote to insert new list.  When it is called at a list
line, it will insert a list with the same list style.

1. When inserting a new list:

User is asked to select the item style first, for example (a), i), +.  Use TAB
for completion and choices.

 (a) If user selects bullets or #, it's just added.
 (b) If user selects enumerations, a further prompt is given.  User needs to
     input a starting item, for example `e' for `A)' style.

The position of the new list is arranged according to whether or not the
current line and the previous line are blank lines.

2. When continuing a list, one thing needs to be noticed:

List style alphabetical list, such as `a.', and roman numerical list, such as
`i.', have some overlapping items, for example `v.' The function can deal with
the problem elegantly in most situations.  But when those overlapped list are
preceded by a blank line, it is hard to determine which type to use
automatically.  The function uses alphabetical list by default.  If you want
roman numerical list, just use a prefix to set PREFER-ROMAN."
  (interactive "P")
  (save-match-data
    (1value
     (rst-forward-line-strict 0))
    ;; FIXME: Finds only tags in single line items. Multi-line items should be
    ;;        considered as well.
    ;; Using `rst-forward-line-looking-at' is more complicated so don't do it.
    (if (looking-at (rst-re 'itmany-beg-1))
	(rst-insert-list-continue
	 (buffer-substring-no-properties
	  (match-beginning 0) (match-beginning 1))
	 (match-string 1)
	 (buffer-substring-no-properties (match-end 1) (match-end 0))
	 prefer-roman)
      (rst-insert-list-new-item))))

;; FIXME: This is wrong because it misses prefixed lines without intervening
;;        new line. See `rst-straighten-bullets-region-BUGS' and
;;        `rst-find-begs-BUGS'.
(defun rst-find-begs (beg end rst-re-beg)
  ;; testcover: ok.
  "Return the positions of begs in region BEG to END.
RST-RE-BEG is a `rst-re' argument and matched at the beginning of
a line.  Return a list of (POINT . COLUMN) where POINT gives the
point after indentation and COLUMN gives its column.  The list is
ordered by POINT."
  (let (r)
    (save-match-data
      (save-excursion
	;; FIXME refactoring: Consider making this construct a macro looping
	;;                    over the lines.
	(goto-char beg)
	(1value
	 (rst-forward-line-strict 0))
	(while (< (point) end)
	  (let ((clm (current-indentation)))
	    ;; FIXME refactoring: Consider using `rst-forward-line-looking-at'.
	    (when (and
		   (looking-at (rst-re rst-re-beg)) ; Start found
		   (not (rst-forward-line-looking-at
			 -1 'lin-end
			 #'(lambda (mtcd) ; Previous line exists and is...
			     (and
			      (not mtcd) ; non-empty,
			      (<= (current-indentation) clm) ; less indented
			      (not (and (= (current-indentation) clm)
					; not a beg at same level.
					(looking-at (rst-re rst-re-beg)))))))))
	      (back-to-indentation)
	      (push (cons (point) clm) r)))
	  (1value ; At least one line is moved in this loop.
	   (rst-forward-line-strict 1 end)))))
    (nreverse r)))

(defun rst-straighten-bullets-region (beg end)
  ;; testcover: ok.
  "Make all the bulleted list items in the region from BEG to END consistent.
Use this after you have merged multiple bulleted lists to make
them use the preferred bullet characters given by
`rst-preferred-bullets' for each level.  If bullets are found on
levels beyond the `rst-preferred-bullets' list, they are not
modified."
  (interactive "r")
  (save-excursion
    (let (clm2pnts) ; Map a column to a list of points at this column.
      (rst-destructuring-dolist
	  ((point &rest column
		  &aux (found (assoc column clm2pnts)))
	   (rst-find-begs beg end 'bul-beg))
	(if found
	    ;;; (push point (cdr found)) ; FIXME: Doesn't work with `testcover'.
	    (setcdr found (cons point (cdr found))) ; Synonym.
	  (push (list column point) clm2pnts)))
      (rst-destructuring-dolist
	  ((bullet _clm &rest pnts)
	   ;; Zip preferred bullets and sorted columns associating a bullet
	   ;; with a column and all the points this column is found.
	   (cl-mapcar #'(lambda (bullet clm2pnt)
			  (cons bullet clm2pnt))
		      rst-preferred-bullets
		      (sort clm2pnts #'car-less-than-car)))
	;; Replace the bullets by the preferred ones.
	(dolist (pnt pnts)
	  (goto-char pnt)
	  ;; FIXME: Assumes bullet to replace is a single char.
	  (delete-char 1)
	  (insert bullet))))))


;;;;;;;;;;;;;;;;;;;;;;;;;;;;;;;;;;;;;;;;;;;;;;;;;;;;;;;;;;;;;;;;;;;;;;;;;;;;;;;;
;; Table of contents

(defun rst-all-stn ()
  ;; testcover: ok.
  "Return the hierarchical tree of sections as a top level `rst-Stn'.
Return value satisfies `rst-Stn-is-top' or is nil for no
sections."
  (cdr (rst-remaining-stn (rst-all-ttls-with-level) -1)))

(defun rst-remaining-stn (unprocessed expected)
  ;; testcover: ok.
  "Process the first entry of UNPROCESSED expected to be on level EXPECTED.
UNPROCESSED is the remaining list of (`rst-Ttl' . LEVEL) entries.
Return (REMAINING . STN) for the first entry of UNPROCESSED.
REMAINING is the list of still unprocessed entries.  STN is a
`rst-Stn' or nil if UNPROCESSED is empty."
  (if (not unprocessed)
      (1value
       (cons nil nil))
    (cl-destructuring-bind
	((ttl &rest level) &rest next
	 &aux fnd children)
	unprocessed
      (when (= level expected)
	;; Consume the current entry and create the current node with it.
	(setq fnd ttl)
	(setq unprocessed next))
      ;; Build the child nodes as long as they have deeper level.
      (while (and unprocessed (> (cdar unprocessed) expected))
	(cl-destructuring-bind (remaining &rest stn)
	    (rst-remaining-stn unprocessed (1+ expected))
	  (when stn
	    (push stn children))
	  (setq unprocessed remaining)))
      (cons unprocessed
	    (when (or fnd children)
	      (rst-Stn-new fnd expected (nreverse children)))))))

(defun rst-stn-containing-point (stn &optional point)
  ;; testcover: ok.
  "Return `rst-Stn' in STN before POINT or nil if in no section.
POINT defaults to the current point.  STN may be nil for no
section headers at all."
  (when stn
    (setq point (or point (point)))
    (when (>= point (rst-Stn-get-title-beginning stn))
      ;; Point may be in this section or a child.
      (let ((in-child (cl-find-if
		       #'(lambda (child)
			   (>= point (rst-Stn-get-title-beginning child)))
		       (rst-Stn-children stn)
		       :from-end t)))
	(if in-child
	    (rst-stn-containing-point in-child point)
	  stn)))))

(defgroup rst-toc nil
  "Settings for reStructuredText table of contents."
  :group 'rst
  :version "21.1")

(defcustom rst-toc-indent 2
  "Indentation for table-of-contents display.
Also used for formatting insertion, when numbering is disabled."
  :type 'integer
  :group 'rst-toc)
(rst-testcover-defcustom)

(defcustom rst-toc-insert-style 'fixed
  "Insertion style for table-of-contents.
Set this to one of the following values to determine numbering and
indentation style:
- `plain': no numbering (fixed indentation)
- `fixed': numbering, but fixed indentation
- `aligned': numbering, titles aligned under each other
- `listed': titles as list items"
  :type '(choice (const plain)
                 (const fixed)
                 (const aligned)
                 (const listed))
  :group 'rst-toc)
(rst-testcover-defcustom)

(defcustom rst-toc-insert-number-separator "  "
  "Separator that goes between the TOC number and the title."
  :type 'string
  :group 'rst-toc)
(rst-testcover-defcustom)

(defcustom rst-toc-insert-max-level nil
  "If non-nil, maximum depth of the inserted TOC."
  :type '(choice (const nil) integer)
  :group 'rst-toc)
(rst-testcover-defcustom)

(defun rst-toc-insert (&optional max-level)
  ;; testcover: ok.
  "Insert the table of contents of the current section at the current column.
By default the top level is ignored if there is only one, because
we assume that the document will have a single title.  A numeric
prefix argument MAX-LEVEL overrides `rst-toc-insert-max-level'.
Text in the line beyond column is deleted."
  (interactive "P")
  (rst-reset-section-caches)
  (let ((pt-stn (rst-stn-containing-point (rst-all-stn))))
    (when pt-stn
      (let ((max
	     (if (and (integerp max-level)
		      (> (prefix-numeric-value max-level) 0))
		 (prefix-numeric-value max-level)
	       rst-toc-insert-max-level))
	    (ind (current-column))
	    (buf (current-buffer))
	    (tabs indent-tabs-mode) ; Copy buffer local value.
	    txt)
	(setq txt
	      ;; Render to temporary buffer so markers are created correctly.
	      (with-temp-buffer
		(rst-toc-insert-tree pt-stn buf rst-toc-insert-style max
				     rst-toc-link-keymap nil)
		(goto-char (point-min))
		(when (rst-forward-line-strict 1)
		  ;; There are lines to indent.
		  (let ((indent-tabs-mode tabs))
		    (indent-rigidly (point) (point-max) ind)))
		(buffer-string)))
	(unless (zerop (length txt))
	  ;; Delete possible trailing text.
	  (delete-region (point) (line-beginning-position 2))
	  (insert txt)
	  (backward-char 1))))))

(defun rst-toc-insert-link (pfx stn buf keymap)
  ;; testcover: ok.
  "Insert text of STN in BUF as a linked section reference at point.
If KEYMAP use this as keymap property.  PFX is inserted before text."
  (let ((beg (point)))
    (insert pfx)
    (insert (rst-Stn-get-text stn))
    (put-text-property beg (point) 'mouse-face 'highlight)
    (insert "\n")
    (put-text-property
     beg (point) 'rst-toc-target
     (set-marker (make-marker) (rst-Stn-get-title-beginning stn) buf))
    (when keymap
      (put-text-property beg (point) 'keymap keymap))))

(defun rst-toc-get-link (link-buf link-pnt)
  ;; testcover: ok.
  "Return the link from text property at LINK-PNT in LINK-BUF."
  (let ((mrkr (get-text-property link-pnt 'rst-toc-target link-buf)))
    (unless mrkr
      (error "No section on this line"))
    (unless (buffer-live-p (marker-buffer mrkr))
      (error "Buffer for this section was killed"))
    mrkr))

(defconst rst-toc-link-keymap
  (let ((map (make-sparse-keymap)))
       (define-key map [mouse-1] 'rst-toc-mouse-follow-link)
       map)
  "Keymap used for links in TOC.")

(defun rst-toc-insert-tree (stn buf style depth keymap tgt-stn)
  ;; testcover: ok.
  "Insert table of contents of tree below top node STN in buffer BUF.
STYLE is the style to use and must be one of the symbols allowed
for `rst-toc-insert-style'.  DEPTH is the maximum relative depth
from STN to insert or nil for no maximum depth.  See
`rst-toc-insert-link' for KEYMAP.  Return beginning of title line
if TGT-STN is rendered or nil if not rendered or TGT-STN is nil.
Just return nil if STN is nil."
  (when stn
    (rst-toc-insert-children (rst-Stn-children stn) buf style depth 0 "" keymap
			     tgt-stn)))

(defun rst-toc-insert-children (children buf style depth indent numbering
					 keymap tgt-stn)
  ;; testcover: ok.
  "In the current buffer at point insert CHILDREN in BUF to table of contents.
See `rst-toc-insert-tree' for STYLE, DEPTH and TGT-STN.  See
`rst-toc-insert-stn' for INDENT and NUMBERING.  See
`rst-toc-insert-link' for KEYMAP."
  (let ((count 1)
	;; Child numbering is done from the parent.
	(num-fmt (format "%%%dd"
			 (1+ (floor (log (1+ (length children)) 10)))))
	fnd)
    (when (not (equal numbering ""))
      ;; Add separating dot to existing numbering.
      (setq numbering (concat numbering ".")))
    (dolist (child children fnd)
      (setq fnd
	    (or (rst-toc-insert-stn child buf style depth indent
				    (concat numbering (format num-fmt count))
				    keymap tgt-stn) fnd))
      (cl-incf count))))

;; FIXME refactoring: Use `rst-Stn-buffer' instead of `buf'.
(defun rst-toc-insert-stn (stn buf style depth indent numbering keymap tgt-stn)
  ;; testcover: ok.
  "In the current buffer at point insert STN in BUF into table of contents.
See `rst-toc-insert-tree' for STYLE, DEPTH and TGT-STN.  INDENT
is the indentation depth to use for STN.  NUMBERING is the prefix
numbering for STN.  See `rst-toc-insert-link' for KEYMAP."
  (when (or (not depth) (> depth 0))
    (cl-destructuring-bind
	(pfx add
	     &aux (fnd (when (and tgt-stn
				  (equal (rst-Stn-get-title-beginning stn)
					 (rst-Stn-get-title-beginning tgt-stn)))
			 (point))))
	(cond
	 ((eq style 'plain)
	  (list "" rst-toc-indent))
	 ((eq style 'fixed)
	  (list (concat numbering rst-toc-insert-number-separator)
		rst-toc-indent))
	 ((eq style 'aligned)
	  (list (concat numbering rst-toc-insert-number-separator)
		(+ (length numbering)
		   (length rst-toc-insert-number-separator))))
	 ((eq style 'listed)
	  (list (format "%c " (car rst-preferred-bullets)) 2)))
      ;; Indent using spaces so buffer characteristics like `indent-tabs-mode'
      ;; do not matter.
      (rst-toc-insert-link (concat (make-string indent ? ) pfx) stn buf keymap)
      (or (rst-toc-insert-children (rst-Stn-children stn) buf style
				   (when depth
				     (1- depth))
				   (+ indent add) numbering keymap tgt-stn)
	  fnd))))

(defun rst-toc-update ()
  ;; testcover: ok.
  "Automatically find the contents section of a document and update.
Updates the inserted TOC if present.  You can use this in your
file-write hook to always make it up-to-date automatically."
  (interactive)
  (save-match-data
    (save-excursion
      ;; Find and delete an existing comment after the first contents
      ;; directive.  Delete that region.
      (goto-char (point-min))
      ;; FIXME: Should accept indentation of the whole block.
      ;; We look for the following and the following only (in other words, if
      ;; your syntax differs, this won't work.).
      ;;
      ;;   .. contents:: [...anything here...]
      ;;      [:field: value]...
      ;;   ..
      ;;      XXXXXXXX
      ;;      XXXXXXXX
      ;;      [more lines]
      ;; FIXME: Works only for the first of these tocs.  There should be a
      ;;        fixed text after the comment such as "RST-MODE ELECTRIC TOC".
      ;;        May be parameters such as `max-level' should be appended.
      (let ((beg (re-search-forward
		  (1value
		   (rst-re "^" 'exm-sta "contents" 'dcl-tag ".*\n"
			   "\\(?:" 'hws-sta 'fld-tag ".*\n\\)*" 'exm-tag))
		  nil t))
	    fnd)
	(when
	    (and beg
		 (rst-forward-line-looking-at
		  1 'lin-end
		  #'(lambda (mtcd)
		      (unless mtcd
			(rst-apply-indented-blocks
			 (point) (point-max) (current-indentation)
			 #'(lambda (count _in-first _in-sub in-super in-empty
					  _relind)
			     (cond
			      ((or (> count 1) in-super))
			      ((not in-empty)
			       (setq fnd (line-end-position))
			       nil)))))
		      t)))
	  (when fnd
	    (delete-region beg fnd))
	  (goto-char beg)
	  (insert "\n    ")
	  ;; FIXME: Ignores an `max-level' given to the original
	  ;;        `rst-toc-insert'. `max-level' could be rendered to the first
	  ;;        line.
	  (rst-toc-insert)))))
  ;; Note: always return nil, because this may be used as a hook.
  nil)

;; FIXME: Updating the toc on saving would be nice. However, this doesn't work
;;        correctly:
;;
;;	  (add-hook 'write-contents-hooks 'rst-toc-update-fun)
;;	  (defun rst-toc-update-fun ()
;;	    ;; Disable undo for the write file hook.
;;	    (let ((buffer-undo-list t)) (rst-toc-update) ))

;; Maintain an alias for compatibility.
(defalias 'rst-toc-insert-update 'rst-toc-update)

(defconst rst-toc-buffer-name "*Table of Contents*"
  "Name of the Table of Contents buffer.")

(defvar-local rst-toc-mode-return-wincfg nil
  "Window configuration to which to return when leaving the TOC.")

(defun rst-toc ()
  ;; testcover: ok.
  "Display a table of contents for current buffer.
Displays all section titles found in the current buffer in a
hierarchical list. The resulting buffer can be navigated, and
selecting a section title moves the cursor to that section."
  (interactive)
  (rst-reset-section-caches)
  (let* ((wincfg (list (current-window-configuration) (point-marker)))
         (sectree (rst-all-stn))
 	 (target-stn (rst-stn-containing-point sectree))
	 (target-buf (current-buffer))
         (buf (get-buffer-create rst-toc-buffer-name))
	 target-pos)
    (with-current-buffer buf
      (let ((inhibit-read-only t))
        (rst-toc-mode)
        (delete-region (point-min) (point-max))
	;; FIXME: Could use a customizable style.
        (setq target-pos (rst-toc-insert-tree
			  sectree target-buf 'plain nil nil target-stn))))
    (display-buffer buf)
    (pop-to-buffer buf)
    (setq rst-toc-mode-return-wincfg wincfg)
    (goto-char (or target-pos (point-min)))))

;; Maintain an alias for compatibility.
(defalias 'rst-goto-section 'rst-toc-follow-link)

(defun rst-toc-follow-link (link-buf link-pnt kill)
  ;; testcover: ok.
  "Follow the link to the section at LINK-PNT in LINK-BUF.
LINK-PNT and LINK-BUF default to the point in the current buffer.
With prefix argument KILL a TOC buffer is destroyed.  Throw an
error if there is no working link at the given position."
  (interactive "i\nd\nP")
  (unless link-buf
    (setq link-buf (current-buffer)))
  ;; Do not catch errors from `rst-toc-get-link' because otherwise the error is
  ;; suppressed and invisible in interactive use.
  (let ((mrkr (rst-toc-get-link link-buf link-pnt)))
    (condition-case nil
	(rst-toc-mode-return kill)
      ;; Catch errors when not in `toc-mode'.
      (error nil))
    (pop-to-buffer (marker-buffer mrkr))
    (goto-char mrkr)
    ;; FIXME: Should be a customizable number of lines from beginning or end of
    ;;        window just like the argument to `recenter`. It would be ideal if
    ;;        the adornment is always completely visible.
    (recenter 5)))

;; Maintain an alias for compatibility.
(defalias 'rst-toc-mode-goto-section 'rst-toc-mode-follow-link-kill)

;; FIXME: Cursor before or behind the list must be handled properly; before the
;;        list should jump to the top and behind the list to the last normal
;;        paragraph.
(defun rst-toc-mode-follow-link-kill ()
  ;; testcover: ok.
  "Follow the link to the section at point and kill the TOC buffer."
  (interactive)
  (rst-toc-follow-link (current-buffer) (point) t))

;; Maintain an alias for compatibility.
(defalias 'rst-toc-mode-mouse-goto 'rst-toc-mouse-follow-link)

(defun rst-toc-mouse-follow-link (event kill)
  ;; testcover: uncovered.
  "In `rst-toc' mode, go to the occurrence whose line you click on.
EVENT is the input event.  Kill TOC buffer if KILL."
  (interactive "e\ni")
  (rst-toc-follow-link (window-buffer (posn-window (event-end event)))
		       (posn-point (event-end event)) kill))

;; Maintain an alias for compatibility.
(defalias 'rst-toc-mode-mouse-goto-kill 'rst-toc-mode-mouse-follow-link-kill)

(defun rst-toc-mode-mouse-follow-link-kill (event)
  ;; testcover: uncovered.
  "Same as `rst-toc-mouse-follow-link', but kill TOC buffer as well.
EVENT is the input event."
  (interactive "e")
  (rst-toc-mouse-follow-link event t))

;; Maintain an alias for compatibility.
(defalias 'rst-toc-quit-window 'rst-toc-mode-return)

(defun rst-toc-mode-return (kill)
  ;; testcover: ok.
  "Leave the current TOC buffer and return to the previous environment.
With prefix argument KILL non-nil, kill the buffer instead of
burying it."
  (interactive "P")
  (unless rst-toc-mode-return-wincfg
    (error "Not in a `toc-mode' buffer"))
  (cl-destructuring-bind
      (wincfg pos
       &aux (toc-buf (current-buffer)))
      rst-toc-mode-return-wincfg
    (set-window-configuration wincfg)
    (goto-char pos)
    (if kill
	(kill-buffer toc-buf)
      (bury-buffer toc-buf))))

(defun rst-toc-mode-return-kill ()
  ;; testcover: uncovered.
  "Like `rst-toc-mode-return' but kill TOC buffer."
  (interactive)
  (rst-toc-mode-return t))

(defvar rst-toc-mode-map
  (let ((map (make-sparse-keymap)))
    (define-key map [mouse-1] #'rst-toc-mode-mouse-follow-link-kill)
    (define-key map [mouse-2] #'rst-toc-mouse-follow-link)
    (define-key map "\C-m" #'rst-toc-mode-follow-link-kill)
    (define-key map "f" #'rst-toc-mode-follow-link-kill)
    (define-key map "n" #'next-line)
    (define-key map "p" #'previous-line)
    (define-key map "q" #'rst-toc-mode-return)
    (define-key map "z" #'rst-toc-mode-return-kill)
    map)
  "Keymap for `rst-toc-mode'.")

(define-derived-mode rst-toc-mode special-mode "ReST-TOC"
  "Major mode for output from \\[rst-toc], the table-of-contents for the document.
\\{rst-toc-mode-map}"
  ;; FIXME: `revert-buffer-function` must be defined so `revert-buffer` works
  ;;        as expected for a special mode. In particular the referred buffer
  ;;        needs to be rescanned and the TOC must be updated accordingly.
  ;; FIXME: Should contain the name of the buffer this is the toc of.
  (setq header-line-format "Table of Contents"))

;;;;;;;;;;;;;;;;;;;;;;;;;;;;;;;;;;;;;;;;;;;;;;;;;;;;;;;;;;;;;;;;;;;;;;;;;;;;;;;;
;; Section movement

;; FIXME testcover: Use `testcover'. Mark up a function with sufficient test
;;                  coverage by a comment tagged with `testcover' after the
;;                  `defun'. Then move this comment.

(defun rst-forward-section (offset)
  "Jump forward OFFSET section titles ending up at the start of the title line.
OFFSET defaults to 1 and may be negative to move backward.  An
OFFSET of 0 does not move unless point is inside a title.  Go to
end or beginning of buffer if no more section titles in the desired
direction."
  (interactive "p")
  (rst-reset-section-caches)
  (let* ((ttls (rst-all-ttls))
	 (count (length ttls))
	 (pnt (point))
	 (contained nil) ; Title contains point (or is after point otherwise).
         (found (or (cl-position-if
		     ;; Find a title containing or after point.
		     #'(lambda (ttl)
			 (let ((cmp (rst-Ttl-contains ttl pnt)))
			   (cond
			    ((= cmp 0) ; Title contains point.
			     (setq contained t)
			     t)
			    ((> cmp 0) ; Title after point.
			     t))))
		     ttls)
		    ;; Point after all titles.
		    count))
	 (target (+ found offset
		    ;; If point is in plain text found title is already one
		    ;; step forward.
		    (if (and (not contained) (>= offset 0)) -1 0))))
    (goto-char (cond
		((< target 0)
		 (point-min))
		((>= target count)
		 (point-max))
		((and (not contained) (= offset 0))
		 ;; Point not in title and should not move - do not move.
		 pnt)
		((rst-Ttl-get-title-beginning (nth target ttls)))))))

(defun rst-backward-section (offset)
  "Like `rst-forward-section', except move backward by OFFSET."
  (interactive "p")
  (rst-forward-section (- offset)))

;; FIXME: What is `allow-extend' for? See `mark-paragraph' for an explanation.
(defun rst-mark-section (&optional count allow-extend)
  "Select COUNT sections around point.
Mark following sections for positive COUNT or preceding sections
for negative COUNT."
  ;; Cloned from mark-paragraph.
  (interactive "p\np")
  (unless count (setq count 1))
  (when (zerop count)
    (error "Cannot mark zero sections"))
  (cond ((and allow-extend
	      (or (and (eq last-command this-command) (mark t))
		  (use-region-p)))
	 (set-mark
	  (save-excursion
	    (goto-char (mark))
	    (rst-forward-section count)
	    (point))))
	(t
	 (rst-forward-section count)
	 (push-mark nil t t)
	 (rst-forward-section (- count)))))


;;;;;;;;;;;;;;;;;;;;;;;;;;;;;;;;;;;;;;;;;;;;;;;;;;;;;;;;;;;;;;;;;;;;;;;;;;;;;;;;
;; Indentation

(defun rst-find-leftmost-column (beg end)
  "Return the leftmost column spanned by region BEG to END.
The line containing the start of the region is always considered
spanned.  If the region ends at the beginning of a line this line
is not considered spanned, otherwise it is spanned."
  (let (mincol)
    (save-match-data
      (save-excursion
	(goto-char beg)
	(1value
	 (rst-forward-line-strict 0))
	(while (< (point) end)
	  (unless (looking-at (rst-re 'lin-end))
	    (setq mincol (if mincol
			     (min mincol (current-indentation))
			   (current-indentation))))
	  (rst-forward-line-strict 1 end)))
      mincol)))

;; FIXME: At the moment only block comments with leading empty comment line are
;;        supported.  Comment lines with leading comment markup should be also
;;        supported.  May be a customizable option could control which style to
;;        prefer.

(defgroup rst-indent nil "Settings for indentation in reStructuredText.

In reStructuredText indentation points are usually determined by
preceding lines.  Sometimes the syntax allows arbitrary indentation
points such as where to start the first line following a directive.
These indentation widths can be customized here."
  :group 'rst
  :package-version '(rst . "1.1.0"))

(define-obsolete-variable-alias
  'rst-shift-basic-offset 'rst-indent-width "rst 1.0.0")
(defcustom rst-indent-width 2
  "Indentation when there is no more indentation point given."
  :group 'rst-indent
  :type '(integer))
(rst-testcover-defcustom)

(defcustom rst-indent-field 3
  "Indentation for first line after a field or 0 to always indent for content."
  :group 'rst-indent
  :package-version '(rst . "1.1.0")
  :type '(integer))
(rst-testcover-defcustom)

(defcustom rst-indent-literal-normal 3
  "Default indentation for literal block after a markup on an own line."
  :group 'rst-indent
  :package-version '(rst . "1.1.0")
  :type '(integer))
(rst-testcover-defcustom)

(defcustom rst-indent-literal-minimized 2
  "Default indentation for literal block after a minimized markup."
  :group 'rst-indent
  :package-version '(rst . "1.1.0")
  :type '(integer))
(rst-testcover-defcustom)

(defcustom rst-indent-comment 3
  "Default indentation for first line of a comment."
  :group 'rst-indent
  :package-version '(rst . "1.1.0")
  :type '(integer))
(rst-testcover-defcustom)

;; FIXME: Must consider other tabs:
;;        * Line blocks
;;        * Definition lists
;;        * Option lists
(defun rst-line-tabs ()
  "Return tabs of the current line or nil for no tab.
The list is sorted so the tab where writing continues most likely
is the first one.  Each tab is of the form (COLUMN . INNER).
COLUMN is the column of the tab.  INNER is non-nil if this is an
inner tab.  I.e. a tab which does come from the basic indentation
and not from inner alignment points."
  (save-excursion
    (rst-forward-line-strict 0)
    (save-match-data
      (unless (looking-at (rst-re 'lin-end))
	(back-to-indentation)
	;; Current indentation is always the least likely tab.
	(let ((tabs (list (list (point) 0 nil)))) ; (POINT OFFSET INNER)
	  ;; Push inner tabs more likely to continue writing.
	  (cond
	   ;; Item.
	   ((looking-at (rst-re '(:grp itmany-tag hws-sta) '(:grp "\\S ") "?"))
	    (when (match-string 2)
	      (push (list (match-beginning 2) 0 t) tabs)))
	   ;; Field.
	   ((looking-at (rst-re '(:grp fld-tag) '(:grp hws-tag)
				'(:grp "\\S ") "?"))
	    (unless (zerop rst-indent-field)
	      (push (list (match-beginning 1) rst-indent-field t) tabs))
	    (if (match-string 3)
		(push (list (match-beginning 3) 0 t) tabs)
	      (if (zerop rst-indent-field)
		  (push (list (match-end 2)
			      (if (string= (match-string 2) "") 1 0)
			      t)
                        tabs))))
	   ;; Directive.
	   ((looking-at (rst-re 'dir-sta-3 '(:grp "\\S ") "?"))
	    (push (list (match-end 1) 0 t) tabs)
	    (unless (string= (match-string 2) "")
	      (push (list (match-end 2) 0 t) tabs))
	    (when (match-string 4)
	      (push (list (match-beginning 4) 0 t) tabs)))
	   ;; Footnote or citation definition.
	   ((looking-at (rst-re 'fnc-sta-2 '(:grp "\\S ") "?"))
	    (push (list (match-end 1) 0 t) tabs)
	    (when (match-string 3)
	      (push (list (match-beginning 3) 0 t) tabs)))
	   ;; Comment.
	   ((looking-at (rst-re 'cmt-sta-1))
	    (push (list (point) rst-indent-comment t) tabs)))
	  ;; Start of literal block.
	  (when (looking-at (rst-re 'lit-sta-2))
	    (cl-destructuring-bind (point offset _inner) (car tabs)
	      (push (list point
			  (+ offset
			     (if (match-string 1)
				 rst-indent-literal-minimized
			       rst-indent-literal-normal))
			  t)
                    tabs)))
	  (mapcar (cl-function
		   (lambda ((point offset inner))
		    (goto-char point)
		    (cons (+ (current-column) offset) inner)))
		  tabs))))))

(defun rst-compute-tabs (pt)
  "Build the list of possible tabs for all lines above.
Search backwards from point PT to build the list of possible tabs.
Return a list of tabs sorted by likeliness to continue writing
like `rst-line-tabs'.  Nearer lines have generally a higher
likeliness than farther lines.  Return nil if no tab is found in
the text above."
  ;; FIXME: See test `indent-for-tab-command-BUGS`.
  (save-excursion
    (goto-char pt)
    (let (leftmost ; Leftmost column found so far.
	  innermost ; Leftmost column for inner tab.
	  tablist)
      (while (and (rst-forward-line-strict -1)
		  (or (not leftmost)
		      (> leftmost 0)))
	(let ((tabs (rst-line-tabs)))
	  (when tabs
	    (let ((leftcol (apply #'min (mapcar #'car tabs))))
	      ;; Consider only lines indented less or same if not INNERMOST.
	      (when (or (not leftmost)
			(< leftcol leftmost)
			(and (not innermost) (= leftcol leftmost)))
		(rst-destructuring-dolist ((column &rest inner) tabs)
		  (when (or
			 (and (not inner)
			      (or (not leftmost)
				  (< column leftmost)))
			 (and inner
			      (or (not innermost)
				  (< column innermost))))
		    (setq tablist (cl-adjoin column tablist))))
		(setq innermost (if (cl-some #'cdr tabs) ; Has inner.
				    leftcol
				  innermost))
		(setq leftmost leftcol))))))
      (nreverse tablist))))

(defun rst-indent-line (&optional dflt)
  "Indent current line to next best reStructuredText tab.
The next best tab is taken from the tab list returned by
`rst-compute-tabs' which is used in a cyclic manner.  If the
current indentation does not end on a tab use the first one.  If
the current indentation is on a tab use the next tab.  This allows
a repeated use of \\[indent-for-tab-command] to cycle through all
possible tabs.  If no indentation is possible return `noindent' or
use DFLT.  Return the indentation indented to.  When point is in
indentation it ends up at its end.  Otherwise the point is kept
relative to the content."
  (let* ((pt (point-marker))
	 (cur (current-indentation))
	 (clm (current-column))
	 (tabs (rst-compute-tabs (point)))
	 (fnd (cl-position cur tabs :test #'equal))
	 ind)
    (if (and (not tabs) (not dflt))
	'noindent
      (if (not tabs)
	  (setq ind dflt)
	(if (not fnd)
	    (setq fnd 0)
	  (setq fnd (1+ fnd))
	  (if (>= fnd (length tabs))
	      (setq fnd 0)))
	(setq ind (nth fnd tabs)))
      (indent-line-to ind)
      (if (> clm cur)
	  (goto-char pt))
      (set-marker pt nil)
      ind)))

(defun rst-shift-region (beg end cnt)
  "Shift region BEG to END by CNT tabs.
Shift by one tab to the right (CNT > 0) or left (CNT < 0) or
remove all indentation (CNT = 0).  A tab is taken from the text
above.  If no suitable tab is found `rst-indent-width' is used."
  (interactive "r\np")
  (let ((tabs (sort (rst-compute-tabs beg)
		    #'(lambda (x y)
			(<= x y))))
	(leftmostcol (rst-find-leftmost-column beg end)))
    (when (or (> leftmostcol 0) (> cnt 0))
      ;; Apply the indent.
      (indent-rigidly
       beg end
       (if (zerop cnt)
	   (- leftmostcol)
	 ;; Find the next tab after the leftmost column.
	 (let* ((cmp (if (> cnt 0) #'> #'<))
		(tabs (if (> cnt 0) tabs (reverse tabs)))
		(len (length tabs))
		(dir (cl-signum cnt)) ; Direction to take.
		(abs (abs cnt)) ; Absolute number of steps to take.
		;; Get the position of the first tab beyond leftmostcol.
		(fnd (cl-position-if #'(lambda (elt)
					 (funcall cmp elt leftmostcol))
                                      tabs))
		;; Virtual position of tab.
		(pos (+ (or fnd len) (1- abs)))
		(tab (if (< pos len)
			 ;; Tab exists - use it.
			 (nth pos tabs)
		       ;; Column needs to be computed.
		       (let ((col (+ (or (car (last tabs)) leftmostcol)
				     ;; Base on last known column.
				     (* (- pos (1- len)) ; Distance left.
					dir ; Direction to take.
					rst-indent-width))))
			 (if (< col 0) 0 col)))))
	   (- tab leftmostcol)))))))

;; FIXME: A paragraph with an (incorrectly) indented second line is not filled
;;        correctly::
;;
;;          Some start
;;            continued wrong
(defun rst-adaptive-fill ()
  "Return fill prefix found at point.
Value for `adaptive-fill-function'."
  (save-match-data
    (let ((fnd (if (looking-at adaptive-fill-regexp)
		   (match-string-no-properties 0))))
      (if (save-match-data
	    (not (string-match comment-start-skip fnd)))
	  ;; An non-comment prefix is fine.
	  fnd
	;; Matches a comment - return whitespace instead.
	(make-string (-
		      (save-excursion
			(goto-char (match-end 0))
			(current-column))
		      (save-excursion
			(goto-char (match-beginning 0))
			(current-column))) ? )))))

;;;;;;;;;;;;;;;;;;;;;;;;;;;;;;;;;;;;;;;;;;;;;;;;;;;;;;;;;;;;;;;;;;;;;;;;;;;;;;;;
;; Comments

(defun rst-comment-line-break (&optional soft)
  "Break line and indent, continuing reStructuredText comment if within one.
Value for `comment-line-break-function'.  If SOFT use soft
newlines as mandated by `comment-line-break-function'."
  (if soft
      (insert-and-inherit ?\n)
    (newline 1))
  (save-excursion
    (forward-char -1)
    (delete-horizontal-space))
  (delete-horizontal-space)
  (let ((tabs (rst-compute-tabs (point))))
    (when tabs
      (indent-line-to (car tabs)))))

(defun rst-comment-indent ()
  "Return indentation for current comment line."
  (car (rst-compute-tabs (point))))

(defun rst-comment-insert-comment ()
  "Insert a comment in the current line."
  (rst-indent-line 0)
  (insert comment-start))

(defun rst-comment-region (beg end &optional arg)
  "Comment or uncomment the current region.
Region is from BEG to END.  Uncomment if ARG."
  (save-excursion
    (if (consp arg)
	(rst-uncomment-region beg end arg)
      (goto-char beg)
      (rst-forward-line-strict 0)
      (let ((ind (current-indentation))
	    (bol (point)))
	(indent-rigidly bol end rst-indent-comment)
	(goto-char bol)
	(open-line 1)
	(indent-line-to ind)
	(insert (comment-string-strip comment-start t t))))))

(defun rst-uncomment-region (beg end &optional _arg)
  "Uncomment the current region.
Region is from BEG to END.  _ARG is ignored"
  (save-excursion
    (goto-char beg)
    (rst-forward-line-strict 0)
    (let ((bol (point)))
      (rst-forward-line-strict 1 end)
      (indent-rigidly (point) end (- rst-indent-comment))
      (goto-char bol)
      (rst-delete-entire-line 0))))

;;;;;;;;;;;;;;;;;;;;;;;;;;;;;;;;;;;;;;;;;;;;;;;;;;;;;;;;;;;;;;;;;;;;;;;;;;;;;;;;
;; Apply to indented block

;; FIXME: These next functions should become part of a larger effort to redo
;;        the bullets in bulleted lists.  The enumerate would just be one of
;;        the possible outputs.
;;
;; FIXME: We need to do the enumeration removal as well.

(defun rst-apply-indented-blocks (beg end ind fun)
  "Apply FUN to all lines from BEG to END in blocks indented to IND.
The first indented block starts with the first non-empty line
containing or after BEG and indented to IND.  After the first
line the indented block may contain more lines with same
indentation (the paragraph) followed by empty lines and lines
more indented (the sub-blocks).  A following line indented to IND
starts the next paragraph.  A non-empty line with less
indentation than IND terminates the current paragraph.  FUN is
applied to each line like this

  (FUN COUNT IN-FIRST IN-SUB IN-SUPER IN-EMPTY RELIND)

COUNT is 0 before the first paragraph and increments for every
paragraph found on level IND.  IN-FIRST is non-nil if this is the
first line of such a paragraph.  IN-SUB is non-nil if this line
is part of a sub-block while IN-SUPER is non-nil of this line is
part of a less indented block (super-block).  IN-EMPTY is non-nil
if this line is empty where an empty line is considered being
part of the previous block.  RELIND is nil for an empty line, 0
for a line indented to IND, and the positive or negative number
of columns more or less indented otherwise.  When FUN is called
point is immediately behind indentation of that line.  FUN may
change everything as long as a marker at END and at the beginning
of the following line is handled correctly by the change.  A
non-nil return value from FUN breaks the loop and is returned.
Otherwise return nil."
  (let ((endm (copy-marker end t))
	(count 0) ; Before first indented block.
	(nxt (when (< beg end)
	       (copy-marker beg t)))
	(broken t)
	in-sub in-super stop)
    (save-match-data
      (save-excursion
	(while (and (not stop) nxt)
	  (set-marker
	   (goto-char nxt) nil)
	  (setq nxt (save-excursion
		      ;; FIXME refactoring: Replace `(forward-line)
		      ;;                    (back-to-indentation)` by
		      ;;                    `(forward-to-indentation)`
		      (when (and (rst-forward-line-strict 1 endm)
				 (< (point) endm))
			(copy-marker (point) t))))
	  (back-to-indentation)
	  (let ((relind (- (current-indentation) ind))
		(in-empty (looking-at (rst-re 'lin-end)))
		in-first)
	    (cond
	     (in-empty
	      (setq relind nil))
	     ((< relind 0)
	      (setq in-sub nil)
	      (setq in-super t))
	     ((> relind 0)
	      (setq in-sub t)
	      (setq in-super nil))
	     (t ; Non-empty line in indented block.
	      (when (or broken in-sub in-super)
		(setq in-first t)
		(cl-incf count))
	      (setq in-sub nil)
	      (setq in-super nil)))
	    (save-excursion
	      (setq
	       stop
	       (funcall fun count in-first in-sub in-super in-empty relind)))
	    (setq broken in-empty)))
	(set-marker endm nil)
	stop))))

(defun rst-enumerate-region (beg end all)
  "Add enumeration to all the leftmost paragraphs in the given region.
The region is specified between BEG and END.  With ALL,
do all lines instead of just paragraphs."
  (interactive "r\nP")
  (let ((enum 0)
	(indent ""))
    (rst-apply-indented-blocks
     beg end (rst-find-leftmost-column beg end)
     #'(lambda (count in-first in-sub in-super in-empty _relind)
	 (cond
	  (in-empty)
	  (in-super)
	  ((zerop count))
	  (in-sub
	   (insert indent))
	  ((or in-first all)
	   (let ((tag (format "%d. " (cl-incf enum))))
	     (setq indent (make-string (length tag) ? ))
	     (insert tag)))
	  (t
	   (insert indent)))
	 nil))))

;; FIXME: Does not deal with deeper indentation - although
;;        `rst-apply-indented-blocks' could.
(defun rst-bullet-list-region (beg end all)
  "Add bullets to all the leftmost paragraphs in the given region.
The region is specified between BEG and END.  With ALL,
do all lines instead of just paragraphs."
  (interactive "r\nP")
  (unless rst-preferred-bullets
    (error "No preferred bullets defined"))
  (let* ((bul (format "%c " (car rst-preferred-bullets)))
	 (indent (make-string (length bul) ? )))
    (rst-apply-indented-blocks
     beg end (rst-find-leftmost-column beg end)
     #'(lambda (count in-first in-sub in-super in-empty _relind)
	 (cond
	  (in-empty)
	  (in-super)
	  ((zerop count))
	  (in-sub
	   (insert indent))
	  ((or in-first all)
	   (insert bul))
	  (t
	   (insert indent)))
	 nil))))

;; FIXME: Does not deal with a varying number of digits appropriately.
;; FIXME: Does not deal with multiple levels independently.
;; FIXME: Does not indent a multiline item correctly.
(defun rst-convert-bullets-to-enumeration (beg end)
  "Convert the bulleted and enumerated items in the region to enumerated lists.
Renumber as necessary.  Region is from BEG to END."
  (interactive "r")
  (let ((count 1))
    (save-match-data
      (save-excursion
	(dolist (marker (mapcar
			 (cl-function
			  (lambda ((pnt &rest clm))
			    (copy-marker pnt)))
			 (rst-find-begs beg end 'itmany-beg-1)))
	  (set-marker
	   (goto-char marker) nil)
	  (looking-at (rst-re 'itmany-beg-1))
	  (replace-match (format "%d." count) nil nil nil 1)
	  (cl-incf count))))))

(defun rst-line-block-region (beg end &optional with-empty)
  "Add line block prefixes for a region.
Region is from BEG to END.  With WITH-EMPTY prefix empty lines too."
  (interactive "r\nP")
  (let ((ind (rst-find-leftmost-column beg end)))
    (rst-apply-indented-blocks
     beg end ind
     #'(lambda (_count _in-first _in-sub in-super in-empty _relind)
	 (when (and (not in-super) (or with-empty (not in-empty)))
	   (move-to-column ind t)
	   (insert "| "))
	 nil))))


;;;;;;;;;;;;;;;;;;;;;;;;;;;;;;;;;;;;;;;;;;;;;;;;;;;;;;;;;;;;;;;;;;;;;;;;;;;;;;;
;; Font lock

(require 'font-lock)

;; FIXME: The obsolete variables need to disappear.

;; The following versions have been done inside Emacs and should not be
;; replaced by `:package-version' attributes until a change.

(defgroup rst-faces nil "Faces used in Rst Mode."
  :group 'rst
  :group 'faces
  :version "21.1")

(defface rst-block '((t :inherit font-lock-keyword-face))
  "Face used for all syntax marking up a special block."
  :version "24.1"
  :group 'rst-faces)

(defcustom rst-block-face 'rst-block
  "All syntax marking up a special block."
  :version "24.1"
  :group 'rst-faces
  :type '(face))
(rst-testcover-defcustom)
(make-obsolete-variable 'rst-block-face
                        "customize the face `rst-block' instead."
                        "24.1")

(defface rst-external '((t :inherit font-lock-type-face))
  "Face used for field names and interpreted text."
  :version "24.1"
  :group 'rst-faces)

(defcustom rst-external-face 'rst-external
  "Field names and interpreted text."
  :version "24.1"
  :group 'rst-faces
  :type '(face))
(rst-testcover-defcustom)
(make-obsolete-variable 'rst-external-face
                        "customize the face `rst-external' instead."
                        "24.1")

(defface rst-definition '((t :inherit font-lock-function-name-face))
  "Face used for all other defining constructs."
  :version "24.1"
  :group 'rst-faces)

(defcustom rst-definition-face 'rst-definition
  "All other defining constructs."
  :version "24.1"
  :group 'rst-faces
  :type '(face))
(rst-testcover-defcustom)
(make-obsolete-variable 'rst-definition-face
                        "customize the face `rst-definition' instead."
                        "24.1")

;; XEmacs compatibility (?).
(defface rst-directive (if (boundp 'font-lock-builtin-face)
                           '((t :inherit font-lock-builtin-face))
                         '((t :inherit font-lock-preprocessor-face)))
  "Face used for directives and roles."
  :version "24.1"
  :group 'rst-faces)

(defcustom rst-directive-face 'rst-directive
  "Directives and roles."
  :group 'rst-faces
  :type '(face))
(rst-testcover-defcustom)
(make-obsolete-variable 'rst-directive-face
                        "customize the face `rst-directive' instead."
                        "24.1")

(defface rst-comment '((t :inherit font-lock-comment-face))
  "Face used for comments."
  :version "24.1"
  :group 'rst-faces)

(defcustom rst-comment-face 'rst-comment
  "Comments."
  :version "24.1"
  :group 'rst-faces
  :type '(face))
(rst-testcover-defcustom)
(make-obsolete-variable 'rst-comment-face
                        "customize the face `rst-comment' instead."
                        "24.1")

(defface rst-emphasis1 '((t :inherit italic))
  "Face used for simple emphasis."
  :version "24.1"
  :group 'rst-faces)

(defcustom rst-emphasis1-face 'rst-emphasis1
  "Simple emphasis."
  :version "24.1"
  :group 'rst-faces
  :type '(face))
(rst-testcover-defcustom)
(make-obsolete-variable 'rst-emphasis1-face
                        "customize the face `rst-emphasis1' instead."
                        "24.1")

(defface rst-emphasis2 '((t :inherit bold))
  "Face used for double emphasis."
  :version "24.1"
  :group 'rst-faces)

(defcustom rst-emphasis2-face 'rst-emphasis2
  "Double emphasis."
  :group 'rst-faces
  :type '(face))
(rst-testcover-defcustom)
(make-obsolete-variable 'rst-emphasis2-face
                        "customize the face `rst-emphasis2' instead."
                        "24.1")

(defface rst-literal '((t :inherit font-lock-string-face))
  "Face used for literal text."
  :version "24.1"
  :group 'rst-faces)

(defcustom rst-literal-face 'rst-literal
  "Literal text."
  :version "24.1"
  :group 'rst-faces
  :type '(face))
(rst-testcover-defcustom)
(make-obsolete-variable 'rst-literal-face
                        "customize the face `rst-literal' instead."
                        "24.1")

(defface rst-reference '((t :inherit font-lock-variable-name-face))
  "Face used for references to a definition."
  :version "24.1"
  :group 'rst-faces)

(defcustom rst-reference-face 'rst-reference
  "References to a definition."
  :version "24.1"
  :group 'rst-faces
  :type '(face))
(rst-testcover-defcustom)
(make-obsolete-variable 'rst-reference-face
                        "customize the face `rst-reference' instead."
                        "24.1")

(defface rst-transition '((t :inherit font-lock-keyword-face))
  "Face used for a transition."
  :package-version '(rst . "1.3.0")
  :group 'rst-faces)

(defface rst-adornment '((t :inherit font-lock-keyword-face))
  "Face used for the adornment of a section header."
  :package-version '(rst . "1.3.0")
  :group 'rst-faces)

;;;;;;;;;;;;;;;;;;;;;;;;;;;;;;;;;;;;;;;;;;;;;;;;;;;;;;;;;;;;;;;;;;;;;;;;;;;;;;;

(dolist (var '(rst-level-face-max rst-level-face-base-color
				  rst-level-face-base-light
				  rst-level-face-format-light
				  rst-level-face-step-light
				  rst-level-1-face
				  rst-level-2-face
				  rst-level-3-face
				  rst-level-4-face
				  rst-level-5-face
				  rst-level-6-face))
  (make-obsolete-variable var "customize the faces `rst-level-*' instead."
			  "24.3"))

;; Define faces for the first 6 levels. More levels are possible, however.
(defface rst-level-1 '((((background light)) (:background "grey85"))
		       (((background dark)) (:background "grey15")))
  "Default face for section title text at level 1."
  :package-version '(rst . "1.4.0"))

(defface rst-level-2 '((((background light)) (:background "grey78"))
		       (((background dark)) (:background "grey22")))
  "Default face for section title text at level 2."
  :package-version '(rst . "1.4.0"))

(defface rst-level-3 '((((background light)) (:background "grey71"))
		       (((background dark)) (:background "grey29")))
  "Default face for section title text at level 3."
  :package-version '(rst . "1.4.0"))

(defface rst-level-4 '((((background light)) (:background "grey64"))
		       (((background dark)) (:background "grey36")))
  "Default face for section title text at level 4."
  :package-version '(rst . "1.4.0"))

(defface rst-level-5 '((((background light)) (:background "grey57"))
		       (((background dark)) (:background "grey43")))
  "Default face for section title text at level 5."
  :package-version '(rst . "1.4.0"))

(defface rst-level-6 '((((background light)) (:background "grey50"))
		       (((background dark)) (:background "grey50")))
  "Default face for section title text at level 6."
  :package-version '(rst . "1.4.0"))

(defcustom rst-adornment-faces-alist
  '((t . rst-transition)
    (nil . rst-adornment)
    (1 . rst-level-1)
    (2 . rst-level-2)
    (3 . rst-level-3)
    (4 . rst-level-4)
    (5 . rst-level-5)
    (6 . rst-level-6))
    "Faces for the various adornment types.
Key is a number (for the section title text of that level
starting with 1), t (for transitions) or nil (for section title
adornment).  If you need levels beyond 6 you have to define faces
of your own."
  :group 'rst-faces
  :type '(alist
	  :key-type
	  (choice
	   (integer :tag "Section level")
	   (const :tag "transitions" t)
	   (const :tag "section title adornment" nil))
	  :value-type (face)))
(rst-testcover-defcustom)

;;;;;;;;;;;;;;;;;;;;;;;;;;;;;;;;;;;;;;;;;;;;;;;;;;;;;;;;;;;;;;;;;;;;;;;;;;;;;;;

(defvar rst-font-lock-keywords
  ;; The reST-links in the comments below all relate to sections in
  ;; http://docutils.sourceforge.net/docs/ref/rst/restructuredtext.html.
  `(;; FIXME: Block markup is not recognized in blocks after explicit markup
    ;;        start.

    ;; Simple `Body Elements`_
    ;; `Bullet Lists`_
    ;; FIXME: A bullet directly after a field name is not recognized.
    (,(rst-re 'lin-beg '(:grp bul-sta))
     1 rst-block-face)
    ;; `Enumerated Lists`_
    (,(rst-re 'lin-beg '(:grp enmany-sta))
     1 rst-block-face)
    ;; `Definition Lists`_
    ;; FIXME: missing.
    ;; `Field Lists`_
    (,(rst-re 'lin-beg '(:grp fld-tag) 'bli-sfx)
     1 rst-external-face)
    ;; `Option Lists`_
    (,(rst-re 'lin-beg '(:grp opt-tag (:shy optsep-tag opt-tag) "*")
	      '(:alt "$" (:seq hws-prt "\\{2\\}")))
     1 rst-block-face)
    ;; `Line Blocks`_
    ;; Only for lines containing no more bar - to distinguish from tables.
    (,(rst-re 'lin-beg '(:grp "|" bli-sfx) "[^|\n]*$")
     1 rst-block-face)

    ;; `Tables`_
    ;; FIXME: missing

    ;; All the `Explicit Markup Blocks`_
    ;; `Footnotes`_ / `Citations`_
    (,(rst-re 'lin-beg 'fnc-sta-2)
     (1 rst-definition-face)
     (2 rst-definition-face))
    ;; `Directives`_ / `Substitution Definitions`_
    (,(rst-re 'lin-beg 'dir-sta-3)
     (1 rst-directive-face)
     (2 rst-definition-face)
     (3 rst-directive-face))
    ;; `Hyperlink Targets`_
    (,(rst-re 'lin-beg
	      '(:grp exm-sta "_" (:alt
				  (:seq "`" ilcbkqdef-tag "`")
				  (:seq (:alt "[^:\\\n]" "\\\\.") "+")) ":")
	      'bli-sfx)
     1 rst-definition-face)
    (,(rst-re 'lin-beg '(:grp "__") 'bli-sfx)
     1 rst-definition-face)

    ;; All `Inline Markup`_
    ;; Most of them may be multiline though this is uninteresting.

    ;; FIXME: Condition 5 preventing fontification of e.g. "*" not implemented
    ;;        `Strong Emphasis`_.
    (,(rst-re 'ilm-pfx '(:grp "\\*\\*" ilcast-tag "\\*\\*") 'ilm-sfx)
     1 rst-emphasis2-face)
    ;; `Emphasis`_
    (,(rst-re 'ilm-pfx '(:grp "\\*" ilcast-tag "\\*") 'ilm-sfx)
     1 rst-emphasis1-face)
    ;; `Inline Literals`_
    (,(rst-re 'ilm-pfx '(:grp "``" ilcbkq-tag "``") 'ilm-sfx)
     1 rst-literal-face)
    ;; `Inline Internal Targets`_
    (,(rst-re 'ilm-pfx '(:grp "_`" ilcbkq-tag "`") 'ilm-sfx)
     1 rst-definition-face)
    ;; `Hyperlink References`_
    ;; FIXME: `Embedded URIs and Aliases`_ not considered.
    ;; FIXME: Directly adjacent marked up words are not fontified correctly
    ;;        unless they are not separated by two spaces: foo_ bar_.
    (,(rst-re 'ilm-pfx '(:grp (:alt (:seq "`" ilcbkq-tag "`")
				    (:seq "\\sw" (:alt "\\sw" "-") "+\\sw"))
			      "__?") 'ilm-sfx)
     1 rst-reference-face)
    ;; `Interpreted Text`_
    (,(rst-re 'ilm-pfx '(:grp (:shy ":" sym-tag ":") "?")
	      '(:grp "`" ilcbkq-tag "`")
	      '(:grp (:shy ":" sym-tag ":") "?") 'ilm-sfx)
     (1 rst-directive-face)
     (2 rst-external-face)
     (3 rst-directive-face))
    ;; `Footnote References`_ / `Citation References`_
    (,(rst-re 'ilm-pfx '(:grp fnc-tag "_") 'ilm-sfx)
     1 rst-reference-face)
    ;; `Substitution References`_
    ;; FIXME: References substitutions like |this|_ or |this|__ are not
    ;;        fontified correctly.
    (,(rst-re 'ilm-pfx '(:grp sub-tag) 'ilm-sfx)
     1 rst-reference-face)
    ;; `Standalone Hyperlinks`_
    ;; FIXME: This takes it easy by using a whitespace as delimiter.
    (,(rst-re 'ilm-pfx '(:grp uri-tag ":\\S +") 'ilm-sfx)
     1 rst-definition-face)
    (,(rst-re 'ilm-pfx '(:grp sym-tag "@" sym-tag ) 'ilm-sfx)
     1 rst-definition-face)

    ;; Do all block fontification as late as possible so 'append works.

    ;; Sections_ / Transitions_
    ;; For sections this is multiline.
    (,(rst-re 'ado-beg-2-1)
     (rst-font-lock-handle-adornment-matcher
      (rst-font-lock-handle-adornment-pre-match-form
       (match-string-no-properties 1) (match-end 1))
      nil
      (1 (cdr (assoc nil rst-adornment-faces-alist)) append t)
      (2 (cdr (assoc rst-font-lock-adornment-level
		     rst-adornment-faces-alist)) append t)
      (3 (cdr (assoc nil rst-adornment-faces-alist)) append t)))

    ;; FIXME: FACESPEC could be used instead of ordinary faces to set
    ;;        properties on comments and literal blocks so they are *not*
    ;;        inline fontified.  See (elisp)Search-based Fontification.

    ;; FIXME: And / or use `syntax-propertize' functions as in `octave-mod.el'
    ;;        and other V24 modes.  May make `font-lock-extend-region'
    ;;        superfluous.

    ;; `Comments`_
    ;; This is multiline.
    (,(rst-re 'lin-beg 'cmt-sta-1)
     (1 rst-comment-face)
     (rst-font-lock-find-unindented-line-match
      (rst-font-lock-find-unindented-line-limit (match-end 1))
      nil
      (0 rst-comment-face append)))
    (,(rst-re 'lin-beg '(:grp exm-tag) '(:grp hws-tag) "$")
     (1 rst-comment-face)
     (2 rst-comment-face)
     (rst-font-lock-find-unindented-line-match
      (rst-font-lock-find-unindented-line-limit 'next)
      nil
      (0 rst-comment-face append)))

    ;; FIXME: This is not rendered as comment::
    ;;        .. .. list-table::
    ;;              :stub-columns: 1
    ;;              :header-rows: 1

    ;; FIXME: This is rendered wrong::
    ;;
    ;; 	 xxx yyy::
    ;;
    ;; 	 			----|> KKKKK <|----
    ;; 	 		       /	     	    \
    ;; 	    -|> AAAAAAAAAAPPPPPP <|-   	       	 -|> AAAAAAAAAABBBBBBB <|-
    ;; 	    |			   |	     	 |     	       	       	 |
    ;; 	    |			   |		 |			 |
    ;; 	    PPPPPP     PPPPPPDDDDDDD             BBBBBBB     PPPPPPBBBBBBB
    ;;
    ;; Indentation needs to be taken from the line with the ``::`` and not from
    ;; the first content line.

    ;; `Indented Literal Blocks`_
    ;; This is multiline.
    (,(rst-re 'lin-beg 'lit-sta-2)
     (2 rst-block-face)
     (rst-font-lock-find-unindented-line-match
      (rst-font-lock-find-unindented-line-limit t)
      nil
      (0 rst-literal-face append)))

    ;; FIXME: `Quoted Literal Blocks`_ missing.
    ;; This is multiline.

    ;; `Doctest Blocks`_
    ;; FIXME: This is wrong according to the specification:
    ;;
    ;;   Doctest blocks are text blocks which begin with ">>> ", the Python
    ;;   interactive interpreter main prompt, and end with a blank line.
    ;;   Doctest blocks are treated as a special case of literal blocks,
    ;;   without requiring the literal block syntax. If both are present, the
    ;;   literal block syntax takes priority over Doctest block syntax:
    ;;
    ;;   This is an ordinary paragraph.
    ;;
    ;;   >>> print 'this is a Doctest block'
    ;;   this is a Doctest block
    ;;
    ;;   The following is a literal block::
    ;;
    ;;       >>> This is not recognized as a doctest block by
    ;;       reStructuredText.  It *will* be recognized by the doctest
    ;;       module, though!
    ;;
    ;;   Indentation is not required for doctest blocks.
    (,(rst-re 'lin-beg '(:grp (:alt ">>>" ell-tag)) '(:grp ".+"))
     (1 rst-block-face)
     (2 rst-literal-face)))
  "Keywords to highlight in rst mode.")

(defvar font-lock-beg)
(defvar font-lock-end)

(defun rst-font-lock-extend-region ()
  "Extend the font-lock region if it might be in a multi-line construct.
Return non-nil if so.  Font-lock region is from `font-lock-beg'
to `font-lock-end'."
  (let ((r (rst-font-lock-extend-region-internal font-lock-beg font-lock-end)))
    (when r
      (setq font-lock-beg (car r))
      (setq font-lock-end (cdr r))
      t)))

(defun rst-font-lock-extend-region-internal (beg end)
  "Check the region BEG / END for being in the middle of a multi-line construct.
Return nil if not or a cons with new values for BEG / END"
  (let ((nbeg (rst-font-lock-extend-region-extend beg -1))
	(nend (rst-font-lock-extend-region-extend end 1)))
    (if (or nbeg nend)
	(cons (or nbeg beg) (or nend end)))))

;; FIXME refactoring: Use `rst-forward-line-strict' instead.
(defun rst-forward-line (&optional n)
  "Like `forward-line' but always end up in column 0 and return accordingly.
Move N lines forward just as `forward-line'."
  (let ((left (forward-line n)))
    (if (bolp)
	left
      ;; FIXME: This may move back for positive n - is this desired?
      (forward-line 0)
      (- left (cl-signum n)))))

;; FIXME: If a single line is made a section header by `rst-adjust' the header
;;        is not always fontified immediately.
(defun rst-font-lock-extend-region-extend (pt dir)
  "Extend the region starting at point PT and extending in direction DIR.
Return extended point or nil if not moved."
  ;; There are many potential multiline constructs but there are two groups
  ;; which are really relevant. The first group consists of
  ;;
  ;; * comment lines without leading explicit markup tag and
  ;;
  ;; * literal blocks following "::"
  ;;
  ;; which are both indented. Thus indentation is the first thing recognized
  ;; here. The second criteria is an explicit markup tag which may be a comment
  ;; or a double colon at the end of a line.
  ;;
  ;; The second group consists of the adornment cases.
  (if (not (get-text-property pt 'font-lock-multiline))
      ;; Move only if we don't start inside a multiline construct already.
      (save-match-data
	(save-excursion
	  (let ( ; Non-empty non-indented line, explicit markup tag or literal
	         ; block tag.
		(stop-re (rst-re '(:alt "[^ \t\n]"
					(:seq hws-tag exm-tag)
					(:seq ".*" dcl-tag lin-end)))))
	    ;; The comments below are for dir == -1 / dir == 1.
	    (goto-char pt)
	    (rst-forward-line-strict 0)
	    (setq pt (point))
	    (while (and (not (looking-at stop-re))
			(zerop (rst-forward-line dir)))) ; try previous / next
						         ; line if it exists.
	    (if (looking-at (rst-re 'ado-beg-2-1)) ; may be an underline /
						   ; overline.
		(if (zerop (rst-forward-line dir))
		    (if (looking-at (rst-re 'ttl-beg-1)) ; title found, i.e.
						         ; underline / overline
						         ; found.
			(if (zerop (rst-forward-line dir))
			    (if (not
				 (looking-at (rst-re 'ado-beg-2-1))) ; no
								     ; overline
								     ; /
								     ; underline.
				(rst-forward-line (- dir)))) ; step back to
							     ; title /
							     ; adornment.
		      (if (< dir 0) ; keep downward adornment.
			  (rst-forward-line (- dir))))) ; step back to adornment.
	      (if (looking-at (rst-re 'ttl-beg-1)) ; may be a title.
		  (if (zerop (rst-forward-line dir))
		      (if (not
			   (looking-at (rst-re 'ado-beg-2-1))) ; no overline /
							       ; underline.
			  (rst-forward-line (- dir)))))) ; step back to line.
	    (if (not (= (point) pt))
		(point)))))))

;;;;;;;;;;;;;;;;;;;;;;;;;;;;;;;;;;;;;;;;;;;;;;;;;;;;;;;;;;;;;;;;;;;;;;;;;;;;;;;
;; Indented blocks

(defun rst-forward-indented-block (&optional column limit)
  ;; testcover: ok.
  "Move forward across one indented block.
Find the next (i.e. excluding the current line) non-empty line
which is not indented at least to COLUMN (defaults to the column
of the point).  Move point to first character of this line or the
first of the empty lines immediately before it and return that
position.  If there is no such line before LIMIT (defaults to the
end of the buffer) return nil and do not move point."
  (let (fnd candidate)
    (setq fnd (rst-apply-indented-blocks
  	       (line-beginning-position 2) ; Skip the current line
	       (or limit (point-max)) (or column (current-column))
  	       #'(lambda (_count _in-first _in-sub in-super in-empty _relind)
  		   (cond
  		    (in-empty
  		     (setq candidate (or candidate (line-beginning-position)))
  		     nil)
  		    (in-super
  		     (or candidate (line-beginning-position)))
  		    (t ; Non-empty, same or more indented line.
  		     (setq candidate nil)
  		     nil)))))
    (when fnd
      (goto-char fnd))))

(defvar rst-font-lock-find-unindented-line-begin nil
  "Beginning of the match if `rst-font-lock-find-unindented-line-end'.")

(defvar rst-font-lock-find-unindented-line-end nil
  "End of the match as determined by `rst-font-lock-find-unindented-line-limit'.
Also used as a trigger for `rst-font-lock-find-unindented-line-match'.")

(defun rst-font-lock-find-unindented-line-limit (ind-pnt)
  "Find the next unindented line relative to indentation at IND-PNT.
Return this point, the end of the buffer or nil if nothing found.
If IND-PNT is `next' take the indentation from the next line if
this is not empty and indented more than the current one.  If
IND-PNT is non-nil but not a number take the indentation from the
next non-empty line if this is indented more than the current one."
  (setq rst-font-lock-find-unindented-line-begin ind-pnt)
  (setq rst-font-lock-find-unindented-line-end
	(save-match-data
	  (save-excursion
	    (when (not (numberp ind-pnt))
	      ;; Find indentation point in next line if any.
	      (setq ind-pnt
		    ;; FIXME: Should be refactored to two different functions
		    ;;        giving their result to this function, may be
		    ;;        integrated in caller.
		    (save-match-data
		      (let ((cur-ind (current-indentation)))
			(if (eq ind-pnt 'next)
			    (when (and (rst-forward-line-strict 1 (point-max))
				       (< (point) (point-max)))
			      ;; Not at EOF.
			      (setq rst-font-lock-find-unindented-line-begin
				    (point))
			      (when (and (not (looking-at (rst-re 'lin-end)))
					 (> (current-indentation) cur-ind))
			        ;; Use end of indentation if non-empty line.
				(looking-at (rst-re 'hws-tag))
				(match-end 0)))
			  ;; Skip until non-empty line or EOF.
			  (while (and (rst-forward-line-strict 1 (point-max))
				      (< (point) (point-max))
				      (looking-at (rst-re 'lin-end))))
			  (when (< (point) (point-max))
			    ;; Not at EOF.
			    (setq rst-font-lock-find-unindented-line-begin
				  (point))
			    (when (> (current-indentation) cur-ind)
			      ;; Indentation bigger than line of departure.
			      (looking-at (rst-re 'hws-tag))
			      (match-end 0))))))))
	    (when ind-pnt
	      (goto-char ind-pnt)
	      (or (rst-forward-indented-block nil (point-max))
		  (point-max)))))))

(defun rst-font-lock-find-unindented-line-match (_limit)
  "Set the match found earlier if match were found.
Match has been found by `rst-font-lock-find-unindented-line-limit'
the first time called or no match is found.  Return non-nil if
match was found.  _LIMIT is not used but mandated by the caller."
  (when rst-font-lock-find-unindented-line-end
    (set-match-data
     (list rst-font-lock-find-unindented-line-begin
	   rst-font-lock-find-unindented-line-end))
    (put-text-property rst-font-lock-find-unindented-line-begin
		       rst-font-lock-find-unindented-line-end
		       'font-lock-multiline t)
    ;; Make sure this is called only once.
    (setq rst-font-lock-find-unindented-line-end nil)
    t))

;;;;;;;;;;;;;;;;;;;;;;;;;;;;;;;;;;;;;;;;;;;;;;;;;;;;;;;;;;;;;;;;;;;;;;;;;;;;;;;
;; Adornments

(defvar rst-font-lock-adornment-level nil
  "Storage for `rst-font-lock-handle-adornment-matcher'.
Either section level of the current adornment or t for a transition.")

(defun rst-adornment-level (ado)
  "Return section level for ADO or t for a transition.
If ADO is found in the hierarchy return its level.  Otherwise
return a level one beyond the existing hierarchy."
  (if (rst-Ado-is-transition ado)
      t
    (let ((hier (rst-Hdr-ado-map (rst-hdr-hierarchy))))
      (1+ (or (rst-Ado-position ado hier)
	      (length hier))))))

(defvar rst-font-lock-adornment-match nil
  "Storage for match for current adornment.
Set by `rst-font-lock-handle-adornment-pre-match-form'.  Also used
as a trigger for `rst-font-lock-handle-adornment-matcher'.")

(defun rst-font-lock-handle-adornment-pre-match-form (ado ado-end)
  "Determine limit for adornments.
Determine all things necessary for font-locking section titles
and transitions and put the result to `rst-font-lock-adornment-match'
and `rst-font-lock-adornment-level'.  ADO is the complete adornment
matched.  ADO-END is the point where ADO ends.  Return the point
where the whole adorned construct ends.

Called as a PRE-MATCH-FORM in the sense of `font-lock-keywords'."
  (let ((ttl (rst-classify-adornment ado ado-end)))
    (if (not ttl)
	(setq rst-font-lock-adornment-level nil
	      rst-font-lock-adornment-match nil)
      (setq rst-font-lock-adornment-level
	    (rst-adornment-level (rst-Ttl-ado ttl)))
      (setq rst-font-lock-adornment-match (rst-Ttl-match ttl))
      (goto-char (rst-Ttl-get-beginning ttl))
      (rst-Ttl-get-end ttl))))

(defun rst-font-lock-handle-adornment-matcher (_limit)
  "Set the match found earlier if match were found.
Match has been found by
`rst-font-lock-handle-adornment-pre-match-form' the first time
called or no match is found.  Return non-nil if match was found.

Called as a MATCHER in the sense of `font-lock-keywords'.
_LIMIT is not used but mandated by the caller."
  (let ((match rst-font-lock-adornment-match))
    ;; May run only once - enforce this.
    (setq rst-font-lock-adornment-match nil)
    (when match
      (set-match-data match)
      (goto-char (match-end 0))
      (put-text-property (match-beginning 0) (match-end 0)
			 'font-lock-multiline t)
      t)))


;;;;;;;;;;;;;;;;;;;;;;;;;;;;;;;;;;;;;;;;;;;;;;;;;;;;;;;;;;;;;;;;;;;;;;;;;;;;;;;
;; Compilation

(defgroup rst-compile nil
  "Settings for support of conversion of reStructuredText
document with \\[rst-compile]."
  :group 'rst
  :version "21.1")

(defcustom rst-compile-toolsets
  `((html ,(if (executable-find "rst2html.py") "rst2html.py" "rst2html")
          ".html" nil)
    (latex ,(if (executable-find "rst2latex.py") "rst2latex.py" "rst2latex")
           ".tex" nil)
    (newlatex ,(if (executable-find "rst2newlatex.py") "rst2newlatex.py"
                 "rst2newlatex")
              ".tex" nil)
    (pseudoxml ,(if (executable-find "rst2pseudoxml.py") "rst2pseudoxml.py"
                  "rst2pseudoxml")
               ".xml" nil)
    (xml ,(if (executable-find "rst2xml.py") "rst2xml.py" "rst2xml")
         ".xml" nil)
    (pdf ,(if (executable-find "rst2pdf.py") "rst2pdf.py" "rst2pdf")
         ".pdf" nil)
    (s5 ,(if (executable-find "rst2s5.py") "rst2s5.py" "rst2s5")
        ".html" nil))
  ;; FIXME: Add at least those converters officially supported like `rst2odt'
  ;;        and `rst2man'.
  ;; FIXME: To make this really useful there should be a generic command the
  ;;        user gives one of the symbols and this way select the conversion to
  ;;        run. This should replace the toolset stuff somehow.
  ;; FIXME: Allow a template for the conversion command so `rst2pdf ... -o ...'
  ;;        can be supported.
  "Table describing the command to use for each tool-set.
An association list of the tool-set to a list of the (command to use,
extension of produced filename, options to the tool (nil or a
string)) to be used for converting the document."
  ;; FIXME: These are not options but symbols which may be referenced by
  ;;        `rst-compile-*-toolset` below. The `:validate' keyword of
  ;;        `defcustom' may help to define this properly in newer Emacs
  ;;        versions (> 23.1).
  :type '(alist :options (html latex newlatex pseudoxml xml pdf s5)
                :key-type symbol
                :value-type (list :tag "Specification"
                             (file :tag "Command")
                             (string :tag "File extension")
                             (choice :tag "Command options"
                                     (const :tag "No options" nil)
                                     (string :tag "Options"))))
  :group 'rst-compile
  :package-version "1.2.0")
(rst-testcover-defcustom)

;; FIXME: Must be defcustom.
(defvar rst-compile-primary-toolset 'html
  "The default tool-set for `rst-compile'.")

;; FIXME: Must be defcustom.
(defvar rst-compile-secondary-toolset 'latex
  "The default tool-set for `rst-compile' with a prefix argument.")

(defun rst-compile-find-conf ()
  "Look for the configuration file in the parents of the current path."
  (interactive)
  (let ((file-name "docutils.conf")
        (buffer-file (buffer-file-name)))
    ;; Move up in the dir hierarchy till we find a change log file.
    (let* ((dir (file-name-directory buffer-file))
	   (prevdir nil))
      (while (and (or (not (string= dir prevdir))
		      (setq dir nil)
		      nil)
                  (not (file-exists-p (concat dir file-name))))
        ;; Move up to the parent dir and try again.
	(setq prevdir dir)
        (setq dir (expand-file-name (file-name-directory
                                     (directory-file-name
				      (file-name-directory dir))))))
      (or (and dir (concat dir file-name)) nil))))

(require 'compile)

(defun rst-compile (&optional use-alt)
  "Compile command to convert reST document into some output file.
Attempts to find configuration file, if it can, overrides the
options.  There are two commands to choose from; with USE-ALT,
select the alternative tool-set."
  (interactive "P")
  ;; Note: maybe we want to check if there is a Makefile too and not do anything
  ;; if that is the case.  I dunno.
  (cl-destructuring-bind
      (command extension options
       &aux (conffile (rst-compile-find-conf))
       (bufname (file-name-nondirectory buffer-file-name)))
      (cdr (assq (if use-alt
		     rst-compile-secondary-toolset
		   rst-compile-primary-toolset)
		 rst-compile-toolsets))
    ;; Set compile-command before invocation of compile.
    (setq-local
     compile-command
     (mapconcat
      #'identity
      (list command
	    (or options "")
	    (if conffile
		(concat "--config=" (shell-quote-argument conffile))
	      "")
	    (shell-quote-argument bufname)
	    (shell-quote-argument (concat (file-name-sans-extension bufname)
					  extension)))
      " "))
    ;; Invoke the compile command.
    (if (or compilation-read-command use-alt)
        (call-interactively #'compile)
      (compile compile-command))))

(defun rst-compile-alt-toolset ()
  "Compile command with the alternative tool-set."
  (interactive)
  (rst-compile t))

(defun rst-compile-pseudo-region ()
  "Show pseudo-XML rendering.
Rendering is done of the current active region, or of the entire
buffer, if the region is not selected."
  ;; FIXME: The region should be given interactively.
  (interactive)
  (with-output-to-temp-buffer "*pseudoxml*"
    (shell-command-on-region
     (if mark-active (region-beginning) (point-min))
     (if mark-active (region-end) (point-max))
     (cadr (assq 'pseudoxml rst-compile-toolsets))
     standard-output)))

;; FIXME: Should be integrated in `rst-compile-toolsets'.
(defvar rst-pdf-program "xpdf"
  "Program used to preview PDF files.")

(defun rst-compile-pdf-preview ()
  "Convert the document to a PDF file and launch a preview program."
  (interactive)
  (let* ((tmp-filename (make-temp-file "rst_el" nil ".pdf"))
	 (command (format "%s %s %s && %s %s ; rm %s"
			  (cadr (assq 'pdf rst-compile-toolsets))
			  buffer-file-name tmp-filename
			  rst-pdf-program tmp-filename tmp-filename)))
    (start-process-shell-command "rst-pdf-preview" nil command)
    ;; Note: you could also use (compile command) to view the compilation
    ;; output.
    ))

;; FIXME: Should be integrated in `rst-compile-toolsets' defaulting to
;;        something like `browse-url'.
(defvar rst-slides-program "firefox"
  "Program used to preview S5 slides.")

(defun rst-compile-slides-preview ()
  "Convert the document to an S5 slide presentation and launch a preview program."
  (interactive)
  (let* ((tmp-filename (make-temp-file "rst_el" nil ".html"))
	 (command (format "%s %s %s && %s %s ; rm %s"
			  (cadr (assq 's5 rst-compile-toolsets))
			  buffer-file-name tmp-filename
			  rst-slides-program tmp-filename tmp-filename)))
    (start-process-shell-command "rst-slides-preview" nil command)
    ;; Note: you could also use (compile command) to view the compilation
    ;; output.
    ))

;; FIXME: Add `rst-compile-html-preview'.

;; FIXME: Add support for `restview` (http://mg.pov.lt/restview/). May be a
;;        more general facility for calling commands on a reST file would make
;;        sense.


;;;;;;;;;;;;;;;;;;;;;;;;;;;;;;;;;;;;;;;;;;;;;;;;;;;;;;;;;;;;;;;;;;;;;;;;;;;;;;;
;; Imenu support

;; FIXME: Consider a key binding. A key binding needs to definitely switch on
;;        `which-func-mode' - i.e. `which-func-modes' must be set properly.

;; Based on ideas from Masatake YAMATO <yamato@redhat.com>.

(defun rst-imenu-convert-cell (stn)
  "Convert a STN to an Imenu index node and return it."
  (let ((ttl (rst-Stn-ttl stn))
	(children (rst-Stn-children stn))
	(pos (rst-Stn-get-title-beginning stn))
	(txt (rst-Stn-get-text stn ""))
	(pfx " ")
	(sfx "")
	name)
    (when ttl
      (let ((hdr (rst-Ttl-hdr ttl)))
	(setq pfx (char-to-string (rst-Hdr-get-char hdr)))
	(when (rst-Hdr-is-over-and-under hdr)
	  (setq sfx pfx))))
    ;; FIXME: Overline adornment characters need to be in front so they
    ;;        become visible even for long title lines. May be an additional
    ;;        level number is also useful.
    (setq name (format "%s%s%s" pfx txt sfx))
    (cons name ; The name of the entry.
	  (if children
	      (cons ; The entry has a submenu.
	       (cons name pos) ; The entry itself.
	       (mapcar #'rst-imenu-convert-cell children)) ; The children.
	    pos)))) ; The position of a plain entry.

;; FIXME: Document title and subtitle need to be handled properly. They should
;;        get an own "Document" top level entry.
(defun rst-imenu-create-index ()
  "Create index for Imenu.
Return as described for `imenu--index-alist'."
  (rst-reset-section-caches)
  (let ((root (rst-all-stn)))
    (when root
      (mapcar #'rst-imenu-convert-cell (rst-Stn-children root)))))


;;;;;;;;;;;;;;;;;;;;;;;;;;;;;;;;;;;;;;;;;;;;;;;;;;;;;;;;;;;;;;;;;;;;;;;;;;;;;;;;
;; Convenience functions

;; FIXME: Unbound command - should be bound or removed.
(defun rst-replace-lines (fromchar tochar)
  "Replace flush-left lines of FROMCHAR with equal-length lines of TOCHAR."
  (interactive "\
cSearch for flush-left lines of char:
cand replace with char: ")
  (save-excursion
    (let ((searchre (rst-re "^" fromchar "+\\( *\\)$"))
          (found 0))
      (while (search-forward-regexp searchre nil t)
        (setq found (1+ found))
        (goto-char (match-beginning 1))
        (let ((width (current-column)))
          (rst-delete-entire-line 0)
          (insert-char tochar width)))
      (message "%d lines replaced." found))))

;; FIXME: Unbound command - should be bound or removed.
(defun rst-join-paragraph ()
  "Join lines in current paragraph into one line, removing end-of-lines."
  (interactive)
  (let ((fill-column 65000)) ; Some big number.
    (call-interactively #'fill-paragraph)))

;; FIXME: Unbound command - should be bound or removed.
(defun rst-force-fill-paragraph ()
  "Fill paragraph at point, first joining the paragraph's lines into one.
This is useful for filling list item paragraphs."
  (interactive)
  (rst-join-paragraph)
  (fill-paragraph nil))


;; FIXME: Unbound command - should be bound or removed.
;; Generic character repeater function.
;; For sections, better to use the specialized function above, but this can
;; be useful for creating separators.
(defun rst-repeat-last-character (use-next)
  "Fill the current line using the last character on the current line.
Fill up to the length of the preceding line or up to `fill-column' if preceding
line is empty.

If USE-NEXT, use the next line rather than the preceding line.

If the current line is longer than the desired length, shave the characters off
the current line to fit the desired length.

As an added convenience, if the command is repeated immediately, the alternative
column is used (fill-column vs. end of previous/next line)."
  (interactive "P")
  (let* ((curcol (current-column))
         (curline (+ (count-lines (point-min) (point))
                     (if (zerop curcol) 1 0)))
         (lbp (line-beginning-position 0))
         (prevcol (if (and (= curline 1) (not use-next))
                      fill-column
                    (save-excursion
                      (forward-line (if use-next 1 -1))
                      (end-of-line)
                      (skip-chars-backward " \t" lbp)
                      (let ((cc (current-column)))
                        (if (zerop cc) fill-column cc)))))
         (rightmost-column
          (cond ((equal last-command 'rst-repeat-last-character)
                 (if (= curcol fill-column) prevcol fill-column))
                (t (save-excursion
                     (if (zerop prevcol) fill-column prevcol))))))
    (end-of-line)
    (if (> (current-column) rightmost-column)
        ;; Shave characters off the end.
        (delete-region (- (point)
                          (- (current-column) rightmost-column))
                       (point))
      ;; Fill with last characters.
      (insert-char (preceding-char)
                   (- rightmost-column (current-column))))))



;; LocalWords:  docutils http sourceforge rst html wp svn svnroot txt reST regex
;; LocalWords:  regexes alist seq alt grp keymap abbrev overline overlines toc
;; LocalWords:  XML PNT propertized init referenceable

(provide 'rst)

;; Local Variables:
;; sentence-end-double-space: t
;; End:

;;; rst.el ends here<|MERGE_RESOLUTION|>--- conflicted
+++ resolved
@@ -295,16 +295,12 @@
     ("1.3.0" . "24.3")
     ("1.3.1" . "24.3")
     ("1.4.0" . "24.3")
-<<<<<<< HEAD
-    ("1.4.1" . "24.5")
+    ("1.4.1" . "25.1")
     ("1.4.2" . "24.5")
     ("1.5.0" . "26.1")
     ("1.5.1" . "26.2")
     ("1.5.2" . "26.2")
     ;; Whatever the Emacs version is this rst.el version ends up in.
-=======
-    ("1.4.1" . "25.1")
->>>>>>> 5569e644
     ))
 
 (unless (assoc rst-official-version rst-package-emacs-version-alist)
