;;; authors.el --- utility for maintaining Emacs's AUTHORS file

;; Copyright (C) 2000-2020 Free Software Foundation, Inc.

;; Author: Gerd Moellmann <gerd@gnu.org>
;; Maintainer: emacs-devel@gnu.org
;; Keywords: maint
;; Package: emacs

;; This file is part of GNU Emacs.

;; GNU Emacs is free software: you can redistribute it and/or modify
;; it under the terms of the GNU General Public License as published by
;; the Free Software Foundation, either version 3 of the License, or
;; (at your option) any later version.

;; GNU Emacs is distributed in the hope that it will be useful,
;; but WITHOUT ANY WARRANTY; without even the implied warranty of
;; MERCHANTABILITY or FITNESS FOR A PARTICULAR PURPOSE.  See the
;; GNU General Public License for more details.

;; You should have received a copy of the GNU General Public License
;; along with GNU Emacs.  If not, see <https://www.gnu.org/licenses/>.

;;; Commentary:

;; Use M-x authors RET to create an *Authors* buffer that can used as
;; or merged with Emacs's AUTHORS file.

;;; Code:

(defvar authors-coding-system 'utf-8
  "Coding system used in the AUTHORS file.")

(defconst authors-many-files 20
  "Maximum number of files for which to print individual information.
If an author has modified more files, only the names of the most
frequently modified files are printed and a count of the additional
files.")

(defconst authors-aliases
  '(
    (nil "A\\. N\\. Other")  ; unknown author 2014-12-03, later removed
    ("Aaron S. Hawley" "Aaron Hawley")
    ("Alan Third" "Alan J Third")
    ("Alexandru Harsanyi" "Alex Harsanyi")
    ("Álvar Jesús Ibeas Martín" "Álvar Ibeas")
    ("Andrew Csillag" "Drew Csillag")
    ("Anna M. Bigatti" "Anna Bigatti")
    ("Aurélien Aptel" "Aurelien Aptel")
    ("Barry A. Warsaw" "Barry A. Warsaw, Century Computing, Inc."
     "Barry A. Warsaw, ITB" "Barry Warsaw")
    ("Bastien Guerry" "Bastien .*bzg")
    ("Bill Carpenter" "WJ Carpenter")
    ("Bill Mann" "William F. Mann")
    ("Bill Rozas" "Guillermo J. Rozas")
    (nil "binjo.cn@gmail.com")
    ("Björn Torkelsson" "Bjorn Torkelsson")
    ("Brian Fox" "Brian J. Fox")
    ("Brian P Templeton" "BT Templeton")
    ("Brian Sniffen" "Brian T. Sniffen")
    (nil "castor@my-dejanews")
    (nil "chengang31@gmail.com")
    ("David Abrahams" "Dave Abrahams")
    ("David J. Biesack" "David Biesack")
    ("David De La Harpe Golden" "David Golden")
    ("David Gillespie" "Dave Gillespie")
    ("David S. Goldberg" "Dave Goldberg")
    ("David Kågedal" "David K..edal")
    ("David M. Koppelman" "David Koppelman")
    ("David M. Smith" "David Smith" "David M Smith")
    ("David O'Toole" "David T. O'Toole")
    (nil "deech@deech")
    ("Deepak Goel" "D. Goel")
    ("Ed L. Cashin" "Ed L Cashin")
    ("Edward M. Reingold" "Ed\\(ward\\( M\\)?\\)? Reingold" "Reingold Edward M")
    ("Emilio C. Lopes" "Emilio Lopes")
    ("Eric M. Ludlam" "Eric Ludlam")
    ("Eric S. Raymond" "Eric Raymond")
    ("Fabián Ezequiel Gallina" "Fabian Ezequiel Gallina" "Fabi.n E\\. Gallina")
    (nil "felix.*EmacsWiki")
    (nil "foudfou")
    ("Francis Litterio" "Fran Litterio")
    ("Francis J. Wright" "Dr Francis J. Wright" "Francis Wright")
    ("François Pinard" "Francois Pinard")
    ("Francesco Potortì" "Francesco Potorti" "Francesco Potorti`")
    ("Frederic Pierresteguy" "Fred Pierresteguy")
    (nil "^FSF")
    ("Gerd Möllmann" "Gerd Moellmann")
    ("Hallvard B. Furuseth" "Hallvard B Furuseth" "Hallvard Furuseth")
    ("Hrvoje Nikšić" "Hrvoje Niksic")
    ;; lisp/org/ChangeLog.1 2010-11-11.
    (nil "immerrr")
    (nil "aaa bbb")
    (nil "Code Extracted") ; lisp/newcomment.el's "Author:" header
    ("Jaeyoun Chung" "Jae-youn Chung" "Jae-you Chung" "Chung Jae-youn")
    ("Jan Djärv" "Jan D." "Jan Djarv")
    ("Jay K. Adams" "Jay Adams")
    ("Jérôme Marant" "Jérôme Marant" "Jerome Marant")
    ("Jens-Ulrik Holger Petersen" "Jens-Ulrik Petersen")
    ("Jeremy Bertram Maitin-Shepard" "Jeremy Maitin-Shepard")
    ("Johan Bockgård" "Johan Bockgard")
    ("John F. Carr" "John F Carr")
    ("John J Foerch" "John Foerch")
    ("John W. Eaton" "John Eaton")
    ("Jonathan I. Kamens" "Jonathan Kamens")
    ("Jorgen Schäfer" "Jorgen Schaefer")
    ("Joseph Arceneaux" "Joe Arceneaux")
    ("Joseph M. Kelsey" "Joe Kelsey")	; FIXME ?
    ("Juan León Lahoz García" "Juan-Leon Lahoz Garcia")
    ("Jürgen Hötzel" "Juergen Hoetzel")
    ("K. Shane Hartman" "Shane Hartman")
    ("Kai Großjohann" "Kai Grossjohann")
    ("Karl Berry" "K. Berry")
    ("Károly Lőrentey" "Károly Lőrentey" "Lőrentey Károly")
    ("Kazushi Marukawa" "Kazushi (Jam) Marukawa")
    ("Ken Manheimer" "Kenneth Manheimer")
    ("Kenichi Handa" "Ken'ichi Handa" "Kenichi HANDA" "K\\. Handa")
    ("Kevin Greiner" "Kevin J. Greiner")
    ("Kim F. Storm" "Kim Storm")
    ("Kyle Jones" "Kyle E. Jones")
    ("Lars Magne Ingebrigtsen" "Lars Ingebrigtsen")
    (nil "LynX@bk.ru")
    (nil "lu4nx")
    ("Marcus G. Daniels" "Marcus Daniels")
    ("Mark D. Baushke" "Mark D Baushke")
    ("Mark E. Shoulson" "Mark Shoulson")
    ("Marko Kohtala" "Kohtala Marko")
    ("Agustín Martín" "Agustin Martin" "Agustín Martín Domingo")
    ("Martin Lorentzon" "Martin Lorentzson")
    ("Matt Swift" "Matthew Swift")
    (nil "mu@magi.net.ru")
    ("Maxime Edouard Robert Froumentin" "Max Froumentin")
    ("Michael R. Mauger" "Michael Mauger")
    ("Michael D. Ernst" "Michael Ernst")
    ("Michaël Cadilhac" "Michael Cadilhac")
    ("Michael I. Bushnell" "Michael I Bushnell" "Michael I. Bushnell, p/BSG")
    ("Michael R. Cook" "Michael Cook")
    ("Michael Sperber" "Mike Sperber" "Michael Sperber \\[Mr. Preprocessor\\]")
    ("Mikio Nakajima" "Nakajima Mikio")
    ("Nelson Jose dos Santos Ferreira" "Nelson Ferreira")
    ("Noorul Islam" "Noorul Islam K M")
;;;    ("Tetsurou Okazaki" "OKAZAKI Tetsurou") ; FIXME?
    ("Óscar Fuentes" "Oscar Fuentes")
    (nil "psyberbits@gmail.com")
    ("Paul Eggert" "Paul R\\. Eggert")
    ("Pavel Janík" "Pavel Janík Ml." "Pavel Janik Ml." "Pavel Janik")
    ("Pavel Kobiakov" "Pavel Kobyakov")
    ("Per Abrahamsen" "Per Abhiddenware")
    ("Per Starbäck" "Per Starback")
    ("Peter J. Weisberg" "PJ Weisberg")
    ("Peter S. Galbraith" "Peter S Galbraith" "Peter Galbraith")
    ("Peter Runestig" "Peter 'luna' Runestig")
    ("Philipp Stephani" "Philipp .*phst@google")
    ("Piotr Zieliński" "Piotr Zielinski")
    ("Przemysław Wojnowski" "Przemyslaw Wojnowski")
    ("R. Bernstein" "rb@dustyfeet.com")
    ("Rainer Schöpf" "Rainer Schoepf")
    ("Raja R. Harinath" "Raja R Harinath")
    ("Rasmus Pank Roulund" "Rasmus .*rasmus@gmx")
    ("Richard G. Bielawski" "Richard G Bielawski" "Richard Bielawski")
    ("Richard King" "Dick King")
    ("Richard M. Stallman" "Richard Stallman" "rms@gnu.org")
    ("Robert J. Chassell" "Bob Chassell")
    ("Roberto Huelga Díaz" "Roberto Huelga")
    ("Rodney J. Whitby" "Rod Whitby")
    ("Roland B. Roberts" "Roland B Roberts" "Roland Roberts")
    ("Ron Schnell" "Ronnie Schnell")
    ("Rui-Tao Dong" "Rui-Tao Dong ~{6-HpLN~}")
    ("Ryan Thompson" "Ryan .*rct@thompsonclan")
    (nil "rzl24ozi")
    ("Sacha Chua" "Sandra Jean Chua")
    ("Sam Steingold" "Sam Shteingold")
    ("Satyaki Das" "Indexed search by Satyaki Das")
    ("Sébastien Vauban" "Sebastien Vauban")
    ("Sergey Litvinov" "Litvinov Sergey")
    ("Simen Heggestøyl" "simenheg@gmail.com")
    (nil "prime.wizard")
    ("Shun-ichi Goto" "Shun-ichi GOTO")
    ;; There are other Stefans.
;;;    ("Stefan Monnier" "Stefan")
    ("Steven L. Baur" "SL Baur" "Steven L Baur")
    ("Stewart M. Clamen" "Stewart Clamen")
    ("Stuart D. Herring" "Stuart Herring" "Davis Herring")
    ("T.V. Raman" "T\\. V\\. Raman")
    ("Taichi Kawabata" "KAWABATA,? Taichi")
    ("Takaaki Ota" "Tak Ota")
    ("Takahashi Naoto" "Naoto Takahashi")
    ("Teodor Zlatanov" "Ted Zlatanov")
    (nil "The PCL-CVS Trust")
    ("Thomas Dye" "Tom Dye")
    ("Thomas Horsley" "Tom Horsley")	; FIXME ?
    ("Thomas Wurgler" "Tom Wurgler")
    ("Toby Cubitt" "Toby S\\. Cubitt")
    ("Tomohiko Morioka" "MORIOKA Tomohiko")
    ("Torbjörn Axelsson" "Torbjvrn Axelsson")
    ("Torbjörn Einarsson" "Torbj.*rn Einarsson")
    ("Toru Tomabechi" "Toru TOMABECHI")
    ("Tsugutomo Enami" "enami tsugutomo")
    ("Ulrich Müller" "Ulrich Mueller")
    (nil "vividsnow")
    ("Vincent Del Vecchio" "Vince Del Vecchio")
    ("William M. Perry" "Bill Perry")
    ("Wlodzimierz Bzyl" "W.*dek Bzyl")
    (nil "xyblor")
    ("Yoni Rabkin" "Yoni Rabkin Katzenell")
    ("Yoshinori Koseki" "KOSEKI Yoshinori" "小関 吉則")
    ("Yutaka NIIBE" "NIIBE Yutaka")
    (nil "stardiviner")
    (nil "lin.sun")
    ("Nitish Chinta" "nitishch")
    ("Carlos Pita" "memeplex")
    ("Vinicius Jose Latorre" "viniciusjl")
    ("Gaby Launay" "galaunay")
    ("Dick R. Chiang" "dickmao")
    )
  "Alist of author aliases.

Each entry is of the form (REALNAME REGEXP...).  If an author's name
matches one of the REGEXPs, use REALNAME instead.
If REALNAME is nil, ignore that author.")

;; FIXME seems it would be less fragile to check for O', Mc, etc.
(defconst authors-fixed-case
  '("Barry O'Reilly"
    "Brian McKenna"
    "Brian van den Broek"
    "Bryan O'Sullivan"
    "Christian von Roques"
    "Christophe de Dinechin"
    "Craig McDaniel"
    "Daniel LaLiberte"
    "Daniel McClanahan"
    "David J. MacKenzie"
    "David McCabe"
    "David O'Toole"
    "Devon Sean McCullough"
    "Dominique de Waleffe"
    "Theresa O'Connor"
    "Exal de Jesus Garcia Carrillo"
    "George McNinch"
    "Greg McGary"
    "Hans de Graaff"
    "Ivan Vilata i Balaguer"
    "Jae-hyeon Park"
    "James TD Smith"
    "Jay McCarthy"
    "Joel N. Weber II"
    "Matt McClure"
    "Mike McLean"
    "Michael McNamara"
    "Mike McEwan"
    "Nelson Jose dos Santos Ferreira"
    "Peter von der Ahé"
    "Peter O'Gorman"
    "Piet van Oostrum"
    "Roland McGrath"
    "Santiago Payà i Miralta"
    "Sean O'Halpin"
    "Sean O'Rourke"
    "Shun-ichi Goto"
    "Thomas DeWeese"
    "Tijs van Bakel"
    "Titus von der Malsburg"
    "Yu-ji Hosokawa")
  "List of authors whose names cannot be simply capitalized.")

(defvar authors-public-domain-files
  '("emerge\\.el"
    "vi\\.el"
    "feedmail\\.el"
    "mailpost\\.el"
    "hanoi\\.el"
    "meese\\.el"
    "studly\\.el"
    "modula2\\.el"
    "nnmaildir\\.el"
    "nnil\\.el"
    "b2m\\.c"
    "unexhp9k800\\.c"
    "emacsclient\\.1"
    "check-doc-strings")
  "List of regexps matching files for which the FSF doesn't need papers.")


(defvar authors-obsolete-files-regexps
  '(".*loaddefs\\.el\\'"		; not obsolete, but auto-generated
    "\\.\\(bzr\\|cvs\\|git\\)ignore\\'"		; obsolete or uninteresting
    "\\.arch-inventory\\'"
    "ChangeLog\\(\\.[0-9]+\\)?\\'"
    "\\(automated\\|test\\)/data/"	; not interesting
    "cedet/tests/"
    "test/etags/"
    "\\`\\(indent\\|automated\\)\\'" "indent/" "mod-test/"
    "-resources/"
    "unidata/.*\\.txt\\'"
    "BidiCharacterTest\\.txt"
    ;; TODO lib/? Matches other things?
    "build-aux/" "m4/" "Emacs\\.xcodeproj" "mapfiles" "\\.map\\'"
    "preferences\\.\\(nib\\|gorm\\)"
    ;; Generated files that have since been removed.
    "\\(refcard\\(-de\\|-pl\\)?\\|calccard\\|dired-ref\\|orgcard\\|\
gnus-booklet\\|fr-drdref\\)\\.p\\(df\\|s\\)\\'"
    ;; Removed as obsolete
    "README-ftp-server"
    )
  "List of regexps matching obsolete files.
Changes to files matching one of the regexps in this list are not listed.")

(defconst authors-no-scan-regexps
  '("etc/nxml/"
    "test/data/"
    "test/.*-resources/")
  "Lists of regexps matching files not to scan for authorship.")

(defconst authors-ignored-files
  '("external-lisp"
    "lock" "share-lib" "local-lisp"
    "noleim-Makefile.in"
    "NEWS" "ORDERS" "PROBLEMS" "FAQ" "AUTHORS" "release-process" "TODO" "todo"
    "MACHINES" "SERVICE"
    "README.unicode" "README.multi-tty" "TUTORIAL.translators"
    "NEWS.unicode" "COPYING.DJ" "Makefile.old" "Makefile.am"
    "NEWS.1" "OOOOONEWS...OONEWS" "OOOONEWS" "etc/NEWS"
    "NEWS.1-17" "NEWS.18" "NEWS.19" "NEWS.20" "NEWS.21" "NEWS.22"
    "MAINTAINERS" "MH-E-NEWS"
    "install.sh" "install-sh" "missing" "mkinstalldirs"
    "termcap.dat" "termcap.src" "termcap.ucb" "termcap"
    "ChangeLog.nextstep" "Emacs.clr" "spec.txt"
    "gfdl.1"
    "texi/Makefile.in"
    "autodeps.mk"
    "lwlib/autodeps.mk"
    "oldXMenu/autodeps.mk"
    "src/autodeps.mk"
    "Imakefile" "icons/sink.ico" "aixcc.lex"
    "nxml/char-name/unicode"
    "spec.txt"
    "js2-mode.el"      ; only installed very briefly, replaced by js.el
    ;; In the old imported lisp/url ChangeLog, but never in Emacs.
    "mule-sysdp.el"
    ;; Only briefly present.
    "tests/gnustest-nntp.el" "tests/gnustest-registry.el"
    "cedet/tests/testtemplates.cpp"
    "cedet/tests/testusing.cpp"
    "cedet/tests/scopetest.cpp"
    "cedet/tests/scopetest.java"
    "cedet/tests/test.cpp"
    "cedet/tests/test.py"
    "cedet/tests/teststruct.cpp"
    "subdirs.el"
    "*.el"
    ;; Autogen:
    "cus-load.el" "finder-inf.el" "ldefs-boot.el" "loaddefs-boot.el"
    "lisp/ldefs-boot-manual.el" "lisp/ldefs-boot-auto.el"
    "compile" "config.guess" "config.sub" "depcomp"
    "autogen/compile" "autogen/config.guess" "autogen/config.in"
    "autogen/config.sub" "autogen/depcomp" "autogen/install-sh"
    "autogen/missing" "autogen"
    "autogen/copy_autogen" ; not generated, but trivial and now removed
    "dir_top"
    ;; Only existed briefly, then renamed:
    "images/icons/allout-widgets-dark-bg"
    "images/icons/allout-widgets-light-bg"
    ;; Never had any meaningful changes logged, now deleted:
    "lib/stdarg.in.h" "lib/stdbool.in.h"
    "unidata/bidimirror.awk" "unidata/biditype.awk"
    "split-man" "Xkeymap.txt" "ms-7bkermit" "ulimit.hack"
    "gnu-hp300" "refcard.bit" "forms.README" "forms-d2.dat"
    "CXTERM-DIC/PY.tit" "CXTERM-DIC/ZIRANMA.tit"
    "CXTERM-DIC/CTLau.tit" "CXTERM-DIC/CTLauB.tit"
    "copying.paper" "celibacy.1" "condom.1" "echo.msg" "sex.6"
    "COOKIES" "INTERVIEW" "MAILINGLISTS" "MOTIVATION"
    "NICKLES.WORTH" "INTERVAL.IDEAS" "RCP"
    "3B-MAXMEM" "AIX.DUMP" "SUN-SUPPORT" "XENIX"
    "CODINGS" "CHARSETS"
    "calc/INSTALL" "calc/Makefile" "calc/README.prev"
    "vms-pp.trans" "_emacs" "batcomp.com" "notes/cpp" ; admin/
    "notes/BRANCH" "notes/exit-value"
    "emacsver.texi.in"
    "vpath.sed"
    "Cocoa/Emacs.base/Contents/Info.plist"
    "Cocoa/Emacs.base/Contents/Resources/English.lproj/InfoPlist.strings"
    "GNUstep/Emacs.base/Resources/Info-gnustep.plist"
    "GNUstep/Emacs.base/Resources/Emacs.desktop"
    "Cocoa/Emacs.base/Contents/Resources/English.lproj"
    ;; Only existed briefly, then deleted:
    "coccinelle/overlay.cocci" "coccinelle/symbol.cocci"
    ;; MH-E stuff not in Emacs:
    "import-emacs" "release-utils"
    ;; Erc stuff not in Emacs:
    "ChangeLog.2001" "ChangeLog.2002" "ChangeLog.2003" "ChangeLog.2004"
    "ChangeLog.2005"
    "README.extras" "dir-template" "mkChangeLog" "MkChangeLog" "erc-auto.in"
    "CREDITS" "HACKING"
    "debian/changelog"
    "debian/control"
    "debian/copyright"
    "debian/maint/conffiles"
    "debian/maint/conffiles.in"
    "debian/maint/postinst"
    "debian/maint/postinst.in"
    "debian/maint/prerm"
    "debian/maint/prerm.in"
    "debian/README.Debian"
    "debian/README.erc-speak"
    "debian/rules"
    "debian/scripts/install"
    "debian/scripts/install.in"
    "debian/scripts/remove"
    "debian/scripts/remove.in"
    "debian/scripts/startup"
    "debian/scripts/startup.erc"
    "debian/scripts/startup.erc-speak"
    ;; Used to be in admin, not very interesting.
    "emacs-pretesters" "make-announcement" "make-changelog-diff" "admin/FOR-RELEASE" "etc/FOR-RELEASE" "nextstep/FOR-RELEASE" "FOR-RELEASE"
    ;; Textual comments that are not files.
    "All" "Version" "Everywhere" "Many" "Various" "files"
    ;; Directories.
    "vms" "mac" "url" "tree-widget"
    "info/dir"
    ;; Not in gnulib anymore
    "lib/qset-acl.c" "lib/qcopy-acl.c" "lib/file-has-acl.c" "lib/secure_getenv.c"
    ;; files from old MS Windows build procedures
    "nt/gnulib-modules-to-delete.cfg"
    "makefile.w32-in"
    "admin/unidata/makefile.w32-in"
    "unidata/makefile.w32-in"
    "lib/makefile.w32-in"
    "lib-src/makefile.w32-in"
    "leim/makefile.w32-in"
    "lisp/makefile.w32-in"
    "src/makefile.w32-in"
    "nt/emacs-src.tags"
    "doc/emacs/makefile.w32-in"
    "doc/lispintro/makefile.w32-in"
    "doc/lispref/makefile.w32-in"
    "doc/misc/makefile.w32-in"
    "nt/paths.h"
    "paths.h"
    "src/paths.h"
    "envadd.bat"
    "multi-install-info.bat"
    "INSTALL.OLD" "nt/INSTALL.OLD"
    "nt/src/paths.h"
    "nmake.defs"
    "gmake.defs"
    "zipdist.bat"
    "nt/makefile.w32-in"
    "nt/subdirs.el"
    "config.nt"
    "nextstep/WISHLIST"
    ;; Removed, replaced by gitmerge.el
    "admin/bzrmerge.el"
    ;; Removed in commit f5090b91299
    "lib/fdatasync.c"
    ;; Removed as obsolete
    "nt/README-ftp-server"
    "admin/notes/font-backend"
    "gnus-overrides.texi"
    "CENSORSHIP"
    "GNU"
    "LINUX-GNU"
    "THE-GNU-PROJECT"
    "WHY-FREE"
    "MORE.STUFF"
    "notes/font-backend"
    ;; ada-mode has been deleted, now in GNU ELPA
    "ada-mode.texi"
    "doc/misc/ada-mode.texi"
    "lisp/progmodes/ada-mode.el"
    "lisp/progmodes/ada-prj.el"
    "lisp/progmodes/ada-xref.el"
    "GNUS-NEWS"
    "etc/GNUS-NEWS"
    "doc/misc/gnus-news.el"
    "src/fingerprint-dummy.c"
    "src/fingerprint.h"
    ;; Replaced by lisp/thread.el
    "lisp/emacs-lisp/thread-list.el"
    "etc/images/slash.bmp"
    "src/mini-gmp-emacs.c"
    "lib/dosname.h"
    "lib/putenv.c"
    )
  "List of files and directories to ignore.
Changes to files in this list are not listed.")

;; List via: find . -name '*.el' | sed 's/.*\///g' | sort | uniq -d
;; FIXME It would be better to discover these dynamically.
(defconst authors-ambiguous-files
  '("Makefile.in"
    "makefile.w32-in"
    "chart.el"
    "cl-lib.el"
    "compile.el"
    "complete.el"
    "cpp.el"
    "ctxt.el"
    "custom.el"
    "cyrillic.el"
    "czech.el"
    "debug.el"
    "dired.el"
    "el.el"
    "eshell.el"
    "ethiopic.el"
    "f90.el"
    "files.el"
    "find.el"
    "format.el"
    "generic.el"
    "georgian.el"
    "grammar.el"
    "greek.el"
    "grep.el"
    "hebrew.el"
    "imenu.el"
    "indian.el"
    "info-xref.el"
    "japanese.el"
    "java.el"
    "lao.el"
    "linux.el"
    "locate.el"
    "make.el"
    "mode.el"
    "mule-util.el"
    "python.el"
    "rmailmm.el"
    "semantic.el"
    "shell.el"
    "simple.el"
    "slovak.el"
    "sort.el"
    "speedbar.el"
    "srecode.el"
    "table.el"
    "texi.el"
    "thai.el"
    "thingatpt.el"
    "tibetan.el"
    "util.el"
    "vc-bzr.el"
    "wisent.el")
  "List of basenames occurring more than once in the source.")

;; FIXME :cowrote entries here can be overwritten by :wrote entries
;; derived from a file's Author: header (eg mh-e).  This really means
;; the Author: header is erroneous.
(defconst authors-fixed-entries
  '(("Richard M. Stallman" :wrote "[The original GNU Emacs and numerous files]")
    ("Joseph Arceneaux" :wrote "xrdb.c")
    ;; This refers to the obsolete Willisson (qv) version.
;;;    ("Blitz Product Development Corporation" :wrote "ispell.el")
    ("Frank Bresz" :wrote "diff.el")
    ("David M. Brown" :wrote "array.el")
    ;; No longer distributed.
;;;    ("Gary Byers" :changed "xenix.h")
    ;; No longer distributed: freebsd.h
    ;; Only trivial pieces remain, merged into configure.ac.
    ("Shawn M. Carey" :wrote "[some early FreeBSD support]")
    ;; hp800.h renamed from hp9000s800.h, hpux.h merged into hpux10-20.h.
    ;; FIXME overwritten by Author:.
    ("Satyaki Das" :cowrote "mh-search.el")
    ;; No longer distributed: hp800.h, hpux10-20.h.
    ;; Only trivial pieces remain, merged into configure.ac.
    ("Eric Decker" :changed "sysdep.c (and other files for HP-UX support)")
    ("Lawrence R. Dodd" :cowrote "dired-x.el")
    ;; No longer distributed.
;;;    ("Viktor Dukhovni" :wrote "unexsunos4.c")
    ("Paul Eggert" :wrote "rcs2log") ; "vcdiff"
    ("Fred Fish" :changed "unexcoff.c")
    ;; No longer distributed.
;;;    ("Tim Fleehart" :wrote "makefile.nt")
    ("Keith Gabryelski" :wrote "hexl.c")
    ("Kevin Gallagher" :wrote "flow-ctrl.el")
    ;; Also wrote an earlier version of disp-table.el, since replaced
    ;; by Erik Naggum's version; also iso-syntax.el, later renamed to
    ;; latin-1.el, since deleted.
    ("Howard Gayle" :wrote "casetab.c")
    ;; :wrote mh-pick.el, since merged into mh-search.el.
    ;; Originally wrote mh-funcs.el, but it has been rewritten since.
    ("Stephen Gildea" :wrote "refcard.tex"
     :cowrote "mh-funcs.el" "mh-search.el")
    ;; cl.texinfo renamed to cl.texi.
    ("David Gillespie" :wrote "cl.texi")
    ;; No longer distributed: emacsserver.c.
    ("Hewlett-Packard" :changed "emacsclient.c" "server.el" "keyboard.c")
    ;; No longer distributed.
;;;    ("Thomas Horsley" :wrote "cxux.h" "cxux7.h")
    ("Indiana University Foundation" :changed "buffer.c" "buffer.h"
     "indent.c" "search.c" "xdisp.c" "region-cache.c" "region-cache.h")
    ;; ibmrt.h, ibmrt-aix.h no longer distributed.
    ("International Business Machines" :changed "emacs.c" "fileio.c"
     "process.c" "sysdep.c" "unexcoff.c")
    ;; No longer distributed.
;;;    ("Ishikawa Chiaki" :changed "aviion.h" "dgux.h")
    ;; No longer distributed: ymakefile, intel386.h, mem-limits.h, template.h,
    ;; linux.h (was renamed to lignux.h, then to gnu-linux.h, then removed)
    ("Michael K. Johnson" :changed "configure.ac" "emacs.c"
     "process.c" "sysdep.c" "syssignal.h" "systty.h" "unexcoff.c")
    ;; No longer distributed.
;;;    ("Kyle Jones" :wrote "mldrag.el")
    ("Henry Kautz" :wrote "bib-mode.el")
    ;; No longer distributed: vms-pwd.h, vmsfns.c, uaf.h,
    ;; dir.h (was renamed to vmsdir.h, then removed)
    ("Joseph M. Kelsey" :changed "fileio.c")
    ("Sam Kendall" :changed "etags.c" "etags.el")
    ;; ack.texi: "We're not using his backquote.el any more."
    ("Richard King" :wrote "userlock.el" "filelock.c")
    ("Sebastian Kremer" :changed "add-log.el")
    ("Mark Lambert" :changed "process.c" "process.h")
    ("Aaron Larson" :changed "bibtex.el")
    ;; It was :wrote, but it has been rewritten since.
    ("James R. Larus" :cowrote "mh-e.el")
    ("Lars Lindberg" :changed "dabbrev.el" :cowrote "imenu.el")
    ;; No longer distributed: lselect.el.
    ("Lucid, Inc." :changed "bytecode.c" "byte-opt.el" "byte-run.el"
     "bytecomp.el" "delsel.el" "disass.el" "faces.el" "font-lock.el"
     "mailabbrev.el" "select.el" "xfaces.c" "xselect.c")
    ;; MCC.  No longer distributed: emacsserver.c.
    ("Microelectronics and Computer Technology Corporation"
     :changed "etags.c" "emacsclient.c" "movemail.c"
     "rmail.el" "rmailedit.el" "rmailkwd.el"
     "rmailmsc.el" "rmailout.el" "rmailsum.el" "scribe.el"
     ;; It was :wrote for xmenu.c, but it has been rewritten since.
     "server.el" "lisp.h" "sysdep.c" "unexcoff.c" "xmenu.c")
    ("Niall Mansfield" :changed "etags.c")
    ("Brian Marick" :cowrote "hideif.el")
    ("Marko Kohtala" :changed "info.el")
    ("Sidney Markowitz" :changed "doctor.el")
    ;; No longer distributed: env.c.
    ("Richard Mlynarik" :wrote "ehelp.el")
    ("Mosur Mohan" :changed "etags.c")
    ("Jeff Morgenthaler" :changed "flow-ctrl.el" "vt200.el" "vt201.el"
     "vt220.el" "vt240.el")
    ("Motorola" :changed "buff-menu.el")
    ("Hiroshi Nakano" :changed "ralloc.c")
    ;; File removed in Emacs 24.1.
;;;    ("Sundar Narasimhan" :changed "rnewspost.el")
    ;; No longer distributed.
;;;    ("NeXT, Inc." :wrote "unexnext.c")
    ("Mark Neale" :changed "fortran.el")
    ;; Renamed from sc.el.
    ("Martin Neitzel" :changed "supercite.el")
    ("Andrew Oram" :changed "calendar.texi (and other doc files)")
    ("Frederic Pierresteguy" :wrote "widget.c")
    ("Michael D. Prange" :changed "tex-mode.el")
    ;; No longer distributed (dgux5-4r3.h was renamed to dgux5-4-3.h).
;;;    ("Paul Reilly" :wrote "gux5-4r2.h" "dgux5-4-3.h")
    ("Rob Riepel" :wrote "tpu-edt.doc")
    ("Roland B. Roberts" :changed "files.el" "sort.el"
     "buffer.h" "callproc.c" "dired.c" "process.c" "sysdep.c" "systty.h")
     ;; No longer distributed.
;;;     "vmspaths.h" "build.com" "compile.com" "kepteditor.com" "precomp.com"
;;;     "vmsproc.el" :wrote "logout.com" "mailemacs.com")
;;;    ("Guillermo J. Rozas" :wrote "fakemail.c")
    ("Wolfgang Rupprecht" :changed "lisp-mode.el" "loadup.el"
     "sort.el" "alloc.c" "callint.c"
     ;; config.in renamed from config.h.in, now a generated file.
     ;; ecrt0.c renamed from crt0.c, then removed.
     "data.c" "fns.c"
     "lisp.h" "lread.c" ; "sun3.h" "ymakefile" - no longer distributed
     "print.c" :wrote "float-sup.el" "floatfns.c")
    ("Schlumberger Technology Corporation" :changed "gud.el")
    ;; Replaced by tcl.el.
;;;    ("Gregor Schmid" :wrote "tcl-mode.el")
    ;; No longer distributed since 24.1.
;;;    ("Rainer Schöpf" :wrote "alpha.h" "unexalpha.c")
    ;; No longer distributed: emacsserver.c.
    ("William Sommerfeld" :wrote "emacsclient.c" "scribe.el")
    ;; No longer distributed: emacsserver.c.
    ("Leigh Stoller" :changed "emacsclient.c" "server.el")
    ("Steve Strassmann" :wrote "spook.el")
    ("Shinichirou Sugou" :changed "etags.c")
    ;; No longer distributed: emacsserver.c.
    ("Sun Microsystems, Inc" :changed "emacsclient.c" "server.el"
     :wrote "emacs.icon" "sun.el")
    ;; No longer distributed.
;;;     "emacstool.1" "emacstool.c" "sun-curs.el"
;;;     "sun-fns.el" "sun-mouse.el" "sunfns.c")
    ;; Renamed from sc.el.
    ("Kayvan Sylvan" :changed "supercite.el")
    ;; No longer distributed: emacsserver.c, tcp.c.
    ("Spencer Thomas" :changed "emacsclient.c" "server.el"
     "dabbrev.el" "unexcoff.c" "gnus.texi")
    ("Jonathan Vail" :changed "vc.el")
    ;; No longer distributed: usg5-4.h
    ("James Van Artsdalen" :changed "unexcoff.c")
    ;; No longer distributed: src/makefile.nt, lisp/makefile.nt
    ;; winnt.el renamed to w32-fns.el; nt.[ch] to w32.[ch];
    ;; ntheap.[ch] to w32heap.[ch]; ntinevt.c to w32inevt.c;
    ;; ntproc.c to w32proc.c; ntterm.c to w32term.c;
    ;; windowsnt.h to ms-w32.h.
    ("Geoff Voelker" :wrote "w32-fns.el" "w32.c" "w32.h" "w32heap.c"
     "w32heap.h" "w32inevt.c" "w32proc.c" "w32term.c" "ms-w32.h")
    ("Bob Weiner" :changed "dframe.el" "etags.c" "info.el" "quail.el"
     "rmail.el" "rmailsum.el" "speedbar.el")
    ("Morten Welinder" :wrote "dosfns.c" "[many MS-DOS files]" "msdos.h")
    ("Eli Zaretskii" :wrote "bidi.c" "[bidirectional display in xdisp.c]"
     "[tty menus in term.c]")
    ;; Not using this version any more.
;;;    ("Pace Willisson" :wrote "ispell.el")
    ;; FIXME overwritten by Author:.
    ("Bill Wohler" :cowrote "mh-e.el")
    ("Garrett Wollman" :changed "sendmail.el")
    ("Dale R. Worley" :changed "mail-extr.el")
    ("Jamie Zawinski" :changed "bytecode.c" :wrote "tar-mode.el"
     :cowrote "disass.el"))
  "Actions taken from the original, manually (un)maintained AUTHORS file.")


(defconst authors-valid-file-names
  '("aclocal.m4"
    "build-ins.in"
    "Makefile"
    "Makefile.noleim"
    "makedist.bat"
    "makefile.def"
    "makefile.nt"
    "ns.mk"
    "README"
    ;; There were a few of these, not just the generated top-level one.
    "configure" "config.h"
    "is_exec.c" "sigaction.c"
    ;; nt/
    "config.nt" "gmake.defs" "gnulib.mk" "nmake.defs"
    "ebuild.bat" "envadd.bat" "fast-install.bat" "install.bat"
    "multi-install-info.bat" "zipdist.bat"
    "debug.bat.in" "emacs.bat.in" "addsection.c"
    "inc/sys/dir.h" "inc/gettext.h" "nt/inc/socket.h"
    "time.h"
    ".gdbinit-union"
    "alloca.s"
    "make-delta"
    "config.w95"
    "msysconfig.sh"
    "emacstool.1"
    "align.umax"
    "cxux-crt0.s"
    "gould-sigvec.s"
    "getdate.y"
    "ymakefile"
    "permute-index" "index.perm"
    "ibmrs6000.inp"
    "b2m.c" "b2m.1" "b2m.pl" "rcs-checkin.1"
    "emacs.bash" "emacs.csh" "ms-kermit"
    "emacs.ico"
    "emacs21.ico"
    "emacs.py" "emacs2.py" "emacs3.py"
    "BABYL" "LPF" "LEDIT" "OTHER.EMACSES"
    "emacs16_mac.png" "emacs24_mac.png"
    "emacs256_mac.png" "emacs32_mac.png"
    "emacs48_mac.png" "emacs512_mac.png"
    "ps-prin2.ps" "ps-prin3.ps"
    "emacs.xbm" "gnu.xpm" "gnus-pointer.xbm" "gnus-pointer.xpm"
    ;; Moved from etc/ to etc/images, and/or removed.
    "gnus.pbm" "gnus.xbm" "gnus.xpm" "letter.pbm" "letter.xbm" "letter.xpm"
    "splash.pbm" "splash.xbm" "splash.xpm" "splash8.xpm"
    "images/execute.pbm" "images/execute.xpm" "images/fld-open.pbm"
    "images/fld-open.xpm" "images/highlight.pbm" "images/highlight.xpm"
    "images/mail.pbm" "images/mail.xpm" "images/mail/alias.pbm"
    "images/mail/alias.xpm" "images/mail/refile.pbm"
    "images/mail/refile.xpm" "images/page-down.pbm"
    "images/page-down.xpm" "images/widen.pbm" "images/widen.xpm"
    "images/gnus/bar.xbm" "images/gnus/bar.xpm"
    "images/gnus/reverse-smile.xpm"
    "notes/commits" "notes/changelogs"
    "revdiff"				; admin/
    "admin/ldefs-clean.el"
    "vcdiff" "rcs-checkin" "tindex.pl"
    "mainmake" "sed1.inp" "sed2.inp" "sed3.inp" ; msdos/
    "mac-fix-env.m"
    ;; Deleted vms stuff:
    "temacs.opt" "descrip.mms" "compile.com" "link.com"
    "compact.el" "fadr.el"
    "calc/calc-maint.el"
    "emacs-lisp/cl-specs.el"
    "emacs-lisp/eieio-comp.el"
    "emacs-lisp/eieio-generic.el"
    "erc-hecomplete.el"
    "eshell/esh-maint.el"
    "language/persian.el"
    "meese.el" "iswitchb.el" "longlines.el"
    "mh-exec.el" "mh-init.el" "mh-customize.el"
    "net/zone-mode.el" "xesam.el"
    "term/mac-win.el" "sup-mouse.el"
    "term/apollo.el"
    "term/vt102.el" "term/vt125.el" "term/vt201.el" "term/vt220.el"
    "term/vt240.el" "term/vt300.el" "term/vt320.el" "term/vt400.el"
    "term/vt420.el"
    "url-https.el"
    "org-mac-message.el" "org-mew.el" "org-w3m.el" "org-vm.el" "org-wl.el"
    "org-mks.el" "org-remember.el" "org-xoxo.el" "org-docbook.el"
    "org-freemind.el" "ox-jsinfo.el"
    "org-irc.el" "org-rmail.el" "org-docview.el" "org-keys.el" "org-mhe.el"
    "org-gnus.el" "org-bibtex.el" "org-bbdb.el" "org-info.el" "org-eshell.el"
    "ob-keys.el"
    "org-exp-blocks.el"		     ; maybe this is ob-exp now? dunno
    "org-lparse.el"
    "org-special-blocks.el" "org-taskjuggler.el"
    "ob-sh.el"
    "ob-scala.el"
    "progmodes/cap-words.el"
    "w32-common-fns.el"
    ;; gnus
    "nnwfm.el" "nnlistserv.el" "nnkiboze.el" "nndb.el" "nnsoup.el"
    "netrc.el" "password.el" "sasl-cram.el" "sasl-digest.el" "sasl-ntlm.el"
    "sasl.el" "dig.el" "dns.el" "hex-util.el" "sha1.el" "md4.el"
    "hmac-def.el" "hmac-md5.el" "ntlm.el" "hashcash.el" "smime-ldap.el"
    "assistant.el" "gnus-utils.el" "tls.el" "pgg-def.el" "pgg-gpg.el"
    "gnus-compat.el" "pgg-parse.el" "pgg-pgp.el" "pgg-pgp5.el" "pgg.el"
    "dns-mode.el" "run-at-time.el" "gnus-encrypt.el" "sha1-el.el"
    "gnus-gl.el" "gnus.sum.el" "proto-stream.el" "color.el" "color-lab.el"
    "eww.el" "shr-color.el" "shr.el" "earcon.el" "gnus-audio.el" "encrypt.el"
    "format-spec.el" "gnus-move.el" "gnus-sync.el"
    "auth-source.el" "ecomplete.el" "gravatar.el" "mailcap.el" "plstore.el"
    "pop3.el" "qp.el" "registry.el" "rfc2231.el" "rtree.el"
    "sieve.el" "sieve-mode.el" "gnus-ems.el"
    ;; doc
    "getopt.c" "texindex.c" "news.texi" "vc.texi" "vc2-xtra.texi"
    "back.texi" "vol1.texi" "vol2.texi" "elisp-covers.texi" "two.el"
    "front-cover-1.texi" "locals.texi" "calendar.texi" "info-stnd.texi"
    "tasks.texi"
    "advice.texi" "picture.texi" "texinfo.tex"
    ;; lwlib:
    "dispatch.c" "dispatch.h" "xrdb-cpp.c" "xrdb.c"
    "lwlib-Xol.c" "lwlib-Xol.h" "lwlib-Xolmb.c" "lwlib-Xolmb.h"
    "lwlib-XolmbP.h"
    ;; lib/
    "lib/stdio.c" "lib/gl_openssl.h" "lib/sigprocmask.c"
    "lib/pthread_sigprocmask.c" "lib/ldtoastr.c" "lib/dummy.c"
    "lib/ignore-value.h" "lib/Makefile.am"
    "lib/pathmax.h" "lib/stat.c" "lib/strtoul.c" "lib/strtoull.c"
    "lib/strtoumax.c" "lib/unsetenv.c"
    "lib/getopt_cdefs.in.h" "lib/getopt_core.h" "lib/getopt_ext.h"
    "lib/getopt_pfx_core.h" "lib/getopt_pfx_ext.h"
    ;; lib-src/
    "cvtmail.c" "digest-doc.c" "emacsserver.c" "emacstool.c" "env.c"
    "etags-vmslib.c" "fakemail.c" "getdate.c" "getopt.h" "getopt1.c"
    "getopt_.h" "getopt_int.h" "gettext.h" "leditcfns.c" "loadst.c"
    "make-path.c" "qsort.c" "sorted-doc.c" "tcp.c" "timer.c" "wakeup.c"
    "yow.c" "grep-changelog" "grep-changelog.1"
    ;; semantic files now removed from the repository
    "semantic/bovine/c-by.el" "semantic/bovine/make-by.el"
    "semantic/bovine/scm-by.el" "semantic/wisent/javat-wy.el"
    "semantic/wisent/js-wy.el" "semantic/wisent/python-wy.el"
    "srecode/srt-wy.el"
    ;; etc/
    "emacsclient.c" "etags.c" "hexl.c" "make-docfile.c" "movemail.c"
    "test-distrib.c" "testfile"
    "tpu-edt.doc"			; see below
    "iso-swed.el"
    "lisp/obsolete/vc-mcvs.el"
    "obsolete/vc-mcvs.el"
    "nnwarchive.el"
    "nnultimate.el"
    "nnslashdot.el"
    "keyswap.el"
    "mouse-sel.el"
    "nxml-glyph.el"
    "tramp-gw.el"
    "webmail.el"
    "biditest.el"
    "redisplay-testsuite.el"
    "cedet-utests.el" "ede-tests.el" "semantic-ia-utest.el"
    "semantic-tests.el" "semantic-utest-c.el" "semantic-utest.el"
    "srecode-tests.el" "make-test-deps.emacs-lisp"
    "nxml-uchnm.el"
    "decoder-tests.el"
    "obsolete/scribe.el"
    "cp51932.el"
    "eucjp-ms.el"
    "lisp.mk"
    "update-game-score.exe.manifest"
    "lisp/obsolete/awk-mode.el"
    "lisp/obsolete/iso-acc.el"
    "lisp/obsolete/iso-insert.el"
    "lisp/obsolete/resume.el"
    "lisp/obsolete/scribe.el"
    "lisp/obsolete/swedish.el"
    "lisp/obsolete/spell.el"
    "lisp/obsolete/swedish.el"
    "lisp/obsolete/sym-comp.el"
    "obsolete/sym-comp.el"
    "library-of-babel.org"
    "flymake-elisp.el"
    "flymake-ui.el"
    "pinentry.el"
    "ledit.el"
    "lmenu.el")
  "File names which are valid, but no longer exist (or cannot be found)
in the repository.")

;; Note that any directory part on the RHS is retained.
;; Cf authors-renamed-files-regexps.
;; NB So only add a directory if needed to disambiguate.
;; FIXME?
;; Although perhaps we could let authors-disambiguate-file-name do that?
(defconst authors-renamed-files-alist
  '(("nt.c" . "w32.c") ("nt.h" . "w32.h")
    ("ntheap.c" . "w32heap.c") ("ntheap.h" . "w32heap.h")
    ("ntinevt.c" . "w32inevt.c") ("ntinevt.h" . "w32inevt.h")
    ("ntproc.c" . "w32proc.c")
    ("w32console.c" . "w32term.c")
    ("unexnt.c" . "unexw32.c")
    ("s/windowsnt.h" . "s/ms-w32.h")
    ("s/ms-w32.h" . "inc/ms-w32.h")
    ("src/config.h" . "config.h")
    ("winnt.el" . "w32-fns.el")
    ("linux.h" . "gnu-linux.h")
    ("emacs.manifest" . "emacs-x86.manifest")
    ("config.emacs" . "configure")
    ("configure.in" . "configure.ac")
    ("config.h.dist" . "config.in")
    ("config.h-dist" . "config.in")
    ("config.h.in" . "config.in")
    ("debug.bat" . "debug.bat.in")
    ("emacs.bat" . "emacs.bat.in")
    ;; paths.h.dist -> paths.h-dist -> paths.h.in -> paths.in -> epaths.in.
    ("paths.h.dist" . "epaths.in")
    ("paths.h-dist" . "epaths.in")
    ("paths.h.in" . "epaths.in")
    ("paths.in" . "epaths.in")
    ("emacs.rc" . "emacs.rc.in")
    ("emacsclient.rc" . "emacsclient.rc.in")
    ("patch1" . "sed1.inp")
    ("INSTALL.MSYS" . "INSTALL")
    ("server.c" . "emacsserver.c")
    ("lib-src/etags.c" . "etags.c")
    ;; msdos/
    ("is-exec.c" . "is_exec.c")
    ("enriched.doc" . "enriched.txt")
    ("GETTING.GNU.SOFTWARE" . "FTP")
    ("etc/MACHINES" . "MACHINES")
    ("ONEWS" . "NEWS.19")
    ("ONEWS.1" . "NEWS.1-17")
    ("ONEWS.2" . "NEWS.1-17")
    ("ONEWS.3" . "NEWS.18")
    ("ONEWS.4" . "NEWS.18")
    ("ORDERS.USA" . "ORDERS")
    ("EUROPE" . "ORDERS")
    ("DIFF" . "OTHER.EMACSES")
    ("CCADIFF" . "OTHER.EMACSES")
    ("GOSDIFF" . "OTHER.EMACSES")
    ;; Nextstep
    ("nextstep/Cocoa/Emacs.base/Contents/Info.plist" . "nextstep/templates/Info.plist.in")
    ;; Moved from lisp/tpu-doc.el to etc/tpu-edt.doc in Emacs 19.29.
    ;; Removed in Emacs 19.30, replaced by new file etc/edt-user.doc
    ;; (no associated ChangeLog entry).
    ("tpu-doc.el" . "tpu-edt.doc")
    ("Makefile.in.in" . "Makefile.in")
    ("leim-Makefile" . "leim/Makefile")
    ("leim-Makefile.in" . "leim/Makefile.in")
    ("emacs-lisp/testcover-ses.el" . "tcover-ses.el")
    ("emacs-lisp/testcover-unsafep.el" . "tcover-unsafep.el")
    ("progmodes/dos.el" . "bat-mode.el")
    ;; index and pick merged into search.
    ("mh-index.el" . "mh-search.el")
    ("mh-pick.el" . "mh-search.el")
    ("font-setting.el" . "dynamic-setting.el")
    ("help-funs.el" . "help-fns.el")
    ("erc-notifications.el" . "erc-desktop-notifications.el")
    ("org-complete.el" . "org-pcomplete.el")
    ("org-export.el" . "ox.el")		; ?
    ;; Was definitely renamed to org-latex.el, then... ?
    ("org-export-latex.el" . "ox-latex.el") ; ?
    ("org-exp.el" . "ox.el")		    ; ?
    ("progmodes/cfengine3.el" . "cfengine.el")
    ("progmodes/delphi.el" . "opascal.el")
    ("octave-inf.el" . "octave.el")
    ("octave-mod.el" . "octave.el")
    ("progmodes/octave-inf.el" . "octave.el")
    ("progmodes/octave-mod.el" . "octave.el")
    ;; Obsolete.
    ("lisp/gs.el" . "gs.el")
    ("emacs-lisp/assoc.el" . "assoc.el")
    ("emacs-lisp/cust-print.el" . "cust-print.el")
    ("emacs-lisp/gulp.el" . "gulp.el")
    ("abbrevlist.el" . "abbrevlist.el")
    ("emulation/crisp.el" . "crisp.el")
    ("emulation/tpu-edt.el" . "tpu-edt.el")
    ("emulation/tpu-extras.el" . "tpu-extras.el")
    ("emulation/tpu-mapper.el" . "tpu-mapper.el")
    ("emulation/vi.el" . "vi.el")
    ("emulation/vip.el" . "vip.el")
    ("emulation/ws-mode.el" . "ws-mode.el")
    ("mail/mailpost.el" . "mailpost.el")
    ("net/eudcb-ph.el" . "eudcb-ph.el")
    ("play/bruce.el" . "bruce.el")
    ("play/landmark.el" . "landmark.el")
    ("lisp/play/landmark.el" . "landmark.el")
    ("play/yow.el" . "yow.el")
    ("patcomp.el" . "patcomp.el")
    ("emulation/ws-mode.el" . "ws-mode.el")
    ("vc/vc-arch.el" . "vc-arch.el")
    ("lisp/gnus/messcompat.el" . "messcompat.el")
    ("html2text.el" . "html2text.el")
    ("lisp/net/html2text.el" . "html2text.el")
    ;; From lisp to etc/forms.
    ("forms-d2.el" . "forms-d2.el")
    ("forms-pass.el" . "forms-pass.el")
    ;; From lisp/ to etc/nxml.
    ("nxml/test.invalid.xml" . "test-invalid.xml")
    ("nxml/test.valid.xml" . "test-valid.xml")
    ("automated/Makefile.in" . "test/Makefile.in")
    ("test/rmailmm.el" . "test/manual/rmailmm.el")
    ("rmailmm.el" . "test/manual/rmailmm.el")
    ;; The one in lisp is eshell/eshell.el.
    ("eshell.el" . "eshell-tests.el")
    ("automated/eshell.el" . "eshell-tests.el")
    ("eshell/esh-test.el" . "eshell-tests.el")
    ("automated/cl-lib.el" . "cl-lib-tests.el")
    ("automated/cl-lib-tests.el" . "cl-lib-tests.el")
    ("automated/package-x-test.el" . "package-tests.el")
    ("automated/package-test.el" . "package-tests.el")
    ("indent/js-indent-first-initialiser-t.js" . "indent/js-indent-init-t.js")
    ("indent/js-indent-first-initialiser-dynamic.js" .
     "indent/js-indent-init-dynamic.js")
    ;; INSTALL-CVS -> .CVS -> .BZR -> .REPO
    ("INSTALL-CVS" . "INSTALL.REPO")
    ("INSTALL.CVS" . "INSTALL.REPO")
    ("INSTALL.BZR" . "INSTALL.REPO")
    ("gnus-logo.eps" . "gnus-logo.eps")	; moved to refcards/
    ("build-install" . "build-ins.in")
    ("build-install.in" . "build-ins.in")
    ("unidata/Makefile" . "unidata/Makefile.in")
    ("mac/uvs.el" . "unidata/uvs.el")
    ;; Moved from top to etc/
    ("CONTRIBUTE" . "CONTRIBUTE")
    ("FTP" . "FTP")
    ;; Moved from top to build-aux/
    ("move-if-change" . "move-if-change")
    ("update-subdirs" . "update-subdirs")
    ("emacs.tex" . "emacs.texi")
    ("faq.texi" . "efaq.texi")
    ("major.texi" . "modes.texi")
    ("msdog-xtra.texi" . "msdos-xtra.texi")
    ("msdog.texi" . "msdos.texi")
    ;; Moved from lisp/gnus/ to lisp/calendar/
    ("time-date.el" . "calendar/time-date.el")
    ;; Moved from lisp/gnus/ to lisp/mail/
    ("binhex.el" . "mail/binhex.el")
    ("uudecode.el" . "mail/uudecode.el")
    ("mail-parse.el" . "mail/mail-parse.el")
    ("yenc.el" . "mail/yenc.el")
    ("flow-fill.el" . "mail/flow-fill.el")
    ("ietf-drums.el" . "mail/ietf-drums.el")
    ("sieve-manage.el" . "mail/sieve-manage.el")
    ;; Moved from lisp/gnus/ to lisp/image/
    ("compface.el" . "image/compface.el")
    ;; Moved from lisp/gnus/ to lisp/net/
    ("imap.el" . "net/imap.el")
    ("rfc2104.el" . "net/rfc2104.el")
    ("starttls.el" . "net/starttls.el")
    ;; And from emacs/ to misc/ and back again.
    ("ns-emacs.texi" . "macos.texi")
    ("overrides.texi" . "gnus-overrides.texi")
    ("xresmini.texi" . "xresources.texi")
    ;; Not renamed, but we only have the latter in the Emacs repo.
    ("trampver.texi.in" . "trampver.texi")
    ;; Renamed with same directory.
    ("e/eterm" . "eterm-color")
    ("e/eterm.ti" . "eterm-color.ti")
    ("README.txt" . "README")
    ("emacs.names" . "JOKES")
    ("ED.WORSHIP" . "JOKES")
    ("GNU.JOKES" . "JOKES")
    ("CHARACTERS" . "TODO")
    ("lisp/character-fold.el" . "lisp/char-fold.el")
    ("test/automated/character-fold-tests.el" . "char-fold-tests.el")
    ("test/automated/char-fold-tests.el" . "char-fold-tests.el")
    ("test/lisp/character-fold-tests.el" . "char-fold-tests.el")
    ("test/manual/cycle-tests.el" . "fns-tests.el")
    ("test/manual/cyclic-tests.el" . "fns-tests.el")
    ("test/lisp/dns-mode-tests.el" . "dns-mode-tests.el")
    ("test/lisp/legacy/core-elisp-tests.el" . "lisp-tests.el")
    ("test/lisp/legacy/decoder-test.el" . "coding-tests.el")
    ("test/lisp/legacy/files-tests.el" . "files-tests.el")
    ("test/lisp/legacy/font-parse-tests.el" . "font-tests.el")
    ("test/lisp/legacy/lexbind-tests.el" . "bytecomp-test.el")
    ("test/lisp/legacy/occur-tests.el" . "replace-tests.el")
    ("test/lisp/legacy/syntax-tests.el" . "syntax-tests.el")
    ("test/file-organisation.org" . "file-organization.org")
    ("images/gnus/mail_send.xpm" . "mail-send.xpm") ; still in images/gnus
    ("schema/xhtml-basic-form.rnc" . "xhtml-bform.rnc" )
    ("schema/xhtml-basic-table.rnc" . "xhtml-btable.rnc")
    ("schema/xhtml-list.rnc" . "xhtml-lst.rnc")
    ("schema/xhtml-target.rnc" . "xhtml-tgt.rnc")
    ("schema/xhtml-style.rnc" . "xhtml-xstyle.rnc")
    ("schema/docbook-dyntbl.rnc" . "docbk-dyntbl.rnc")
    ("schema/docbook-soextbl.rnc" . "docbk-soextbl.rn" )
    ("edt-user.doc" . "edt.texi")
    ("DEV-NOTES" . "nextstep")
    ("org/COPYRIGHT-AND-LICENSE" . "org/README")
    ("lisp/net/idna.el" . "puny.el")
    ;; Moved to different directories.
    ("ctags.1" . "ctags.1")
    ("etags.1" . "etags.1")
    ("emacs.1" . "emacs.1")
    ("emacsclient.1" . "emacsclient.1")
    ("icons/emacs21.ico" . "emacs21.ico")
    ("ja-dic" . "leim/ja-dic")
    ("quail" . "leim/quail")
    ("admin/notes/triage" . "bug-triage")
    ;; Moved from autogen/ to admin/.
    ("autogen/update_autogen" . "update_autogen")
    ;; Moved from etc/ to admin/.
    ("grammars" . "grammars")
    ;; Moved from lisp/emacs-lisp/ to admin/.
    ("emacs-lisp/authors.el" . "authors.el")
    ("emacs-lisp/find-gc.el" . "admin/find-gc.el")
    ;; From etc to lisp/cedet/semantic/.
    ("grammars/bovine-grammar.el" . "bovine/grammar.el")
    ("grammars/wisent-grammar.el" . "wisent/grammar.el")
    ;; Moved from admin/nt/ to nt/.
    ("nt/README.W32" . "README.W32")
    ("notes/BRANCH" . "notes/repo")
    ("notes/bzr" . "notes/repo")
    ;; moved from lisp/ to lisp/net/
    ("lisp/pinentry.el" . "lisp/net/pinentry.el")
    ;; module.* moved to emacs-module.*
    ("src/module.h" . "src/emacs-module.h")
    ("src/module.c" . "src/emacs-module.c")
    ;; gnulib
    ("lib/strftime.c" . "lib/nstrftime.c")
    ("test/src/regex-tests.el" . "test/src/regex-emacs-tests.el")
    ("test/lisp/emacs-lisp/cl-tests.el" . "test/lisp/obsolete/cl-tests.el")
    ("lisp/net/starttls.el" . "lisp/obsolete/starttls.el")
    ("url-ns.el" . "lisp/obsolete/url-ns.el")
    ("gnus-news.texi" . "doc/misc/gnus.texi")
<<<<<<< HEAD
    ("lisp/multifile.el". "lisp/fileloop.el")
    ("lisp/emacs-lisp/thread.el". "lisp/thread.el")
    ("src/mini-gmp.c" . "lib/mini-gmp.c")
    ("src/mini-gmp.h" . "lib/mini-gmp.h")
=======
    ("lisp/multifile.el" . "lisp/fileloop.el")
    ("lisp/emacs-lisp/thread.el" . "lisp/thread.el")
    ("lisp/emacs-lisp/cl.el" . "lisp/emacs-lisp/cl-lib.el")
    ("lisp/progmodes/mantemp.el" . "lisp/obsolete/mantemp.el")
    ("sysdep.c" . "src/sysdep.c")
>>>>>>> 48b9c478
    )
  "Alist of files which have been renamed during their lifetime.
Elements are (OLDNAME . NEWNAME).")

;; Should still test that the renamed file exists.  Does it?
;; But it might be relative to a different ChangeLog...
;;
;; Note that only the basename of the RHS is used.
;; Cf authors-renamed-files-alist.
(defconst authors-renamed-files-regexps
  '(("\\`\\(arg-nonnull\\|c\\+\\+defs\\|warn-on-use\\)\\.h\\'"
     "lib/\\&")
    ("\\`\\(ebuild\\|emacs\\|install\\|fast-install\\)\\.cmd\\'" "\\1.bat")
    ("\\`\\(book-spine\\|cl\\|forms\\|functions\\|gnus\\|sc\\|texinfo\\|vip\\)\
\\.texinfo\\'" "\\1.texi")
    ("\\`\\(\\(calc\\|org\\|vip\\)card\\|viperCard\\|\
\\(\\(cs\\|fr\\|sk\\)-\\)?dired-ref\\|\
\\(\\(cs\\|de\\|fr\\|gnus\\|pl\\|pt-br\\|ru\\|sk\\)-\\)?refcard\\|\
\\(\\(cs\\|fr\\|sk\\)-\\)?survival\\)\\.tex\\'" "refcards/\\&")
    ("\\`refcard-\\(de\\|pl\\)\\.tex\\'" "refcards/\\1-refcard.tex")
    ("\\`\\(refcards/\\)?fr-drdref\\.tex\\'" "refcards/fr-dired-ref.tex")
    ("\\`\\(TUTORIAL[^/]*\\)" "tutorials/\\1")
    ("\\`themes/dev-\\(tsdh-\\(?:light\\|dark\\)-theme\\.el\\)\\'"
     "themes/\\1")
    ;; Moved from lisp/toolbar to etc/images.
    ("\\`toolbar/\\(back\\|fwd\\|left\\|right\\|up\\)_arrow\
\\(\\.\\(?:pb\\|xp\\)m\\)\\'" "images/\\1-arrow\\2")
    ("\\`toolbar/lc-\\(back\\|fwd\\|left\\|right\\|up\\)_arrow\
\\(\\.\\(?:pb\\|xp\\)m\\)\\'" "images/low-color/\\1-arrow\\2")
    ("\\`toolbar/mail_\\(compose\\|send\\)\\(\\.[xp]bm\\)\\'"
     "images/mail/\\1")
    ("\\`toolbar/jump_to\\(\\.\\(?:pb\\|xp\\)m\\)\\'" "images/jump-to\\1")
    ("\\`toolbar/lc-jump_to\\(\\.\\(?:pb\\|xp\\)m\\)\\'"
     "images/low-color/jump-to\\1")
    ("\\`toolbar/\\(attach\\|cancel\\|close\\|copy\\|cut\\|\
diropen\\|exit\\|help\\|home\\|index\\|info\\|mail\\|new\\|open\\|\
paste\\|preferences\\|print\\|save\\|saveas\\|search\\|search-replace\\|\
spell\\|undo\\)\\(\\.\\(?:pb\\|xp\\)m\\)\\'" "images/\\1\\2")
    ("\\`toolbar/gud-\\(break\\|cont\\|down\\|finish\\|print\\|pstar\\|\
remove\\|run\\|until\\|up\\|watch\\)\\(\\.\\(?:pb\\|xp\\)m\\)\\'"
     "images/gud/\\1\\2")
    ("\\`\\(toolbar/gud-\\|images/gud/\\)n\\(i\\)?\\(\\.\\(?:pb\\|xp\\)m\\)\\'"
     "images/gud/next\\2\\3")
    ("\\`\\(toolbar/gud-\\|images/gud/\\)s\\(i\\)?\\(\\.\\(?:pb\\|xp\\)m\\)\\'"
     "images/gud/step\\2\\3")
    ("\\`toolbar/lc-\\([-a-z]+\\.xpm\\)\\'" "images/low-color/\\1")
    ("\\`\\(tree-widget/\\(?:default\\|folder\\)/[-a-z]+\\.\\(png\\|xpm\\)\\)\\'"
     "images/\\1")
    ("\\`\\(images/icons/\\)mac\\(emacs\\)_\\([0-9]+\\)\\(\\.png\\)"
     "\\1\\2\\3_mac\\4")
    ("\\(images/icons/\\)emacs_\\([0-9][0-9]\\)\\.png"
     "\\1hicolor/\\2x\\2/apps/emacs.png")
    ;; Moved from leim/ to lisp/leim/.
    ("\\`quail/[-a-z0-9]+\\.el\\'" "leim/\\&")
    ("\\`ja-dic/ja-dic\\.el\\'" "leim/\\&")
    ("\\`vc-\\(rcs\\|cvs\\|sccs\\)-hooks\\.el\\'" "vc/vc-\\1.el")
    ("\\`vc-\\(annotate\\|arch\\|bzr\\|cvs\\|dav\\|dir\\|dispatcher\\|\
git\\|hg\\|hooks\\|mtn\\|rcs\\|sccs\\|svn\\)\\.el\\'" "vc/\\&")
    ("\\`ediff-\\(diff\\|help\\|hook\\|init\\|merg\\|mult\\|ptch\\|util\\|\
vers\\|wind\\)\\.el\\'" "vc/\\&")
    ("\\`pcvs-\\(defs\\|info\\|parse\\|util\\)\\.el\\'" "vc/\\&")
    ("\\`\\(add-log\\|compare-w\\|cvs-status\\|diff-mode\\|diff\\|\
ediff\\|emerge\\|log-edit\\|log-view\\|pcvs\\|smerge-mode\\|vc\\)\\.el\\'"
     "vc/\\&")
    ("\\`\\(emacs-lisp/\\)?helpers\\.el\\'" "emacs-lisp/subr-x.el")
    ;; I assume this is (essentially) what happened, org/ChangeLog is vague.
    ("\\`org-\\(ascii\\|beamer\\|html\\|icalendar\\|jsinfo\\|latex\
\\|odt\\|publish\\)\\.el\\'" "ox-\\1.el")
    ;; From test/ to test/automated/.
    ("comint-testsuite\\.el" "automated/\\&")
    ("\\`\\(bytecomp\\|font-parse\\|icalendar\\|occur\\|newsticker\\)\
-testsuite\\.el" "\\1-tests.el")
    ("automated/flymake/warnpred/\\(Makefile\\|test\\.\\(?:c\\|pl\\)\\)\\'"
     "automated/data/flymake/\\1")
    ;; More complicated than this, but we only use the basename of the RHS.
    ("automated/\\([^/]*-test[^/]*\\.el\\)\\'" "\\1")
    ;; Maybe not the exact new name, but disambiguates from lisp/.
    ("automated/\\([^/]*\\)\\.el\\'" "\\1-tests.el")
    ;; NB lax rules should come last.
    ("\\`m/m-\\(.*\\.h\\)\\'" "m/\\1" t)
    ("\\`m-\\(.*\\.h\\)\\'" "\\1" t)
    ("\\`s/s-\\(.*\\.h\\)\\'" "s/\\1" t)
    ("\\`s-\\(.*\\.h\\)\\'" "\\1" t)
    ("\\.\\(el\\|[ch]\\|x[pb]m\\|pbm\\)\\'" t t)
    )
  "List of regexps and rewriting rules for renamed files.
Elements are (REGEXP REPLACE [LAX]).  If REPLACE is a string, the file
name matching REGEXP is replaced by REPLACE using `replace-string'.
Otherwise, the file name is accepted as is.
Elements with LAX non-nil are only used in `authors-lax-changelogs'.")

;; It's really not worth trying to make these old logs fully valid.
;; All the obvious real errors are gone.
;; The main issue is _lots_ of moving around of files.
;; Eg the progmodes/ (etc) directories did not exist before 1997.
;; Also, lib-src/ did not exist, the files were in etc/.
;; And various other things.
(defconst authors-lax-changelogs
  '("erc/ChangeLog\\.1\\'"
    "gnus/ChangeLog\\.[1-2]\\'"
    "lisp/ChangeLog\\.\\([1-9]\\|1[0-5]\\)\\'"
    "mh-e/ChangeLog\\.1\\'"
    "src/ChangeLog\\.\\([1-9]\\|1[0-2]\\)\\'")
  "List of regexps matching ChangeLogs that we do not print errors from.
These are older ChangeLogs that have various issues.
Additionally, for these logs we apply the `lax' elements of
`authors-renamed-files-regexps'.")


(defvar authors-checked-files-alist)
(defvar authors-invalid-file-names)
(defvar authors-ignored-names)

;; This has become rather yucky. :(
(defun authors-disambiguate-file-name (fullname)
  "Convert FULLNAME to an unambiguous relative-name."
  (let ((relname (file-name-nondirectory fullname))
	dir parent)
    (if (and (member relname authors-ambiguous-files)
	     ;; Try to identify the top-level directory.
	     ;; FIXME should really use ROOT from M-x authors.
	     (not (and (file-directory-p
			(expand-file-name
			 "lib-src"
			 (setq dir (file-name-directory fullname))))
		       (file-directory-p (expand-file-name "etc" dir)))))
	;; I think it looks weird to see eg "lisp/simple.el".
	;; But for eg Makefile.in, we do want to say "lisp/Makefile.in".
	(if (and (string-equal "lisp"
			       (setq parent (file-name-nondirectory
					     (directory-file-name dir))))
		 ;; TODO better to simply have hard-coded list?
		 ;; Only really Makefile.in where this applies.
		 (not (file-exists-p
		       (expand-file-name (concat "../" relname) dir))))
	    relname
	  ;; In case of ambiguity, just prepend the parent directory.
	  ;; FIXME obviously this is not a perfect solution.
	  (format "%s/%s" (file-name-nondirectory (directory-file-name dir))
		  relname))
      relname)))

(defun authors-lax-changelog-p (file)
  "Return non-nil if FILE matches `authors-lax-changelogs'."
  (let ((list authors-lax-changelogs)
	found)
    (while list
      (setq list (if (setq found (string-match-p (car list) file))
		     nil
		   (cdr list))))
    found))

(defun authors-canonical-file-name (file log-file pos author)
  "Return canonical file name for FILE found in LOG-FILE.
Checks whether FILE is a valid (existing) file name, has been renamed,
or is on the list of removed files.  Returns the non-directory part of
the file name.  Only uses the LOG-FILE position POS and associated AUTHOR
to print a message if FILE is not found."
  ;; FILE should be re-checked in every different directory associated
  ;; with a LOG-FILE.  Eg configure.ac from src/ChangeLog is not the
  ;; same as that from top-level/ChangeLog.
  (let* ((fullname (expand-file-name file (file-name-directory log-file)))
	 (entry (assoc fullname authors-checked-files-alist))
	 laxlog relname valid)
    (if entry
	(cdr entry)
      (setq relname (file-name-nondirectory file))
      (if (or (member file authors-valid-file-names)
	      (member relname authors-valid-file-names)
	      (file-exists-p file)
	      (file-exists-p relname)	; FIXME? appropriate?
	      )
	  (setq valid (authors-disambiguate-file-name fullname))
	(if (setq valid (assoc file authors-renamed-files-alist))
	    (setq valid (cdr valid))
	  (setq laxlog (authors-lax-changelog-p log-file))
	  (let ((rules authors-renamed-files-regexps)
		rule)
	    (while rules
	      (setq rule (car rules))
	      (if (and (or laxlog (not (nth 2 rule)))
		       (string-match (car rule) file))
		  (setq valid (if (stringp (nth 1 rule))
				  (file-name-nondirectory
				   (replace-match (nth 1 rule) t nil file))
				relname)
			rules nil)
		(setq rules (cdr rules)))))))
      (setq authors-checked-files-alist
	    (cons (cons fullname valid) authors-checked-files-alist))
      (unless (or valid
		  (member file authors-ignored-files)
		  (authors-obsolete-file-p file)
		  (string-match "[*]" file)
		  (string-match "^[0-9.]+$" file)
		  laxlog)
	(setq authors-invalid-file-names
	      (cons (format-message "%s:%d: unrecognized `%s' for %s"
				    log-file
				    (1+ (count-lines (point-min) pos))
				    file author)
		    authors-invalid-file-names)))
      valid)))

(defun authors-add-fixed-entries (table)
  "Add actions from `authors-fixed-entries' to TABLE."
  (dolist (entry authors-fixed-entries)
    (let ((author (car entry))
	  action)
      (dolist (item (cdr entry))
	(if (symbolp item)
	    (setq action item)
	  (authors-add author item action table))))))


(defun authors-obsolete-file-p (file)
  "Return non-nil if FILE is obsolete.
FILE is considered obsolete if it matches one of the regular expressions
from `authors-obsolete-files-regexps'."
  (let (obsolete-p
	(regexps authors-obsolete-files-regexps))
    (while (and regexps (not obsolete-p))
      (setq obsolete-p (string-match (car regexps) file)
	    regexps (cdr regexps)))
    obsolete-p))

(defun authors-no-scan-file-p (file)
  "Return non-nil if FILE should not be scanned.
FILE is not scanned if it matches any of `authors-no-scan-regexps'."
  (let (no-scan-p
	(regexps authors-no-scan-regexps))
    (while (and regexps (not no-scan-p))
      (setq no-scan-p (string-match-p (car regexps) file)
	    regexps (cdr regexps)))
    no-scan-p))

(defun authors-add (author file action table)
  "Record that AUTHOR worked on FILE.
ACTION is a keyword symbol describing what he did.  Record file,
author and what he did in hash table TABLE.  See the description of
`authors-scan-change-log' for the structure of the hash table."
  (unless (or (member file authors-ignored-files)
	      (authors-obsolete-file-p file)
	      (equal author ""))
    (let* ((value (gethash author table))
	   (entry (assoc file value))
	   slot)
      (if (null entry)
	  (puthash author (cons (list file (cons action 1)) value) table)
	(if (setq slot (assoc action (cdr entry)))
	    (setcdr slot (1+ (cdr slot)))
	  (nconc entry (list (cons action 1))))))))


(defun authors-canonical-author-name (author file pos)
  "Return a canonicalized form of AUTHOR, an author name.
If AUTHOR has an entry in `authors-aliases', use that.  Remove
email addresses.  Capitalize words in the author's name, unless
it is found in `authors-fixed-case'."
  (let* ((aliases authors-aliases)
	 regexps realname)
    (while aliases
      (setq realname (car (car aliases))
	    regexps (cdr (car aliases))
	    aliases (cdr aliases))
      (while regexps
	(if (string-match (car regexps) author)
	    (setq author realname
		  regexps nil
		  aliases nil)
	  (setq regexps (cdr regexps))))))
  (when author
    (setq author (replace-regexp-in-string "[ \t]*[(<].*$" "" author))
    (setq author (replace-regexp-in-string "\\`[ \t]+" "" author))
    (setq author (replace-regexp-in-string "[ \t]+$" "" author))
    (setq author (replace-regexp-in-string "[ \t]+" " " author))
    ;; NB this ignores the first name only case.
    (unless (string-match "[-, \t]" author)
      (or (authors-lax-changelog-p file)
          (push (format-message "%s:%d: ignored `%s'"
                                file (1+ (count-lines (point-min) pos)) author)
                authors-ignored-names))
      (setq author ""))
    (or (car (member author authors-fixed-case))
	(capitalize author))))

(defun authors-scan-change-log (log-file table)
  "Scan change log LOG-FILE for author information.

For each change mentioned in the log, add an entry to hash table TABLE
under the author's canonical name.

Keys of TABLE are author names.  Values are alists of entries (FILE
\(ACTION . COUNT) ...).  FILE is one file the author worked on.  The
rest of the entry is a list of keyword symbols describing what he did
with the file and the number of each action:

:wrote		means the author wrote the file
:cowrote	means he wrote the file in collaboration with others
:changed	means he changed the file COUNT times."

  (let* ((enable-local-variables :safe)	; for find-file, hence let*
	 (enable-local-eval nil)
	 (existing-buffer (get-file-buffer log-file))
	 (buffer (find-file-noselect log-file))
	 authors pos)
    (with-current-buffer buffer
      (save-restriction
	(widen)
	(goto-char (point-min))
	(while (re-search-forward "^[0-9]\\|^[ \t]+\\* " nil t)
	  (beginning-of-line)
	  (setq pos (point))
	  (cond ((looking-at "^[0-9]+-[0-9]+-[0-9]+")
		 ;; Handle joint authorship of changes.
		 ;; This can be a bit fragile, and is not too common.
		 (setq authors nil)
		 (while (progn
			  (skip-chars-forward " \t+:0-9-")
			  (not (looking-at "\\($\\|\\*\\|\
Suggested\\|Trivial\\|Version\\|Originally\\|From:\\|Patch[ \t]+[Bb]y\\)")))
		   (push (authors-canonical-author-name
			  (buffer-substring-no-properties
			   (point) (line-end-position)) log-file pos) authors)
		   (forward-line 1)))
		((looking-at "^[ \t]+\\*")
		 (let ((line (buffer-substring-no-properties
			      (match-end 0) (line-end-position))))
		   (while (and (not (string-match ":" line))
			       (forward-line 1)
			       (not (looking-at ":\\|^[ \t]*$")))
		     (setq line (concat line
					(buffer-substring-no-properties
					 (line-beginning-position)
					 (line-end-position)))))
		   (when (string-match ":" line)
		     (setq line (substring line 0 (match-beginning 0)))
		     (setq line (replace-regexp-in-string "[[(<{].*$" "" line))
		     (setq line (replace-regexp-in-string "," "" line))
		     (dolist (file (split-string line))
		       (when (setq file (authors-canonical-file-name file log-file pos (car authors)))
			 (dolist (author authors)
			   ;;(message "%s changed %s" author file)
			   (authors-add author file :changed table)))))
		   (forward-line 1)))))))
    (unless existing-buffer
      (kill-buffer buffer))))


(defun authors-scan-el (file table)
  "Scan Lisp file FILE for author information.
TABLE is a hash table to add author information to."
  (let* ((existing-buffer (get-file-buffer file))
	 (enable-local-variables :safe)	; for find-file, hence let*
	 (enable-local-eval nil)
	 (buffer (find-file-noselect file)))
    (setq file (expand-file-name file))
    (with-current-buffer buffer
      (save-restriction
	(widen)
	(goto-char (point-min))
	(while (and (re-search-forward
		     "^;+[ \t]*\\(Authors?\\|Commentary\\|Code\\):[ \t]*" nil t)
		    (not (member (match-string 1) '("Commentary" "Code"))))
	  (let ((continue t)
		(action :wrote)
		authors)
	    (while continue
	      ;; Some entries contain a year range in front of the
	      ;; author's name.
	      (skip-chars-forward "-0-9 \t")
	      (push (authors-canonical-author-name
		     (buffer-substring-no-properties
		      (point) (line-end-position))
		     file (line-beginning-position)) authors)
	      ;; tips.texi says the continuation line should begin
	      ;; with a tab, but often spaces are used.
	      (setq continue
		    (and (zerop (forward-line 1))
			 (looking-at ";;;?\\(\t+ *\\|  +\\)[[:alnum:]]")
			 (goto-char (1- (match-end 0)))
			 (not (looking-at "[[:upper:]][-[:alpha:]]+:[ \t]")))))
	    (and (> (length authors) 1)
		 (setq action :cowrote))
	    (mapc (lambda (author)
		    (authors-add
		     author
		     (authors-disambiguate-file-name file) action table))
		  authors)))))
    (unless existing-buffer
      (kill-buffer buffer))))


(defun authors-public-domain-p (file)
  "Return t if FILE is a file that was put in public domain."
  (let ((public-domain-p nil)
	(list authors-public-domain-files))
    (while (and list (not public-domain-p))
      (when (string-match (car list) file)
	(setq public-domain-p t))
      (setq list (cdr list)))
    public-domain-p))

(defvar authors-author-list)

(defun authors-add-to-author-list (author changes)
  "Insert information about AUTHOR's work on Emacs into `authors-author-list'.
CHANGES is an alist of entries (FILE (ACTION . COUNT) ...), as produced by
`authors-scan-change-log'.
The element added to `authors-author-list' is (AUTHOR WROTE CO-WROTE CHANGED),
where WROTE, CO-WROTE, and CHANGED are lists of the files written, co-written
and changed by AUTHOR."
  (when author
    (let ((nchanged 0)
	  wrote-list
	  cowrote-list
	  changed-list)
      (dolist (change changes)
	(let* ((actions (cdr change))
	       (file (car change))
	       (filestat (if (authors-public-domain-p file)
			     (concat file " (public domain)")
			   file)))
	  (cond ((assq :wrote actions)
		 (setq wrote-list (cons filestat wrote-list)))
		((assq :cowrote actions)
		 (setq cowrote-list (cons filestat cowrote-list)))
		(t
		 (setq changed-list
		       (cons (cons file (cdr (assq :changed actions)))
			     changed-list))))))
      (if wrote-list
	  (setq wrote-list (sort wrote-list 'string-lessp)))
      (if cowrote-list
	  (setq cowrote-list (sort cowrote-list 'string-lessp)))
      (when changed-list
	(setq changed-list (sort changed-list
				 (lambda (a b)
				   (if (= (cdr a) (cdr b))
				       (string-lessp (car a) (car b))
				     (> (cdr a) (cdr b))))))
	(setq nchanged (length changed-list))
	(setq changed-list (mapcar 'car changed-list)))
      (if (> (- nchanged authors-many-files) 2)
	  (setcdr (nthcdr authors-many-files changed-list)
		  (list (format "and %d other files" (- nchanged authors-many-files)))))
      (setq authors-author-list
	    (cons (list author wrote-list cowrote-list changed-list)
		  authors-author-list)))))

(defun authors (root &optional nologupdate)
  "Extract author information from change logs and Lisp source files.
ROOT is the root directory under which to find the files.
Interactively, read ROOT from the minibuffer.
Accurate author information requires up-to-date change logs, so this
first updates them, unless optional prefix argument NOLOGUPDATE is non-nil.
The result is a buffer *Authors* containing authorship information,
and a buffer *Authors Errors* containing references to unknown files."
  (interactive "DEmacs source directory: \nP")
  (setq root (expand-file-name root))
  (unless (file-exists-p (expand-file-name "src/emacs.c" root))
    (unless (y-or-n-p
             (format "Not the root directory of Emacs: %s, continue? " root))
      (user-error "Not the root directory")))
  ;; May contain your personal entries.
  (or (not (file-exists-p (expand-file-name "ChangeLog" root)))
      (y-or-n-p "Unversioned ChangeLog present, continue?")
      (user-error "Unversioned ChangeLog may have irrelevant entries"))
  (or nologupdate
      ;; There are likely to be things that need fixing, so we update
      ;; the versioned ChangeLog.N rather than the unversioned ChangeLog.
      (zerop (call-process "make" nil nil nil
                           "-C" root "change-history-nocommit"))
      (error "Problem updating ChangeLog, try \"C-u M-x authors RET\""))
  (let ((logs (process-lines find-program root "-name" "ChangeLog*"))
	(table (make-hash-table :test 'equal))
	(buffer-name "*Authors*")
	authors-checked-files-alist
	authors-invalid-file-names
	authors-ignored-names)
    (authors-add-fixed-entries table)
    (dolist (log logs)
      (when (string-match "ChangeLog\\(.[0-9]+\\)?$" log)
	(message "Scanning %s..." log)
	(authors-scan-change-log log table)))
    (let ((els (process-lines find-program root "-name" "*.el")))
      (dolist (file els)
	(unless (authors-no-scan-file-p file)
	  (message "Scanning %s..." file)
	  (authors-scan-el file table))))
    (message "Generating buffer %s..." buffer-name)
    (set-buffer (get-buffer-create buffer-name))
    (erase-buffer)
    (set-buffer-file-coding-system authors-coding-system)
    (insert
"Many people have contributed code included in the Free Software
Foundation's distribution of GNU Emacs.  To show our appreciation for
their public spirit, we list here in alphabetical order a condensed
list of their contributions.\n")
    (let (authors-author-list)
      (maphash #'authors-add-to-author-list table)
      (setq authors-author-list
	    (sort authors-author-list
		  (lambda (a b)
		    (string-collate-lessp (car a) (car b)
					  (if (eq system-type 'windows-nt)
					      "enu_USA"
					    "en_US.UTF-8")))))
      (dolist (a authors-author-list)
	(let ((author (car a))
	      (wrote (nth 1 a))
	      (cowrote (nth 2 a))
	      (changed (nth 3 a)))
	(insert "\n" author ": ")
	(when wrote
	  (insert "wrote")
	  (dolist (file wrote)
	    (if (> (+ (current-column) (length file)) 72)
	      (insert "\n "))
	    (insert " " file))
	  (insert "\n"))
	(when cowrote
	  (if wrote
	      (insert "and "))
	  (insert "co-wrote")
	  (dolist (file cowrote)
	    (if (> (+ (current-column) (length file)) 72)
	      (insert "\n "))
	    (insert " " file))
	  (insert "\n"))
	(when changed
	  (if (or wrote cowrote)
	      (insert "and "))
	  (insert "changed")
	  (dolist (file changed)
	    (if (> (+ (current-column) (length file)) 72)
		(insert "\n "))
	    (insert " " file))
	  (insert "\n")))))
    (insert "\nLocal" " Variables:\ncoding: "
	    (symbol-name authors-coding-system) "\nEnd:\n")
    (message "Generating buffer %s... done" buffer-name)
    (unless noninteractive
      (when (or authors-invalid-file-names authors-ignored-names)
	(with-current-buffer (get-buffer-create "*Authors Errors*")
	  (setq buffer-read-only nil)
	  (erase-buffer)
	  (set-buffer-file-coding-system authors-coding-system)
	  (when authors-invalid-file-names
	    (insert "Unrecognized file entries found:\n\n")
	    (mapc (lambda (f) (if (not (string-match "^[A-Za-z]+$" f)) (insert f "\n")))
		  (sort authors-invalid-file-names 'string-lessp)))
	  (when authors-ignored-names
	    (insert "\n\nThese authors were ignored:\n\n"
		    (mapconcat
		     'identity
		     (sort authors-ignored-names 'string-lessp) "\n")))
	  (goto-char (point-min))
	  (compilation-mode)
	  (message "Errors were found.  See buffer %s" (buffer-name))))
      (pop-to-buffer buffer-name))))


(defun batch-update-authors ()
  "Produce an AUTHORS file.
Call this function in batch mode with two command line arguments FILE
and ROOT.  FILE is the file to write, ROOT is the root directory of
the Emacs source tree, from which to build the file."
  (unless noninteractive
    (error "`batch-update-authors' is to be used only with -batch"))
  (when (/= (length command-line-args-left) 2)
    (error "Call `batch-update-authors' with the name of the file to write"))
  (let* ((file (pop command-line-args-left))
	 (root (pop command-line-args-left)))
    (authors root)
    (write-file file)))

(provide 'authors)

;;; authors.el ends here<|MERGE_RESOLUTION|>--- conflicted
+++ resolved
@@ -1130,18 +1130,13 @@
     ("lisp/net/starttls.el" . "lisp/obsolete/starttls.el")
     ("url-ns.el" . "lisp/obsolete/url-ns.el")
     ("gnus-news.texi" . "doc/misc/gnus.texi")
-<<<<<<< HEAD
-    ("lisp/multifile.el". "lisp/fileloop.el")
-    ("lisp/emacs-lisp/thread.el". "lisp/thread.el")
-    ("src/mini-gmp.c" . "lib/mini-gmp.c")
-    ("src/mini-gmp.h" . "lib/mini-gmp.h")
-=======
     ("lisp/multifile.el" . "lisp/fileloop.el")
     ("lisp/emacs-lisp/thread.el" . "lisp/thread.el")
     ("lisp/emacs-lisp/cl.el" . "lisp/emacs-lisp/cl-lib.el")
     ("lisp/progmodes/mantemp.el" . "lisp/obsolete/mantemp.el")
+    ("src/mini-gmp.c" . "lib/mini-gmp.c")
+    ("src/mini-gmp.h" . "lib/mini-gmp.h")
     ("sysdep.c" . "src/sysdep.c")
->>>>>>> 48b9c478
     )
   "Alist of files which have been renamed during their lifetime.
 Elements are (OLDNAME . NEWNAME).")
