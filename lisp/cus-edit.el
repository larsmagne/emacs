;;; cus-edit.el --- tools for customizing Emacs and Lisp packages -*- lexical-binding:t -*-
;;
;; Copyright (C) 1996-1997, 1999-2021 Free Software Foundation, Inc.
;;
;; Author: Per Abrahamsen <abraham@dina.kvl.dk>
;; Maintainer: emacs-devel@gnu.org
;; Keywords: help, faces
;; Package: emacs

;; This file is part of GNU Emacs.

;; GNU Emacs is free software: you can redistribute it and/or modify
;; it under the terms of the GNU General Public License as published by
;; the Free Software Foundation, either version 3 of the License, or
;; (at your option) any later version.

;; GNU Emacs is distributed in the hope that it will be useful,
;; but WITHOUT ANY WARRANTY; without even the implied warranty of
;; MERCHANTABILITY or FITNESS FOR A PARTICULAR PURPOSE.  See the
;; GNU General Public License for more details.

;; You should have received a copy of the GNU General Public License
;; along with GNU Emacs.  If not, see <https://www.gnu.org/licenses/>.

;;; Commentary:
;;
;; This file implements the code to create and edit customize buffers.
;;
;; See `custom.el'.

;; No commands should have names starting with `custom-' because
;; that interferes with completion.  Use `customize-' for commands
;; that the user will run with M-x, and `Custom-' for interactive commands.

;; The identity of a customize option is represented by a Lisp symbol.
;; The following values are associated with an option.

;; 0. The current value.

;;    This is the value of the option as seen by "the rest of Emacs".

;;    Usually extracted by 'default-value', but can be extracted with
;;    different means if the option symbol has the 'custom-get'
;;    property.  Similarly, set-default (or the 'custom-set' property)
;;    can set it.

;; 1. The widget value.

;;    This is the value shown in the widget in a customize buffer.

;; 2. The customized value.

;;    This is the last value given to the option through customize.

;;    It is stored in the 'customized-value' property of the option, in a
;;    cons-cell whose car evaluates to the customized value.

;; 3. The saved value.

;;    This is last value saved from customize.

;;    It is stored in the 'saved-value' property of the option, in a
;;    cons-cell whose car evaluates to the saved value.

;; 4. The standard value.

;;    This is the value given in the 'defcustom' declaration.

;;    It is stored in the 'standard-value' property of the option, in a
;;    cons-cell whose car evaluates to the standard value.

;; 5. The "think" value.

;;    This is what customize thinks the current value should be.

;;    This is the customized value, if any such value exists, otherwise
;;    the saved value, if that exists, and as a last resort the standard
;;    value.

;; The reason for storing values unevaluated: This is so you can have
;; values that depend on the environment.  For example, you can have a
;; variable that has one value when Emacs is running under a window
;; system, and another value on a tty.  Since the evaluation is only done
;; when the variable is first initialized, this is only relevant for the
;; saved (and standard) values, but affect others values for
;; compatibility.

;; You can see (and modify and save) this unevaluated value by selecting
;; "Show Saved Lisp Expression" from the Lisp interface.  This will
;; give you the unevaluated saved value, if any, otherwise the
;; unevaluated standard value.

;; The possible states for a customize widget are:

;; 0. unknown

;;    The state has not been determined yet.

;; 1. modified

;;    The widget value is different from the current value.

;; 2. changed

;;    The current value is different from the "think" value.

;; 3. set

;;    The "think" value is the customized value.

;; 4. saved

;;    The "think" value is the saved value.

;; 5. standard

;;    The "think" value is the standard value.

;; 6. rogue

;;    There is no standard value.  This means that the variable was
;;    not defined with defcustom, nor handled in cus-start.el.  Most
;;    standard interactive Custom commands do not let you create a
;;    Custom buffer containing such variables.  However, such Custom
;;    buffers can be created, for instance, by calling
;;    `customize-apropos' with a prefix arg or by calling
;;    `customize-option' non-interactively.

;; 7. hidden

;;    There is no widget value.

;; 8. mismatch

;;    The widget value is not valid member of the :type specified for the
;;    option.

;;; Code:

(require 'cus-face)
(require 'wid-edit)

(defvar custom-versions-load-alist)	; from cus-load
(defvar recentf-exclude)		; from recentf.el

(condition-case nil
    (require 'cus-load)
  (error nil))

(condition-case nil
    (require 'cus-start)
  (error nil))

(put 'custom-define-hook 'custom-type 'hook)
(put 'custom-define-hook 'standard-value '(nil))
(custom-add-to-group 'customize 'custom-define-hook 'custom-variable)

;;; Customization Groups.

(defgroup emacs nil
  "Customization of the One True Editor."
  :link '(custom-manual "(emacs)Top"))

;; Most of these groups are stolen from `finder.el',
(defgroup editing nil
  "Basic text editing facilities."
  :group 'emacs)

(defgroup convenience nil
  "Convenience features for faster editing."
  :group 'emacs)

(defgroup files nil
  "Support for editing files."
  :group 'emacs)

(defgroup wp nil
  "Support for editing text files.
Use group `text' for this instead.  This group is deprecated."
  :group 'emacs)

(defgroup text nil
  "Support for editing text files."
  :group 'emacs
  ;; Inherit from deprecated `wp' for compatibility, for now.
  :group 'wp)

(defgroup data nil
  "Support for editing binary data files."
  :group 'emacs)

(defgroup abbrev nil
  "Abbreviation handling, typing shortcuts, macros."
  :tag "Abbreviations"
  :group 'convenience)

(defgroup matching nil
  "Various sorts of searching and matching."
  :group 'editing)

(defgroup emulations nil
  "Emulations of other editors."
  :link '(custom-manual "(emacs)Emulation")
  :group 'editing)

(defgroup external nil
  "Interfacing to external utilities."
  :group 'emacs)

(defgroup comm nil
  "Communications, networking, and remote access to files."
  :tag "Communication"
  :group 'emacs)

(defgroup processes nil
  "Process, subshell, compilation, and job control support."
  :group 'external)

(defgroup programming nil
  "Support for programming in other languages."
  :group 'emacs)

(defgroup languages nil
  "Modes for editing programming languages."
  :group 'programming)

(defgroup lisp nil
  "Lisp support, including Emacs Lisp."
  :link '(custom-group-link :tag "Font Lock Faces group" font-lock-faces)
  :group 'languages
  :group 'development)

(defgroup c nil
  "Support for the C language and related languages."
  :link '(custom-group-link :tag "Font Lock Faces group" font-lock-faces)
  :link '(custom-manual "(ccmode)")
  :group 'languages)

(defgroup tools nil
  "Programming tools."
  :group 'programming)

(defgroup applications nil
  "Applications written in Emacs."
  :group 'emacs)

(defgroup calendar nil
  "Calendar and time management support."
  :group 'applications)

(defgroup mail nil
  "Modes for electronic-mail handling."
  :group 'applications)

(defgroup news nil
  "Reading and posting to newsgroups."
  :link '(custom-manual "(gnus)")
  :group 'applications)

(defgroup games nil
  "Games, jokes and amusements."
  :group 'applications)

(defgroup development nil
  "Support for further development of Emacs."
  :group 'emacs)

(defgroup docs nil
  "Support for Emacs documentation."
  :group 'development)

(defgroup extensions nil
  "Emacs Lisp language extensions."
  :group 'development)

(defgroup internal nil
  "Code for Emacs internals, build process, defaults."
  :group 'development)

(defgroup maint nil
  "Maintenance aids for the Emacs development group."
  :tag "Maintenance"
  :group 'development)

(defgroup environment nil
  "Fitting Emacs with its environment."
  :group 'emacs)

(defgroup hardware nil
  "Support for interfacing with miscellaneous hardware."
  :group 'environment)

(defgroup terminals nil
  "Support for terminal types."
  :group 'environment)

(defgroup unix nil
  "Interfaces, assistants, and emulators for UNIX features."
  :group 'environment)

(defgroup i18n nil
  "Internationalization and alternate character-set support."
  :link '(custom-manual "(emacs)International")
  :group 'environment
  :group 'editing)

(defgroup x nil
  "The X Window system."
  :group 'environment)

(defgroup frames nil
  "Support for Emacs frames and window systems."
  :group 'environment)

(defgroup tex nil
  "Code related to the TeX formatter."
  :link '(custom-group-link :tag "Font Lock Faces group" font-lock-faces)
  :group 'text)

(defgroup faces nil
  "Support for multiple fonts."
  :group 'emacs)

(defgroup help nil
  "Support for Emacs help systems."
  :group 'emacs)

(defgroup multimedia nil
  "Non-textual support, specifically images and sound."
  :group 'emacs)

(defgroup local nil
  "Code local to your site."
  :group 'emacs)

(defgroup customize '((widgets custom-group))
  "Customization of the Customization support."
  :prefix "custom-"
  :group 'help)

(defgroup custom-faces nil
  "Faces used by customize."
  :group 'customize
  :group 'faces)

(defgroup custom-browse nil
  "Control customize browser."
  :prefix "custom-"
  :group 'customize)

(defgroup custom-buffer nil
  "Control customize buffers."
  :prefix "custom-"
  :group 'customize)

(defgroup custom-menu nil
  "Control customize menus."
  :prefix "custom-"
  :group 'customize)

(defgroup alloc nil
  "Storage allocation and gc for GNU Emacs Lisp interpreter."
  :tag "Storage Allocation"
  :group 'internal)

(defgroup undo nil
  "Undoing changes in buffers."
  :link '(custom-manual "(emacs)Undo")
  :group 'editing)

(defgroup mode-line nil
  "Contents of the mode line."
  :group 'environment)

(defgroup editing-basics nil
  "Most basic editing facilities."
  :group 'editing)

(defgroup display nil
  "How characters are displayed in buffers."
  :group 'environment)

(defgroup execute nil
  "Executing external commands."
  :group 'processes)

(defgroup installation nil
  "The Emacs installation."
  :group 'environment)

(defgroup dired nil
  "Directory editing."
  :group 'environment)

(defgroup limits nil
  "Internal Emacs limits."
  :group 'internal)

(defgroup debug nil
  "Debugging Emacs itself."
  :group 'development)

(defgroup keyboard nil
  "Input from the keyboard."
  :group 'environment)

(defgroup menu nil
  "Input from the menus."
  :group 'environment)

(defgroup auto-save nil
  "Preventing accidental loss of data."
  :group 'files)

(defgroup processes-basics nil
  "Basic stuff dealing with processes."
  :group 'processes)

(defgroup mule nil
  "MULE Emacs internationalization."
  :group 'i18n)

(defgroup windows nil
  "Windows within a frame."
  :link '(custom-manual "(emacs)Windows")
  :group 'environment)

;;; Custom mode keymaps

(defvar custom-mode-map
  (let ((map (make-keymap)))
    (set-keymap-parent map widget-keymap)
    (define-key map [remap self-insert-command] 'Custom-no-edit)
    (define-key map "\^m" 'Custom-newline)
    (define-key map " " 'scroll-up-command)
    (define-key map [?\S-\ ] 'scroll-down-command)
    (define-key map "\177" 'scroll-down-command)
    (define-key map "\C-c\C-c" 'Custom-set)
    (define-key map "\C-x\C-s" 'Custom-save)
    (define-key map "q" 'Custom-buffer-done)
    (define-key map "u" 'Custom-goto-parent)
    (define-key map "n" 'widget-forward)
    (define-key map "p" 'widget-backward)
    map)
  "Keymap for `Custom-mode'.")

(defvar custom-mode-link-map
  (let ((map (make-keymap)))
    (set-keymap-parent map custom-mode-map)
    (define-key map [down-mouse-2] nil)
    (define-key map [down-mouse-1] 'mouse-drag-region)
    (define-key map [mouse-2] 'widget-move-and-invoke)
    map)
  "Local keymap for links in `Custom-mode'.")

(defvar custom-field-keymap
  (let ((map (copy-keymap widget-field-keymap)))
    (define-key map "\C-c\C-c" 'Custom-set)
    (define-key map "\C-x\C-s" 'Custom-save)
    map)
  "Keymap used inside editable fields in customization buffers.")

(widget-put (get 'editable-field 'widget-type) :keymap custom-field-keymap)

;;; Utilities.

(defun custom-split-regexp-maybe (regexp)
  "If REGEXP is a string, split it to a list at `\\|'.
You can get the original back from the result with:
  (mapconcat \\='identity result \"\\|\")

IF REGEXP is not a string, return it unchanged."
  (if (stringp regexp)
      (split-string regexp "\\\\|")
    regexp))

(defun custom-variable-prompt ()
  "Prompt for a custom variable, defaulting to the variable at point.
Return a list suitable for use in `interactive'."
   (let* ((v (variable-at-point))
	  (default (and (symbolp v) (custom-variable-p v) (symbol-name v)))
	  (enable-recursive-minibuffers t)
	  val)
     (setq val (completing-read (format-prompt "Customize variable" default)
		                obarray 'custom-variable-p t nil nil default))
     (list (if (equal val "")
	       (if (symbolp v) v nil)
	     (intern val)))))

(defvar custom-actioned-widget nil
  "Widget for which to show the menu of available actions.

When showing a menu for a custom-variable, custom-face or custom-group widget,
the respective custom-*-action functions bind this variable to that widget, and
the respective custom-*-menu menus use the binding in their :enable and
:selected forms.")

(defun custom-menu-filter (menu widget)
  "Convert MENU to the form used by `widget-choose'.
MENU should be in the same format as `custom-variable-menu'.
WIDGET is the widget to apply the filter entries of MENU on."
  (let ((result nil)
	current name action filter)
    (while menu
      (setq current (car menu)
	    name (nth 0 current)
	    action (nth 1 current)
	    filter (nth 2 current)
	    menu (cdr menu))
      (if (or (null filter) (funcall filter widget))
	  (push (cons name action) result)
	(push name result)))
    (nreverse result)))

;;; Unlispify.

(defvar custom-prefix-list nil
  "List of prefixes that should be ignored by `custom-unlispify'.")

(defcustom custom-unlispify-menu-entries t
  "Display menu entries as words instead of symbols if non-nil."
  :group 'custom-menu
  :type 'boolean)

(defcustom custom-unlispify-remove-prefixes nil
  "Non-nil means remove group prefixes from option names in buffer.
Discarding prefixes often leads to confusing names for options
and faces in Customize buffers, so do not set this to a non-nil
value unless you are sure you know what it does."
  :group 'custom-menu
  :group 'custom-buffer
  :type 'boolean)

(defun custom-unlispify-menu-entry (symbol &optional no-suffix)
  "Convert SYMBOL into a menu entry."
  (cond ((not custom-unlispify-menu-entries)
	 (symbol-name symbol))
	((get symbol 'custom-tag)
	 (if no-suffix
	     (get symbol 'custom-tag)
	   (concat (get symbol 'custom-tag) "...")))
	(t
	 (with-current-buffer (get-buffer-create " *Custom-Work*")
	   (erase-buffer)
	   (princ symbol (current-buffer))
	   (goto-char (point-min))
	   (if custom-unlispify-remove-prefixes
	       (let ((prefixes custom-prefix-list)
		     prefix)
		 (while prefixes
		   (setq prefix (car prefixes))
		   (if (search-forward prefix (+ (point) (length prefix)) t)
		       (progn
			 (setq prefixes nil)
			 (delete-region (point-min) (point)))
		     (setq prefixes (cdr prefixes))))))
	   (goto-char (point-min))
           ;; Translate characters commonly used as delimiters between
           ;; words in symbols into space; e.g. foo:bar-zot/thing.
	   (while (re-search-forward "[-:/]+" nil t)
	     (replace-match " "))
	   (capitalize-region (point-min) (point-max))
	   (unless no-suffix
	     (goto-char (point-max))
	     (insert "..."))
	   (propertize (buffer-string) 'custom-data symbol)))))

(defcustom custom-unlispify-tag-names t
  "Display tag names as words instead of symbols if non-nil."
  :group 'custom-buffer
  :type 'boolean)

(defun custom-unlispify-tag-name (symbol)
  "Convert SYMBOL into a menu entry."
  (let ((custom-unlispify-menu-entries custom-unlispify-tag-names))
    (custom-unlispify-menu-entry symbol t)))

(defun custom-prefix-add (symbol prefixes)
  "Add SYMBOL to list of ignored PREFIXES."
  (cons (or (get symbol 'custom-prefix)
	    (concat (symbol-name symbol) "-"))
	prefixes))

;;; Guess.

(defcustom custom-guess-name-alist
  '(("-p\\'" boolean)
    ("-flag\\'" boolean)
    ("-hook\\'" hook)
    ("-face\\'" face)
    ("-file\\'" file)
    ("-function\\'" function)
    ("-functions\\'" (repeat function))
    ("-list\\'" (repeat sexp))
    ("-alist\\'" (alist :key-type sexp :value-type sexp)))
  "Alist of (MATCH TYPE).

MATCH should be a regexp matching the name of a symbol, and TYPE should
be a widget suitable for editing the value of that symbol.  The TYPE
of the first entry where MATCH matches the name of the symbol will be
used.

This is used for guessing the type of variables not declared with
customize."
  :type '(repeat (group (regexp :tag "Match") (sexp :tag "Type")))
  :group 'custom-buffer)

(defcustom custom-guess-doc-alist
  '(("\\`\\*?Non-nil " boolean))
  "Alist of (MATCH TYPE).

MATCH should be a regexp matching a documentation string, and TYPE
should be a widget suitable for editing the value of a variable with
that documentation string.  The TYPE of the first entry where MATCH
matches the name of the symbol will be used.

This is used for guessing the type of variables not declared with
customize."
  :type '(repeat (group (regexp :tag "Match") (sexp :tag "Type")))
  :group 'custom-buffer)

(defun custom-guess-type (symbol)
  "Guess a widget suitable for editing the value of SYMBOL.
This is done by matching SYMBOL with `custom-guess-name-alist' and
if that fails, the doc string with `custom-guess-doc-alist'."
  (let ((name (symbol-name symbol))
	(names custom-guess-name-alist)
	current found)
    (while names
      (setq current (car names)
	    names (cdr names))
      (when (string-match-p (nth 0 current) name)
	(setq found (nth 1 current)
	      names nil)))
    (unless found
      (let ((doc (documentation-property symbol 'variable-documentation t))
	    (docs custom-guess-doc-alist))
	(when doc
	  (while docs
	    (setq current (car docs)
		  docs (cdr docs))
	    (when (string-match-p (nth 0 current) doc)
	      (setq found (nth 1 current)
		    docs nil))))))
    found))

;;; Sorting.

;;;###autoload
(defcustom custom-browse-sort-alphabetically nil
  "If non-nil, sort customization group alphabetically in `custom-browse'."
  :type 'boolean
  :group 'custom-browse)

(defcustom custom-browse-order-groups nil
  "If non-nil, order group members within each customization group.
If `first', order groups before non-groups.
If `last', order groups after non-groups."
  :type '(choice (const first)
		 (const last)
		 (const :tag "none" nil))
  :group 'custom-browse)

(defcustom custom-browse-only-groups nil
  "If non-nil, show group members only within each customization group."
  :type 'boolean
  :group 'custom-browse)

;;;###autoload
(defcustom custom-buffer-sort-alphabetically t
  "Whether to sort customization groups alphabetically in Custom buffer."
  :type 'boolean
  :group 'custom-buffer
  :version "24.1")

(defcustom custom-buffer-order-groups 'last
  "If non-nil, order group members within each customization group.
If `first', order groups before non-groups.
If `last', order groups after non-groups."
  :type '(choice (const first)
		 (const last)
		 (const :tag "none" nil))
  :group 'custom-buffer)

;;;###autoload
(defcustom custom-menu-sort-alphabetically nil
  "If non-nil, sort each customization group alphabetically in menus."
  :type 'boolean
  :group 'custom-menu)

(defcustom custom-menu-order-groups 'first
  "If non-nil, order group members within each customization group.
If `first', order groups before non-groups.
If `last', order groups after non-groups."
  :type '(choice (const first)
		 (const last)
		 (const :tag "none" nil))
  :group 'custom-menu)

(defun custom-sort-items (items sort-alphabetically order-groups)
  "Return a sorted copy of ITEMS.
ITEMS should be a list of `custom-group' properties.
If SORT-ALPHABETICALLY non-nil, sort alphabetically.
If ORDER-GROUPS is `first' order groups before non-groups, if `last' order
groups after non-groups, if nil do not order groups at all."
  (sort (copy-sequence items)
   (lambda (a b)
     (let ((typea (nth 1 a)) (typeb (nth 1 b))
	   (namea (nth 0 a)) (nameb (nth 0 b)))
       (cond ((not order-groups)
	      ;; Since we don't care about A and B order, maybe sort.
	      (when sort-alphabetically
		(string-lessp namea nameb)))
	     ((eq typea 'custom-group)
	      ;; If B is also a group, maybe sort.  Otherwise, order A and B.
	      (if (eq typeb 'custom-group)
		  (when sort-alphabetically
		    (string-lessp namea nameb))
		(eq order-groups 'first)))
	     ((eq typeb 'custom-group)
	      ;; Since A cannot be a group, order A and B.
	      (eq order-groups 'last))
	     (sort-alphabetically
	      ;; Since A and B cannot be groups, sort.
	      (string-lessp namea nameb)))))))

;;; Custom Mode Commands.

;; This variable is used by `custom-tool-bar-map', or directly by
;; `custom-buffer-create-internal' if `custom-buffer-verbose-help' is non-nil.

(defvar custom-commands
  '((" Apply " Custom-set t "Apply settings (for the current session only)."
     "index" "Apply" (modified))
    (" Apply and Save " Custom-save (or custom-file user-init-file)
     "Apply settings and save for future sessions." "save" "Save"
     (modified set changed rogue))
    (" Undo Edits " Custom-reset-current t
     "Restore customization buffer to reflect existing settings."
     "refresh" "Undo" (modified))
    (" Reset Customizations " Custom-reset-saved t
     "Undo any settings applied only for the current session." "undo" "Reset"
     (modified set changed rogue))
    (" Erase Customizations " Custom-reset-standard
     (or custom-file user-init-file)
     "Un-customize settings in this and future sessions." "delete" "Uncustomize"
     (modified set changed rogue saved))
    (" Help for Customize " Custom-help t "Get help for using Customize."
     "help" "Help" t)
    (" Exit " Custom-buffer-done t "Exit Customize." "exit" "Exit" t))
  "Alist of specifications for Customize menu items, tool bar icons and buttons.
Each member has the format (TAG COMMAND VISIBLE HELP ICON LABEL ENABLE).
TAG is a string, used as the :tag property of a widget.
COMMAND is the command that the item or button runs.
VISIBLE should be a form, suitable to pass as the :visible property for menu
or tool bar items.
HELP should be a string that can be used as the help echo property for tooltips
and the like.
ICON is a string that names the image to use for the tool bar item, like in the
first argument of `tool-bar-local-item'.
LABEL should be a string, used as the name of the menu items.
ENABLE should be a list of custom states or t.  When ENABLE is t, the item is
always enabled.  Otherwise, it is enabled only if at least one option displayed
in the Custom buffer is in a state present in ENABLE.")

(defvar-local custom-command-buttons nil
  "A list that holds the buttons that act on all settings in a Custom buffer.
`custom-buffer-create-internal' adds the buttons to this list.
Changes in the state of the custom options should notify the buttons via the
:notify property, so buttons can be enabled/disabled correctly at all times.")

(defun Custom-help ()
  "Read the node on Easy Customization in the Emacs manual."
  (interactive)
  (info "(emacs)Easy Customization"))

(defvar custom-reset-menu nil
  "If non-nil, an alist of actions for the `Reset' button.

This variable is kept for backward compatibility reasons, please use
`custom-reset-extended-menu' instead.

The key is a string containing the name of the action, the value is a
Lisp function taking the widget as an element which will be called
when the action is chosen.")

(defvar custom-reset-extended-menu
  (let ((map (make-sparse-keymap)))
    (define-key-after map [Custom-reset-current]
      '(menu-item "Undo Edits in Customization Buffer" Custom-reset-current
                  :enable (seq-some (lambda (option)
                                      (eq (widget-get option :custom-state)
                                          'modified))
                                    custom-options)))
    (define-key-after map [Custom-reset-saved]
      '(menu-item "Revert This Session's Customizations" Custom-reset-saved
                  :enable (seq-some (lambda (option)
                                      (memq (widget-get option :custom-state)
                                          '(modified set changed rogue)))
                                    custom-options)))
    (when (or custom-file user-init-file)
      (define-key-after map [Custom-reset-standard]
        '(menu-item "Erase Customizations" Custom-reset-standard
                    :enable (seq-some
                             (lambda (option)
                               (memq (widget-get option :custom-state)
                                     '(modified set changed rogue saved)))
                             custom-options))))
    map)
  "A menu for the \"Revert...\" button.
Used in `custom-reset' to show a menu to the user.")

(defvar custom-options nil
  "Customization widgets in the current buffer.")

(defun custom-command-apply (fun query &optional strong-query)
  "Call function FUN on all widgets in `custom-options'.
If there is more than one widget, ask user for confirmation using
the query string QUERY, using `y-or-n-p' if STRONG-QUERY is nil,
and `yes-or-no-p' otherwise.  Return non-nil if the functionality
has been executed, nil otherwise."
  (if (or (and (= 1 (length custom-options))
	       (memq (widget-type (car custom-options))
		     '(custom-variable custom-face)))
	  (funcall (if strong-query 'yes-or-no-p 'y-or-n-p) query))
      (progn (mapc fun custom-options) t)
    (message "Aborted")
    nil))

(defun Custom-set (&rest _ignore)
  "Set the current value of all edited settings in the buffer."
  (interactive)
  (custom-command-apply
   (lambda (child)
     (when (eq (widget-get child :custom-state) 'modified)
       (widget-apply child :custom-set)))
   "Set all values according to this buffer? "))

(defun Custom-save (&rest _ignore)
  "Set all edited settings, then save all settings that have been set.
If a setting was edited and set before, this saves it.  If a
setting was merely edited before, this sets it then saves it."
  (interactive)
  (let (edited-widgets)
    (when (custom-command-apply
	   (lambda (child)
	     (when (memq (widget-get child :custom-state)
		         '(modified set changed rogue))
               (push child edited-widgets)
	       (widget-apply child :custom-mark-to-save)))
	   "Save all settings in this buffer? " t)
      ;; Save changes to buffer.
      (custom-save-all)
      ;; Redraw and recalculate the state when necessary.
      (dolist (widget edited-widgets)
        (widget-apply widget :custom-state-set-and-redraw)))))

(defun custom-reset (_widget &optional event)
  "Select item from reset menu."
  (let* ((completion-ignore-case t)
	 (answer (widget-choose "Reset settings"
                                (or custom-reset-menu
                                    custom-reset-extended-menu)
				event)))
    (if answer
	(funcall answer))))

(defun Custom-reset-current (&rest _ignore)
  "Reset all edited settings in the buffer to show their current values."
  (interactive)
  (custom-command-apply
   (lambda (widget)
     (if (memq (widget-get widget :custom-state) '(modified changed))
	 (widget-apply widget :custom-reset-current)))
   "Reset all settings' buffer text to show current values? "))

(defun Custom-reset-saved (&rest _ignore)
  "Reset all edited or set settings in the buffer to their saved value.
This also shows the saved values in the buffer."
  (interactive)
  (custom-command-apply
   (lambda (widget)
     (if (memq (widget-get widget :custom-state) '(modified set changed rogue))
	 (widget-apply widget :custom-reset-saved)))
   "Reset all settings (current values and buffer text) to saved values? "))

;; The next two variables are bound to '(t) by `Custom-reset-standard'
;; and `custom-group-reset-standard'.  If these variables are nil, both
;; `custom-variable-reset-standard' and `custom-face-reset-standard'
;; save, reset and redraw the handled widget immediately.  Otherwise,
;; they add the widget to the corresponding list and leave it to
;; `custom-reset-standard-save-and-update' to save, reset and redraw it.
(defvar custom-reset-standard-variables-list nil)
(defvar custom-reset-standard-faces-list nil)

;; The next function was excerpted from `custom-variable-reset-standard'
;; and `custom-face-reset-standard' and is used to avoid calling
;; `custom-save-all' repeatedly (and thus saving settings to file one by
;; one) when erasing all customizations.
(defun custom-reset-standard-save-and-update ()
  "Save settings and redraw after erasing customizations."
  (when (or (and custom-reset-standard-variables-list
		 (not (eq custom-reset-standard-variables-list  '(t))))
	    (and custom-reset-standard-faces-list
		 (not (eq custom-reset-standard-faces-list '(t)))))
    ;; Save settings to file.
    (custom-save-all)
    ;; Set state of and redraw variables.
    (dolist (widget custom-reset-standard-variables-list)
      (unless (eq widget t)
	(widget-put widget :custom-state 'unknown)
	(custom-redraw widget)))
    ;; Set state of and redraw faces.
    (dolist (widget custom-reset-standard-faces-list)
      (unless (eq widget t)
	(let* ((symbol (widget-value widget))
	       (child (car (widget-get widget :children)))
	       (comment-widget (widget-get widget :comment-widget)))
	  (put symbol 'face-comment nil)
	  (widget-value-set child
			    (custom-pre-filter-face-spec
			     (list (list t (custom-face-attributes-get
					    symbol nil)))))
	  ;; This call manages the comment visibility
	  (widget-value-set comment-widget "")
	  (custom-face-state-set widget)
	  (custom-redraw-magic widget))))))

(defun Custom-reset-standard (&rest _ignore)
  "Erase all customizations (either current or saved) in current buffer.
The immediate result is to restore them to their standard values.
This operation eliminates any saved values for the group members,
making them as if they had never been customized at all."
  (interactive)
  ;; Bind these temporarily.
  (let ((custom-reset-standard-variables-list '(t))
	(custom-reset-standard-faces-list '(t)))
    (if (custom-command-apply
	 (lambda (widget)
	   (and (or (null (widget-get widget :custom-standard-value))
		    (widget-apply widget :custom-standard-value))
		(memq (widget-get widget :custom-state)
		      '(modified set changed saved rogue))
		(widget-apply widget :custom-mark-to-reset-standard)))
	 "The settings will revert to their default values, in this
and future sessions.  Really erase customizations? " t)
	(custom-reset-standard-save-and-update))))

;;; The Customize Commands

(defun custom-prompt-variable (prompt-var prompt-val &optional comment)
  "Prompt for a variable and a value and return them as a list.
PROMPT-VAR is the prompt for the variable, and PROMPT-VAL is the
prompt for the value.  The %s escape in PROMPT-VAL is replaced with
the name of the variable.

If the variable has a `variable-interactive' property, that is used as if
it were the arg to `interactive' (which see) to interactively read the value.

If the variable has a `custom-type' property, it must be a widget and the
`:prompt-value' property of that widget will be used for reading the value.
If the variable also has a `custom-get' property, that is used for finding
the current value of the variable, otherwise `symbol-value' is used.

If optional COMMENT argument is non-nil, also prompt for a comment and return
it as the third element in the list."
  (let* ((var (read-variable prompt-var))
	 (minibuffer-help-form `(describe-variable ',var))
	 (val
	  (let ((prop (get var 'variable-interactive))
		(type (get var 'custom-type))
		(prompt (format prompt-val var)))
	    (unless (listp type)
	      (setq type (list type)))
	    (cond (prop
		   ;; Use VAR's `variable-interactive' property
		   ;; as an interactive spec for prompting.
		   (call-interactively `(lambda (arg)
					  (interactive ,prop)
					  arg)))
		  (type
		   (widget-prompt-value type
					prompt
					(if (boundp var)
                                            (funcall
                                             (or (get var 'custom-get) 'symbol-value)
                                             var))
					(not (boundp var))))
		  (t
		   (eval-minibuffer prompt))))))
    (if comment
 	(list var val
 	      (read-string "Comment: " (get var 'variable-comment)))
      (list var val))))

;;;###autoload
(defun customize-set-value (variable value &optional comment)
  "Set VARIABLE to VALUE, and return VALUE.  VALUE is a Lisp object.

If VARIABLE has a `variable-interactive' property, that is used as if
it were the arg to `interactive' (which see) to interactively read the value.

If VARIABLE has a `custom-type' property, it must be a widget and the
`:prompt-value' property of that widget will be used for reading the value.

If given a prefix (or a COMMENT argument), also prompt for a comment."
  (interactive (custom-prompt-variable "Set variable: "
				       "Set %s to value: "
				       current-prefix-arg))

  (cond ((string= comment "")
 	 (put variable 'variable-comment nil))
 	(comment
 	 (put variable 'variable-comment comment)))
  (set variable value))

;;;###autoload
(defun customize-set-variable (variable value &optional comment)
  "Set the default for VARIABLE to VALUE, and return VALUE.
VALUE is a Lisp object.

If VARIABLE has a `custom-set' property, that is used for setting
VARIABLE, otherwise `set-default' is used.

If VARIABLE has a `variable-interactive' property, that is used as if
it were the arg to `interactive' (which see) to interactively read the value.

If VARIABLE has a `custom-type' property, it must be a widget and the
`:prompt-value' property of that widget will be used for reading the value.

If given a prefix (or a COMMENT argument), also prompt for a comment."
  (interactive (custom-prompt-variable "Set variable: "
				       "Set customized value for %s to: "
				       current-prefix-arg))
  (custom-load-symbol variable)
  (custom-push-theme 'theme-value variable 'user 'set (custom-quote value))
  (funcall (or (get variable 'custom-set) #'set-default) variable value)
  (put variable 'customized-value (list (custom-quote value)))
  (cond ((string= comment "")
 	 (put variable 'variable-comment nil)
 	 (put variable 'customized-variable-comment nil))
 	(comment
 	 (put variable 'variable-comment comment)
 	 (put variable 'customized-variable-comment comment)))
  value)

;;;###autoload
(defun customize-save-variable (variable value &optional comment)
  "Set the default for VARIABLE to VALUE, and save it for future sessions.
Return VALUE.

If VARIABLE has a `custom-set' property, that is used for setting
VARIABLE, otherwise `set-default' is used.

If VARIABLE has a `variable-interactive' property, that is used as if
it were the arg to `interactive' (which see) to interactively read the value.

If VARIABLE has a `custom-type' property, it must be a widget and the
`:prompt-value' property of that widget will be used for reading the value.

If given a prefix (or a COMMENT argument), also prompt for a comment."
  (interactive (custom-prompt-variable "Set and save variable: "
				       "Set and save value for %s as: "
				       current-prefix-arg))
  (funcall (or (get variable 'custom-set) 'set-default) variable value)
  (put variable 'saved-value (list (custom-quote value)))
  (custom-push-theme 'theme-value variable 'user 'set (custom-quote value))
  (cond ((string= comment "")
 	 (put variable 'variable-comment nil)
 	 (put variable 'saved-variable-comment nil))
 	(comment
 	 (put variable 'variable-comment comment)
 	 (put variable 'saved-variable-comment comment)))
  (put variable 'customized-value nil)
  (put variable 'customized-variable-comment nil)
  (if (custom-file t)
      (custom-save-all)
    (message "Setting `%s' temporarily since \"emacs -q\" would overwrite customizations"
	     variable)
    (set variable value))
  value)

;; Some parts of Emacs might prompt the user to save customizations,
;; during startup before customizations are loaded.  This function
;; handles this corner case by avoiding calling `custom-save-variable'
;; too early, which could wipe out existing customizations.

;;;###autoload
(defun customize-push-and-save (list-var elts)
  "Add ELTS to LIST-VAR and save for future sessions, safely.
ELTS should be a list.  This function adds each entry to the
value of LIST-VAR using `add-to-list'.

If Emacs is initialized, call `customize-save-variable' to save
the resulting list value now.  Otherwise, add an entry to
`after-init-hook' to save it after initialization."
  (dolist (entry elts)
    (add-to-list list-var entry))
  (if after-init-time
      (let ((coding-system-for-read nil))
	(customize-save-variable list-var (eval list-var)))
    (add-hook 'after-init-hook
	      (lambda ()
                (customize-push-and-save list-var elts)))))

;;;###autoload
(defun customize ()
  "Select a customization buffer which you can use to set user options.
User options are structured into \"groups\".
Initially the top-level group `Emacs' and its immediate subgroups
are shown; the contents of those subgroups are initially hidden."
  (interactive)
  (customize-group 'emacs))

;;;###autoload
(defun customize-mode (mode)
  "Customize options related to a major or minor mode.
By default the current major mode is used.  With a prefix
argument or if the current major mode has no known group, prompt
for the MODE to customize."
  (interactive
   (list
    (let ((completion-regexp-list '("-mode\\'"))
	  (group (custom-group-of-mode major-mode)))
      (if (and group (not current-prefix-arg))
	  major-mode
	(intern
	 (completing-read (format-prompt "Mode" (and group major-mode))
			  obarray
			  'custom-group-of-mode
			  t nil nil (if group (symbol-name major-mode))))))))
  (customize-group (custom-group-of-mode mode)))

(defun customize-read-group ()
  (let ((completion-ignore-case t))
    (completing-read (format-prompt "Customize group" "emacs")
                     obarray
                     (lambda (symbol)
                       (or (and (get symbol 'custom-loads)
                                (not (get symbol 'custom-autoload)))
                           (get symbol 'custom-group)))
                     t)))

;;;###autoload
(defun customize-group (&optional group other-window)
  "Customize GROUP, which must be a customization group.
If OTHER-WINDOW is non-nil, display in another window."
  (interactive (list (customize-read-group)))
  (when (stringp group)
    (if (string-equal "" group)
	(setq group 'emacs)
      (setq group (intern group))))
  (let ((name (format "*Customize Group: %s*"
		      (custom-unlispify-tag-name group))))
    (cond
     ((null (get-buffer name))
      (funcall (if other-window
		   'custom-buffer-create-other-window
		 'custom-buffer-create)
	       (list (list group 'custom-group))
	       name
	       (concat " for group "
		       (custom-unlispify-tag-name group))))
     (other-window
      (switch-to-buffer-other-window name))
     (t
      (pop-to-buffer-same-window name)))))

;;;###autoload
(defun customize-group-other-window (&optional group)
  "Customize GROUP, which must be a customization group, in another window."
  (interactive (list (customize-read-group)))
  (customize-group group t))

;;;###autoload
(defalias 'customize-variable 'customize-option)

;;;###autoload
(defun customize-option (symbol)
  "Customize SYMBOL, which must be a user option."
  (interactive (custom-variable-prompt))
  (unless symbol
    (error "No variable specified"))
  (let ((basevar (indirect-variable symbol)))
    (custom-buffer-create (list (list basevar 'custom-variable))
			  (format "*Customize Option: %s*"
				  (custom-unlispify-tag-name basevar)))
    (unless (eq symbol basevar)
      (message "`%s' is an alias for `%s'" symbol basevar))))

;;;###autoload
(defalias 'customize-variable-other-window 'customize-option-other-window)

;;;###autoload
(defun customize-option-other-window (symbol)
  "Customize SYMBOL, which must be a user option.
Show the buffer in another window, but don't select it."
  (interactive (custom-variable-prompt))
  (unless symbol
    (error "No variable specified"))
  (let ((basevar (indirect-variable symbol)))
    (custom-buffer-create-other-window
     (list (list basevar 'custom-variable))
     (format "*Customize Option: %s*" (custom-unlispify-tag-name basevar)))
    (unless (eq symbol basevar)
      (message "`%s' is an alias for `%s'" symbol basevar))))

(defvar customize-changed-options-previous-release "28.1"
  "Version for `customize-changed' to refer back to by default.")

;; Packages will update this variable, so make it available.
;;;###autoload
(defvar customize-package-emacs-version-alist nil
  "Alist mapping versions of a package to Emacs versions.
We use this for packages that have their own names, but are released
as part of Emacs itself.

Each elements looks like this:

     (PACKAGE (PVERSION . EVERSION)...)

Here PACKAGE is the name of a package, as a symbol.  After
PACKAGE come one or more elements, each associating a
package version PVERSION with the first Emacs version
EVERSION in which it (or a subsequent version of PACKAGE)
was first released.  Both PVERSION and EVERSION are strings.
PVERSION should be a string that this package used in
the :package-version keyword for `defcustom', `defgroup',
and `defface'.

For example, the MH-E package updates this alist as follows:

     (add-to-list \\='customize-package-emacs-version-alist
                  \\='(MH-E (\"6.0\" . \"22.1\") (\"6.1\" . \"22.1\")
                         (\"7.0\" . \"22.1\") (\"7.1\" . \"22.1\")
                         (\"7.2\" . \"22.1\") (\"7.3\" . \"22.1\")
                         (\"7.4\" . \"22.1\") (\"8.0\" . \"22.1\")))

The value of PACKAGE needs to be unique and it needs to match the
PACKAGE value appearing in the :package-version keyword.  Since
the user might see the value in an error message, a good choice is
the official name of the package, such as MH-E or Gnus.")

;;;###autoload
(define-obsolete-function-alias 'customize-changed-options
  #'customize-changed "28.1")

;;;###autoload
(defun customize-changed (&optional since-version)
  "Customize all settings whose meanings have changed in Emacs itself.
This includes new user options and faces, and new customization
groups, as well as older options and faces whose meanings or
default values have changed since the previous major Emacs
release.

With argument SINCE-VERSION (a string), customize all settings
that were added or redefined since that version."

  (interactive
   (list
    (read-from-minibuffer
     (format-prompt "Customize options changed, since version"
	            customize-changed-options-previous-release))))
  (if (equal since-version "")
      (setq since-version nil)
    (unless (condition-case nil
		(numberp (read since-version))
	      (error nil))
      (signal 'wrong-type-argument (list 'numberp since-version))))
  (unless since-version
    (setq since-version customize-changed-options-previous-release))

  ;; Load the information for versions since since-version.  We use
  ;; custom-load-symbol for this.
  (put 'custom-versions-load-alist 'custom-loads nil)
  (dolist (elt custom-versions-load-alist)
    (if (customize-version-lessp since-version (car elt))
	(dolist (load (cdr elt))
	  (custom-add-load 'custom-versions-load-alist load))))
  (custom-load-symbol 'custom-versions-load-alist)
  (put 'custom-versions-load-alist 'custom-loads nil)

  (let (found)
    (mapatoms
     (lambda (symbol)
        (let* ((package-version (get symbol 'custom-package-version))
               (version
                (or (and package-version
                         (customize-package-emacs-version symbol
                                                          package-version))
                    (get symbol 'custom-version))))
	 (if version
	     (when (customize-version-lessp since-version version)
	       (if (or (get symbol 'custom-group)
		       (get symbol 'group-documentation))
		   (push (list symbol 'custom-group) found))
	       (if (custom-variable-p symbol)
		   (push (list symbol 'custom-variable) found))
               (if (facep symbol)
		   (push (list symbol 'custom-face) found)))))))
    (if found
        (custom-buffer-create (custom--filter-obsolete-variables
                               (custom-sort-items found t 'first))
			      "*Customize Changed Options*")
      (user-error "No user option defaults have been changed since Emacs %s"
                  since-version))))

(defun customize-package-emacs-version (symbol package-version)
  "Return the Emacs version in which SYMBOL's meaning last changed.
PACKAGE-VERSION has the form (PACKAGE . VERSION).  We use
`customize-package-emacs-version-alist' to find the version of
Emacs that is associated with version VERSION of PACKAGE."
  (let (package-versions emacs-version)
    ;; Use message instead of error since we want user to be able to
    ;; see the rest of the symbols even if a package author has
    ;; botched things up.
    (cond ((not (listp package-version))
           (message "Invalid package-version value for %s" symbol))
          ((setq package-versions (assq (car package-version)
                                        customize-package-emacs-version-alist))
           (setq emacs-version
                 (cdr (assoc (cdr package-version) package-versions)))
           (unless emacs-version
             (message "%s version %s not found in %s" symbol
                      (cdr package-version)
                      "customize-package-emacs-version-alist")))
          (t
           (message "Package %s version %s lists no corresponding Emacs version"
                    (car package-version)
                    (cdr package-version))))
    emacs-version))

(defun customize-version-lessp (version1 version2)
  ;; Why are the versions strings, and given that they are, why aren't
  ;; they converted to numbers and compared as such here?  -- fx

  ;; In case someone made a mistake and left out the quotes
  ;; in the :version value.
  (if (numberp version2)
      (setq version2 (prin1-to-string version2)))
  (let (major1 major2 minor1 minor2)
    (string-match "\\([0-9]+\\)\\(\\.\\([0-9]+\\)\\)?" version1)
    (setq major1 (read (or (match-string 1 version1)
			   "0")))
    (setq minor1 (read (or (match-string 3 version1)
			   "0")))
    (string-match "\\([0-9]+\\)\\(\\.\\([0-9]+\\)\\)?" version2)
    (setq major2 (read (or (match-string 1 version2)
			   "0")))
    (setq minor2 (read (or (match-string 3 version2)
			   "0")))
    (or (< major1 major2)
	(and (= major1 major2)
	     (< minor1 minor2)))))

;;;###autoload
(defun customize-face (&optional face other-window)
  "Customize FACE, which should be a face name or nil.
If FACE is nil, customize all faces.  If FACE is actually a
face-alias, customize the face it is aliased to.

If OTHER-WINDOW is non-nil, display in another window.

Interactively, when point is on text which has a face specified,
suggest to customize that face, if it's customizable."
  (interactive (list (read-face-name "Customize face"
                                     (or (face-at-point t t) "all faces") t)))
  (if (member face '(nil ""))
      (setq face (face-list)))
  (if (and (listp face) (null (cdr face)))
      (setq face (car face)))
  (let ((display-fun (if other-window
			 'custom-buffer-create-other-window
		       'custom-buffer-create)))
    (if (listp face)
	(funcall display-fun
		 (custom-sort-items
		  (mapcar (lambda (s) (list s 'custom-face)) face)
		  t nil)
		 "*Customize Faces*")
      ;; If FACE is actually an alias, customize the face it is aliased to.
      (if (get face 'face-alias)
	  (setq face (get face 'face-alias)))
      (unless (facep face)
	(user-error "Invalid face %S" face))
      (funcall display-fun
	       (list (list face 'custom-face))
	       (format "*Customize Face: %s*"
		       (custom-unlispify-tag-name face))))))

;;;###autoload
(defun customize-face-other-window (&optional face)
  "Show customization buffer for face FACE in other window.
If FACE is actually a face-alias, customize the face it is aliased to.

Interactively, when point is on text which has a face specified,
suggest to customize that face, if it's customizable."
  (interactive (list (read-face-name "Customize face"
                                     (or (face-at-point t t) "all faces") t)))
  (customize-face face t))

(defun custom-unsaved-options ()
  "List of options and faces set in this session but not saved.
Each entry is of the form (SYMBOL TYPE), where TYPE is one of the
symbols `custom-face' or `custom-variable'."
  (let ((found nil))
    (mapatoms (lambda (symbol)
		(and (or (get symbol 'customized-face)
			 (get symbol 'customized-face-comment))
                     (facep symbol)
		     (push (list symbol 'custom-face) found))
		(and (or (get symbol 'customized-value)
			 (get symbol 'customized-variable-comment))
		     (boundp symbol)
		     (push (list symbol 'custom-variable) found))))
    found))

(defalias 'customize-customized 'customize-unsaved)

;;;###autoload
(defun customize-unsaved ()
  "Customize all options and faces set in this session but not saved."
  (interactive)
  (let ((found (custom-unsaved-options)))
    (if (not found)
	(error "No user options are set but unsaved")
      (custom-buffer-create (custom-sort-items found t nil)
			    "*Customize Unsaved*"))))

;;;###autoload
(defun customize-rogue ()
  "Customize all user variables modified outside customize."
  (interactive)
  (let ((found nil))
    (mapatoms (lambda (symbol)
		(let ((cval (or (get symbol 'customized-value)
				(get symbol 'saved-value)
				(get symbol 'standard-value))))
		  (when (and cval 	;Declared with defcustom.
			     (default-boundp symbol) ;Has a value.
			     (not (equal (eval (car cval))
					 ;; Which does not match customize.
					 (default-value symbol))))
		    (push (list symbol 'custom-variable) found)))))
    (if (not found)
	(user-error "No rogue user options")
      (custom-buffer-create (custom-sort-items found t nil)
			    "*Customize Rogue*"))))
;;;###autoload
(defun customize-saved ()
  "Customize all saved options and faces."
  (interactive)
  (let ((found nil))
    (mapatoms (lambda (symbol)
		(and (or (get symbol 'saved-face)
			 (get symbol 'saved-face-comment))
                     (facep symbol)
		     (push (list symbol 'custom-face) found))
		(and (or (get symbol 'saved-value)
			 (get symbol 'saved-variable-comment))
		     (boundp symbol)
		     (push (list symbol 'custom-variable) found))))
    (if (not found)
	(user-error "No saved user options")
      (custom-buffer-create (custom-sort-items found t nil)
			    "*Customize Saved*"))))

(declare-function apropos-parse-pattern "apropos" (pattern))
(defvar apropos-regexp)

;;;###autoload
(defun customize-apropos (pattern &optional type)
  "Customize loaded options, faces and groups matching PATTERN.
PATTERN can be a word, a list of words (separated by spaces),
or a regexp (using some regexp special characters).  If it is a word,
search for matches for that word as a substring.  If it is a list of
words, search for matches for any two (or more) of those words.

If TYPE is `options', include only options.
If TYPE is `faces', include only faces.
If TYPE is `groups', include only groups."
  (interactive (list (apropos-read-pattern "symbol") nil))
  (require 'apropos)
  (unless (memq type '(nil options faces groups))
    (error "Invalid setting type %s" (symbol-name type)))
  (apropos-parse-pattern pattern)    ;Sets apropos-regexp by side-effect: Yuck!
  (let (found)
    (mapatoms
     (lambda (symbol)
       (when (string-match-p apropos-regexp (symbol-name symbol))
         (if (memq type '(nil groups))
             (if (get symbol 'custom-group)
                 (push (list symbol 'custom-group) found)))
         (if (memq type '(nil faces))
             (if (facep symbol)
                 (push (list symbol 'custom-face) found)))
         (if (memq type '(nil options))
             (if (and (boundp symbol)
                      (eq (indirect-variable symbol) symbol)
                      (or (get symbol 'saved-value)
                          (custom-variable-p symbol)))
                 (push (list symbol 'custom-variable) found))))))
    (unless found
      (error "No customizable %s matching %s" (if (not type)
						  "group, face, or option"
						(symbol-name type))
	     pattern))
    (custom-buffer-create
     (custom--filter-obsolete-variables
      (custom-sort-items found t custom-buffer-order-groups))
     "*Customize Apropos*")))

;;;###autoload
(defun customize-apropos-options (regexp &optional ignored)
  "Customize all loaded customizable options matching REGEXP."
  (interactive (list (apropos-read-pattern "options")))
  (customize-apropos regexp 'options))

;;;###autoload
(defun customize-apropos-faces (regexp)
  "Customize all loaded faces matching REGEXP."
  (interactive (list (apropos-read-pattern "faces")))
  (customize-apropos regexp 'faces))

;;;###autoload
(defun customize-apropos-groups (regexp)
  "Customize all loaded groups matching REGEXP."
  (interactive (list (apropos-read-pattern "groups")))
  (customize-apropos regexp 'groups))

;;;###autoload
(defun custom-prompt-customize-unsaved-options ()
  "Prompt user to customize any unsaved customization options.
Return non-nil if user chooses to customize, for use in
`kill-emacs-query-functions'."
  (not (and (custom-unsaved-options)
	    (yes-or-no-p "Some customized options have not been saved; Examine? ")
	    (customize-unsaved)
	    t)))

;;; Buffer.

(defcustom custom-buffer-style 'links
  "Control the presentation style for customization buffers.
The value should be a symbol, one of:
`brackets': groups nest within each other with big horizontal brackets.
`links': groups have links to subgroups.
`tree': display groups as trees."
  :type '(radio (const brackets)
		(const links)
                (const tree))
  :group 'custom-buffer)

(defcustom custom-buffer-done-kill nil
  "Non-nil means exiting a Custom buffer should kill it."
  :type 'boolean
  :version "22.1"
  :group 'custom-buffer)

(defcustom custom-buffer-indent 3
  "Number of spaces to indent nested groups."
  :type 'integer
  :group 'custom-buffer)

(defun custom-get-fresh-buffer (name)
  "Get a fresh new buffer with name NAME.
If the buffer already exist, clean it up to be like new.
Beware: it's not quite like new.  Good enough for custom, but maybe
not for everybody."
  ;; To be more complete, we should also kill all permanent-local variables,
  ;; but it's not needed for custom.
  (let ((buf (get-buffer name)))
    (when (and buf (buffer-local-value 'buffer-file-name buf))
      ;; This will check if the file is not saved.
      (kill-buffer buf)
      (setq buf nil))
    (if (null buf)
	(get-buffer-create name)
      (with-current-buffer buf
	(kill-all-local-variables)
	(run-hooks 'kill-buffer-hook)
	;; Delete overlays before erasing the buffer so the overlay hooks
	;; don't get run spuriously when we erase the buffer.
	(let ((ols (overlay-lists)))
	  (dolist (ol (nconc (car ols) (cdr ols)))
	    (delete-overlay ol)))
	(erase-buffer)
	buf))))

;;;###autoload
(defun custom-buffer-create (options &optional name _description)
  "Create a buffer containing OPTIONS.
Optional NAME is the name of the buffer.
OPTIONS should be an alist of the form ((SYMBOL WIDGET)...), where
SYMBOL is a customization option, and WIDGET is a widget for editing
that option.
DESCRIPTION is unused."
  (pop-to-buffer-same-window
   (custom-get-fresh-buffer (or name "*Customization*")))
  (custom-buffer-create-internal options)
  ;; Notify the command buttons, to correctly enable/disable them.
  (dolist (btn custom-command-buttons)
    (widget-apply btn :notify)))

;;;###autoload
(defun custom-buffer-create-other-window (options &optional name _description)
  "Create a buffer containing OPTIONS, and display it in another window.
The result includes selecting that window.
Optional NAME is the name of the buffer.
OPTIONS should be an alist of the form ((SYMBOL WIDGET)...), where
SYMBOL is a customization option, and WIDGET is a widget for editing
that option.
DESCRIPTION is unused."
  (unless name (setq name "*Customization*"))
  (switch-to-buffer-other-window (custom-get-fresh-buffer name))
  (custom-buffer-create-internal options))

(defcustom custom-reset-button-menu t
  "If non-nil, only show a single reset button in customize buffers.
This button will have a menu with all three reset operations."
  :type 'boolean
  :group 'custom-buffer
  :version "24.3")

(defcustom custom-buffer-verbose-help t
  "If non-nil, include explanatory text in the customization buffer."
  :type 'boolean
  :group 'custom-buffer)

(defun Custom-buffer-done (&rest _ignore)
  "Exit current Custom buffer according to `custom-buffer-done-kill'."
  (interactive)
  (quit-window custom-buffer-done-kill))

(defvar custom-button nil
  "Face used for buttons in customization buffers.")

(defvar custom-button-mouse nil
  "Mouse face used for buttons in customization buffers.")

(defvar custom-button-pressed nil
  "Face used for pressed buttons in customization buffers.")

(defcustom custom-search-field t
  "If non-nil, show a search field in Custom buffers."
  :type 'boolean
  :version "24.1"
  :group 'custom-buffer)

(defcustom custom-raised-buttons (not (equal (face-valid-attribute-values :box)
					     '(("unspecified" . unspecified))))
  "If non-nil, indicate active buttons in a raised-button style.
Otherwise use brackets."
  :type 'boolean
  :version "21.1"
  :group 'custom-buffer
  :set (lambda (variable value)
	 (custom-set-default variable value)
	 (setq custom-button
	       (if value 'custom-button 'custom-button-unraised))
	 (setq custom-button-mouse
	       (if value 'custom-button-mouse 'highlight))
	 (setq custom-button-pressed
	       (if value
		   'custom-button-pressed
		 'custom-button-pressed-unraised))))

(defvar custom--invocation-options nil)

(defun custom-buffer-create-internal (options &optional _description)
  (Custom-mode)
  (setq custom--invocation-options options)
  (let ((init-file (or custom-file user-init-file)))
    ;; Insert verbose help at the top of the custom buffer.
    (when custom-buffer-verbose-help
      (unless init-file
	(widget-insert
         (format-message
          "Custom settings cannot be saved; maybe you started Emacs with `-q'.\n")))
      (widget-insert "For help using this buffer, see ")
      (widget-create 'custom-manual
		     :tag "Easy Customization"
		     "(emacs)Easy Customization")
      (widget-insert " in the ")
      (widget-create 'custom-manual
		     :tag "Emacs manual"
		     :help-echo "Read the Emacs manual."
		     "(emacs)Top")
      (widget-insert "."))
    (widget-insert "\n")

    ;; Insert the search field.
    (when custom-search-field
      (widget-insert "\n")
      (let* ((echo "Search for custom items.
You can enter one or more words separated by spaces,
or a regular expression.")
	     (search-widget
	      (widget-create
	       'editable-field
	       :size 40 :help-echo echo
	       :action (lambda (widget &optional _event)
                         (customize-apropos (split-string (widget-value widget)))))))
	(widget-insert " ")
	(widget-create-child-and-convert
	 search-widget 'push-button
	 :tag " Search "
	 :help-echo echo :action
	 (lambda (widget &optional _event)
	   (customize-apropos (split-string (widget-value (widget-get widget :parent))))))
	(widget-insert "\n")))

    ;; The custom command buttons are also in the toolbar, so for a
    ;; time they were not inserted in the buffer if the toolbar was in use.
    ;; But it can be a little confusing for the buffer layout to
    ;; change according to whether or nor the toolbar is on, not to
    ;; mention that a custom buffer can in theory be created in a
    ;; frame with a toolbar, then later viewed in one without.
    ;; So now the buttons are always inserted in the buffer.  (Bug#1326)
    (if custom-buffer-verbose-help
	(widget-insert "
Operate on all settings in this buffer:\n"))
    (let ((button (lambda (tag action visible help _icon _label active)
		    (widget-insert " ")
                    (if (eval visible)
                        (push (widget-create
                               'push-button :tag tag
                               :help-echo help :action action
                               :notify
                               (lambda (widget)
                                 (when (listp active)
                                   (if (seq-some
                                        (lambda (widget)
                                          (memq
                                           (widget-get widget :custom-state)
                                           active))
                                        custom-options)
                                       (widget-apply widget :activate)
                                     (widget-apply widget :deactivate)))))
                              custom-command-buttons))))
	  (commands custom-commands))
      (if custom-reset-button-menu
	  (progn
	    (widget-create 'push-button
			   :tag " Revert... "
			   :help-echo "Show a menu with reset operations."
			   :mouse-down-action 'ignore
			   :action 'custom-reset)
	    (apply button (pop commands))  ; Apply
	    (apply button (pop commands))) ; Apply and Save
	(apply button (pop commands))   ; Apply
	(apply button (pop commands))   ; Apply and Save
	(widget-insert "\n")
	(apply button (pop commands))   ; Undo
	(apply button (pop commands))   ; Reset
	(apply button (pop commands))   ; Erase
	(widget-insert "  ")
	(pop commands)                  ; Help (omitted)
	(apply button (pop commands)))) ; Exit
    (widget-insert "\n\n"))

  ;; Now populate the custom buffer.
  (message "Creating customization items...")
  (buffer-disable-undo)
  (setq custom-options
	(if (= (length options) 1)
	    (mapcar (lambda (entry)
		      (widget-create (nth 1 entry)
				     :documentation-shown t
				     :custom-state 'unknown
				     :tag (custom-unlispify-tag-name
					   (nth 0 entry))
				     :value (nth 0 entry)))
		    options)
	  (let ((count 0)
		(length (length options)))
	    (mapcar (lambda (entry)
		      (prog2
			  (message "Creating customization items ...%2d%%"
				   (floor (* 100.0 count) length))
			  (widget-create (nth 1 entry)
					 :tag (custom-unlispify-tag-name
					       (nth 0 entry))
					 :value (nth 0 entry))
			(setq count (1+ count))
			(unless (eq (preceding-char) ?\n)
			  (widget-insert "\n"))
			(widget-insert "\n")))
		    options))))
  (unless (eq (preceding-char) ?\n)
    (widget-insert "\n"))
  (message "Creating customization items ...done")
  (unless (eq custom-buffer-style 'tree)
    (mapc 'custom-magic-reset custom-options))
  (message "Creating customization setup...")
  (widget-setup)
  (buffer-enable-undo)
  (goto-char (point-min))
  (message "Creating customization setup...done"))

;;; The Tree Browser.

;;;###autoload
(defun customize-browse (&optional group)
  "Create a tree browser for the customize hierarchy."
  (interactive)
  (unless group
    (setq group 'emacs))
  (let ((name "*Customize Browser*"))
    (pop-to-buffer-same-window (custom-get-fresh-buffer name)))
  (Custom-mode)
  (widget-insert (format "\
%s buttons; type RET or click mouse-1
on a button to invoke its action.
Invoke [+] to expand a group, and [-] to collapse an expanded group.\n"
			 (if custom-raised-buttons
			     "Raised text indicates"
			   "Square brackets indicate")))


  (if custom-browse-only-groups
      (widget-insert "\
Invoke the [Group] button below to edit that item in another window.\n\n")
    (widget-insert "Invoke the ")
    (widget-create 'item
		   :format "%t"
		   :tag "[Group]"
		   :tag-glyph "folder")
    (widget-insert ", ")
    (widget-create 'item
		   :format "%t"
		   :tag "[Face]"
		   :tag-glyph "face")
    (widget-insert ", and ")
    (widget-create 'item
		   :format "%t"
		   :tag "[Option]"
		   :tag-glyph "option")
    (widget-insert " buttons below to edit that
item in another window.\n\n"))
  (let ((custom-buffer-style 'tree))
    (widget-create 'custom-group
		   :custom-last t
		   :custom-state 'unknown
		   :tag (custom-unlispify-tag-name group)
		   :value group))
  (widget-setup)
  (goto-char (point-min)))

(define-widget 'custom-browse-visibility 'item
  "Control visibility of items in the customize tree browser."
  :format "%[[%t]%]"
  :action 'custom-browse-visibility-action)

(defun custom-browse-visibility-action (widget &rest _ignore)
  (let ((custom-buffer-style 'tree))
    (custom-toggle-parent widget)))

(define-widget 'custom-browse-group-tag 'custom-group-link
  "Show parent in other window when activated."
  :tag "Group"
  :tag-glyph "folder"
  :action 'custom-browse-group-tag-action)

(defun custom-browse-group-tag-action (widget &rest _ignore)
  (let ((parent (widget-get widget :parent)))
    (customize-group-other-window (widget-value parent))))

(define-widget 'custom-browse-variable-tag 'custom-group-link
  "Show parent in other window when activated."
  :tag "Option"
  :tag-glyph "option"
  :action 'custom-browse-variable-tag-action)

(defun custom-browse-variable-tag-action (widget &rest _ignore)
  (let ((parent (widget-get widget :parent)))
    (customize-variable-other-window (widget-value parent))))

(define-widget 'custom-browse-face-tag 'custom-group-link
  "Show parent in other window when activated."
  :tag "Face"
  :tag-glyph "face"
  :action 'custom-browse-face-tag-action)

(defun custom-browse-face-tag-action (widget &rest _ignore)
  (let ((parent (widget-get widget :parent)))
    (customize-face-other-window (widget-value parent))))

(defconst custom-browse-alist '(("   " "space")
			      (" | " "vertical")
			      ("-\\ " "top")
			      (" |-" "middle")
			      (" `-" "bottom")))

(defun custom-browse-insert-prefix (prefix)
  "Insert PREFIX."
  (declare (obsolete insert "27.1"))
  (insert prefix))

;;; Modification of Basic Widgets.
;;
;; We add extra properties to the basic widgets needed here.  This is
;; fine, as long as we are careful to stay within our own namespace.
;;
;; We want simple widgets to be displayed by default, but complex
;; widgets to be hidden.

;; This widget type is obsolete as of Emacs 24.1.
(widget-put (get 'item 'widget-type) :custom-show t)
(widget-put (get 'editable-field 'widget-type)
	    :custom-show (lambda (_widget value)
			   (let ((pp (pp-to-string value)))
			     (cond ((string-search "\n" pp)
				    nil)
				   ((> (length pp) 40)
				    nil)
				   (t t)))))
(widget-put (get 'menu-choice 'widget-type) :custom-show t)

;;; The `custom-manual' Widget.

(define-widget 'custom-manual 'info-link
  "Link to the manual entry for this customization option."
  :help-echo "Read the manual entry for this option."
  :keymap custom-mode-link-map
  :follow-link 'mouse-face
  :button-face 'custom-link
  :mouse-face 'highlight
  :pressed-face 'highlight
  :tag "Manual")

;;; The `custom-magic' Widget.

(defgroup custom-magic-faces nil
  "Faces used by the magic button."
  :group 'custom-faces
  :group 'custom-buffer)

(defface custom-invalid '((((class color))
			   :foreground "yellow1" :background "red1")
			  (t :weight bold :slant italic :underline t))
  "Face used when the customize item is invalid."
  :group 'custom-magic-faces)

(defface custom-rogue '((((class color))
			 :foreground "pink" :background "black")
			(t :underline t))
  "Face used when the customize item is not defined for customization."
  :group 'custom-magic-faces)

(defface custom-modified '((((min-colors 88) (class color))
			    :foreground "white" :background "blue1")
			   (((class color))
			    :foreground "white" :background "blue")
			   (t :slant italic))
  "Face used when the customize item has been modified."
  :group 'custom-magic-faces)

(defface custom-set '((((min-colors 88) (class color))
		       :foreground "blue1" :background "white")
		      (((class color))
		       :foreground "blue" :background "white")
		      (t :slant italic))
  "Face used when the customize item has been set."
  :group 'custom-magic-faces)

(defface custom-changed '((((min-colors 88) (class color))
			   :foreground "white" :background "blue1")
			  (((class color))
			   :foreground "white" :background "blue")
			  (t :slant italic))
  "Face used when the customize item has been changed."
  :group 'custom-magic-faces)

(defface custom-themed '((((min-colors 88) (class color))
			  :foreground "white" :background "blue1")
			 (((class color))
			  :foreground "white" :background "blue")
			 (t :slant italic))
  "Face used when the customize item has been set by a theme."
  :group 'custom-magic-faces)

(defface custom-saved '((t :underline t))
  "Face used when the customize item has been saved."
  :group 'custom-magic-faces)

(defconst custom-magic-alist
  '((nil "#" underline "\
UNINITIALIZED, you should not see this.")
    (unknown "?" italic "\
UNKNOWN, you should not see this.")
    (hidden "-" default "\
HIDDEN, invoke \"Show\" in the previous line to show." "\
group now hidden, invoke \"Show\", above, to show contents.")
    (invalid "x" custom-invalid "\
INVALID, the displayed value cannot be set.")
    (modified "*" custom-modified "\
EDITED, shown value does not take effect until you set or save it." "\
something in this group has been edited but not set.")
    (set "+" custom-set "\
SET for current session only." "\
something in this group has been set but not saved.")
    (changed ":" custom-changed "\
CHANGED outside Customize." "\
something in this group has been changed outside customize.")
    (saved "!" custom-saved "\
SAVED and set." "\
something in this group has been set and saved.")
    (themed "o" custom-themed "\
THEMED." "\
visible group members are set by enabled themes.")
    (rogue "@" custom-rogue "\
NO CUSTOMIZATION DATA; not intended to be customized." "\
something in this group is not prepared for customization.")
    (standard " " nil "\
STANDARD." "\
visible group members are all at standard values."))
  "Alist of customize option states.
Each entry is of the form (STATE MAGIC FACE ITEM-DESC [ GROUP-DESC ]), where

STATE is one of the following symbols:

nil
   For internal use, should never occur.
`unknown'
   For internal use, should never occur.
`hidden'
   This item is not being displayed.
`invalid'
   This item is modified, but has an invalid form.
`modified'
   This item is modified, and has a valid form.
`set'
   This item has been set but not saved.
`changed'
   The current value of this item has been changed outside Customize.
`saved'
   This item is marked for saving.
`rogue'
   This item has no customization information.
`themed'
   This item was set by an enabled Custom theme.
`standard'
   This item is unchanged from the standard setting.

MAGIC is a string used to present that state.

FACE is a face used to present the state.

ITEM-DESC is a string describing the state for options.

GROUP-DESC is a string describing the state for groups.  If this is
left out, ITEM-DESC will be used.

The string %c in either description will be replaced with the
category of the item.  These are `group', `option', and `face'.

The list should be sorted most significant first.")

(defcustom custom-magic-show 'long
  "If non-nil, show textual description of the state.
If `long', show a full-line description, not just one word."
  :type '(choice (const :tag "no" nil)
		 (const long)
		 (other :tag "short" short))
  :group 'custom-buffer)

(defcustom custom-magic-show-hidden '(option face)
  "Control whether the State button is shown for hidden items.
The value should be a list with the custom categories where the State
button should be visible.  Possible categories are `group', `option',
and `face'."
  :type '(set (const group) (const option) (const face))
  :group 'custom-buffer)

(defcustom custom-magic-show-button nil
  "Show a \"magic\" button indicating the state of each customization option."
  :type 'boolean
  :group 'custom-buffer)

(define-widget 'custom-magic 'default
  "Show and manipulate state for a customization option."
  :format "%v"
  :action 'widget-parent-action
  :notify 'ignore
  :value-get 'ignore
  :value-create 'custom-magic-value-create
  :value-delete 'widget-children-value-delete)

(defun widget-magic-mouse-down-action (widget &optional _event)
  ;; Non-nil unless hidden.
  (not (eq (widget-get (widget-get (widget-get widget :parent) :parent)
		       :custom-state)
	   'hidden)))

(defun custom-magic-value-create (widget)
  "Create compact status report for WIDGET."
  (let* ((parent (widget-get widget :parent))
	 (state (widget-get parent :custom-state))
	 (hidden (eq state 'hidden))
	 (entry (assq state custom-magic-alist))
	 (magic (nth 1 entry))
	 (face (nth 2 entry))
	 (category (widget-get parent :custom-category))
	 (text (or (and (eq category 'group)
			(nth 4 entry))
		   (nth 3 entry)))
	 (form (widget-get parent :custom-form))
	 children)
    (unless (eq state 'hidden)
      (while (string-match "\\`\\(.*\\)%c\\(.*\\)\\'" text)
	(setq text (concat (match-string 1 text)
			   (symbol-name category)
			   (match-string 2 text))))
      (when (and custom-magic-show
		 (or (not hidden)
		     (memq category custom-magic-show-hidden)))
	(insert "   ")
	(when (and (eq category 'group)
		   (not (and (eq custom-buffer-style 'links)
			     (> (widget-get parent :custom-level) 1))))
	  (insert-char ?\s (* custom-buffer-indent
			      (widget-get parent :custom-level))))
	(push (widget-create-child-and-convert
	       widget 'choice-item
	       :help-echo "Change the state of this item."
	       :format (if hidden "%t" "%[%t%]")
	       :button-prefix 'widget-push-button-prefix
	       :button-suffix 'widget-push-button-suffix
	       :mouse-down-action 'widget-magic-mouse-down-action
	       :tag " State ")
	      children)
	(insert ": ")
	(let ((start (point)))
	  (if (eq custom-magic-show 'long)
	      (insert text)
	    (insert (symbol-name state)))
	  (cond ((eq form 'lisp)
		 (insert " (lisp)"))
		((eq form 'mismatch)
		 (insert " (mismatch)")))
	  (put-text-property start (point) 'face 'custom-state))
	(insert "\n"))
      (when (and (eq category 'group)
		 (not (and (eq custom-buffer-style 'links)
			   (> (widget-get parent :custom-level) 1))))
	(insert-char ?\s (* custom-buffer-indent
			    (widget-get parent :custom-level))))
      (when custom-magic-show-button
	(when custom-magic-show
	  (let ((indent (widget-get parent :indent)))
	    (when indent
	      (insert-char ?  indent))))
	(push (widget-create-child-and-convert
	       widget 'choice-item
	       :mouse-down-action 'widget-magic-mouse-down-action
	       :button-face face
	       :button-prefix ""
	       :button-suffix ""
	       :help-echo "Change the state."
	       :format (if hidden "%t" "%[%t%]")
	       :tag (if (memq form '(lisp mismatch))
			(concat "(" magic ")")
		      (concat "[" magic "]")))
	      children)
	(insert " "))
      (widget-put widget :children children))))

(defun custom-magic-reset (widget &optional buffer)
  "Redraw the :custom-magic property of WIDGET."
  (let ((magic (widget-get widget :custom-magic)))
    (when magic
      (with-current-buffer (or buffer (current-buffer))
        (widget-value-set magic (widget-value magic))))))

;;; The `custom' Widget.

(defface custom-button
<<<<<<< HEAD
  '((((type x w32 ns pgtk) (class color))	; Like default mode line
=======
  '((((type x w32 ns haiku) (class color))	; Like default mode line
>>>>>>> d8dd705e
     :box (:line-width 2 :style released-button)
     :background "lightgrey" :foreground "black"))
  "Face for custom buffer buttons if `custom-raised-buttons' is non-nil."
  :version "21.1"
  :group 'custom-faces)

(defface custom-button-mouse
<<<<<<< HEAD
  '((((type x w32 ns pgtk) (class color))
=======
  '((((type x w32 ns haiku) (class color))
>>>>>>> d8dd705e
     :box (:line-width 2 :style released-button)
     :background "grey90" :foreground "black")
    (t
     ;; This is for text terminals that support mouse, like GPM mouse
     ;; or the MS-DOS terminal: inverse-video makes the button stand
     ;; out on mouse-over.
     :inverse-video t))
  "Mouse face for custom buffer buttons if `custom-raised-buttons' is non-nil."
  :version "22.1"
  :group 'custom-faces)

(defface custom-button-unraised
  '((t :inherit underline))
  "Face for custom buffer buttons if `custom-raised-buttons' is nil."
  :version "22.1"
  :group 'custom-faces)

(setq custom-button
      (if custom-raised-buttons 'custom-button 'custom-button-unraised))

(setq custom-button-mouse
      (if custom-raised-buttons 'custom-button-mouse 'highlight))

(defface custom-button-pressed
<<<<<<< HEAD
  '((((type x w32 ns pgtk) (class color))
=======
  '((((type x w32 ns haiku) (class color))
>>>>>>> d8dd705e
     :box (:line-width 2 :style pressed-button)
     :background "lightgrey" :foreground "black")
    (t :inverse-video t))
  "Face for pressed custom buttons if `custom-raised-buttons' is non-nil."
  :version "21.1"
  :group 'custom-faces)

(defface custom-button-pressed-unraised
  '((default :inherit custom-button-unraised)
    (((class color) (background light)) :foreground "magenta4")
    (((class color) (background dark)) :foreground "violet"))
  "Face for pressed custom buttons if `custom-raised-buttons' is nil."
  :version "22.1"
  :group 'custom-faces)

(setq custom-button-pressed
  (if custom-raised-buttons
      'custom-button-pressed
    'custom-button-pressed-unraised))

(defface custom-documentation '((t nil))
  "Face used for documentation strings in customization buffers."
  :group 'custom-faces)

(defface custom-state '((((class color) (background dark))
			 :foreground "lime green")
			(((class color) (background light))
			 :foreground "dark green"))
  "Face used for State descriptions in the customize buffer."
  :group 'custom-faces)

(defface custom-link '((t :inherit link))
  "Face for links in customization buffers."
  :version "22.1"
  :group 'custom-faces)

(define-widget 'custom 'default
  "Customize a user option."
  :format "%v"
  :convert-widget 'custom-convert-widget
  :notify 'custom-notify
  :custom-prefix ""
  :custom-level 1
  :custom-state 'hidden
  :documentation-property 'widget-subclass-responsibility
  :value-create 'widget-subclass-responsibility
  :value-delete 'widget-children-value-delete
  :value-get 'widget-value-value-get
  :validate 'widget-children-validate
  :match (lambda (_widget value) (symbolp value)))

(defun custom-convert-widget (widget)
  "Initialize :value and :tag from :args in WIDGET."
  (let ((args (widget-get widget :args)))
    (when args
      (widget-put widget :value (widget-apply widget
					      :value-to-internal (car args)))
      (widget-put widget :tag (custom-unlispify-tag-name (car args)))
      (widget-put widget :args nil)))
  widget)

(defun custom-notify (widget &rest args)
  "Keep track of changes."
  (let ((state (widget-get widget :custom-state)))
    (unless (eq state 'modified)
      (unless (memq state '(nil unknown hidden))
	(widget-put widget :custom-state 'modified)
        ;; Tell our buttons and the tool bar that we changed the widget's state.
        (force-mode-line-update)
        (dolist (btn custom-command-buttons)
          (widget-apply btn :notify)))
      ;; Update the status text (usually from "STANDARD" to "EDITED
      ;; bla bla" in the buffer after the command has run.  Otherwise
      ;; commands like `M-u' (that work on a region in the buffer)
      ;; will upcase the wrong part of the buffer, since more text has
      ;; been inserted before point.
      (run-with-idle-timer 0.0 nil #'custom-magic-reset widget (current-buffer))
      (apply 'widget-default-notify widget args))))

(defun custom-redraw (widget)
  "Redraw WIDGET with current settings."
  (let ((line (count-lines (point-min) (point)))
	(column (current-column))
	(pos (point))
	(from (marker-position (widget-get widget :from)))
	(to (marker-position (widget-get widget :to))))
    (save-excursion
      (widget-value-set widget (widget-value widget))
      (custom-redraw-magic widget))
    (when (and (>= pos from) (<= pos to))
      (condition-case nil
	  (progn
	    (goto-char (point-min))
	    (forward-line (if (> column 0)
			      (1- line)
			    line))
	    (move-to-column column))
	(error nil)))))

(defun custom-redraw-magic (widget)
  "Redraw WIDGET state with current settings."
  (while widget
    (let ((magic (widget-get widget :custom-magic)))
      (cond (magic
	     (widget-value-set magic (widget-value magic))
	     (when (setq widget (widget-get widget :group))
	       (custom-group-state-update widget)))
	    (t
	     (setq widget nil)))))
  (widget-setup)
  (force-mode-line-update)
  (dolist (btn custom-command-buttons)
    (widget-apply btn :notify)))

(defun custom-show (widget value)
  "Non-nil if WIDGET should be shown with VALUE by default."
  (declare (obsolete "this widget type is no longer supported." "24.1"))
  (let ((show (widget-get widget :custom-show)))
    (if (functionp show)
	(funcall show widget value)
      show)))

(defun custom-load-widget (widget)
  "Load all dependencies for WIDGET."
  (custom-load-symbol (widget-value widget)))

(defun custom-unloaded-symbol-p (symbol)
  "Return non-nil if the dependencies of SYMBOL have not yet been loaded."
  (let ((found nil)
	(loads (get symbol 'custom-loads))
	load)
    (while loads
      (setq load (car loads)
	    loads (cdr loads))
      (cond ((symbolp load)
	     (unless (featurep load)
	       (setq found t)))
	    ((assoc load load-history))
	    ((assoc (locate-library load) load-history)
	     (message nil))
	    (t
	     (setq found t))))
    found))

(defun custom-unloaded-widget-p (widget)
  "Return non-nil if the dependencies of WIDGET have not yet been loaded."
  (custom-unloaded-symbol-p (widget-value widget)))

(defun custom-toggle-hide (widget)
  "Toggle visibility of WIDGET."
  (custom-load-widget widget)
  (let ((state (widget-get widget :custom-state)))
    (cond ((memq state '(invalid modified set))
	   (error "There are unsaved changes"))
	  ((eq state 'hidden)
	   (widget-put widget :custom-state 'unknown))
	  (t
	   (widget-put widget :documentation-shown nil)
	   (widget-put widget :custom-state 'hidden)))
    (custom-redraw widget)
    (widget-setup)))

(defun custom-toggle-parent (widget &rest _ignore)
  "Toggle visibility of parent of WIDGET."
  (custom-toggle-hide (widget-get widget :parent)))

(defun custom-add-see-also (widget &optional prefix)
  "Add `See also ...' to WIDGET if there are any links.
Insert PREFIX first if non-nil."
  (let* ((symbol (widget-get widget :value))
	 (links (get symbol 'custom-links))
	 (many (> (length links) 2))
	 (buttons (widget-get widget :buttons))
	 (indent (widget-get widget :indent)))
    (when links
      (when indent
	(insert-char ?\s indent))
      (when prefix
	(insert prefix))
      (insert "See also ")
      (while links
	(push (widget-create-child-and-convert
	       widget (car links)
	       :button-face 'custom-link
	       :mouse-face 'highlight
	       :pressed-face 'highlight)
	      buttons)
	(setq links (cdr links))
	(cond ((null links)
	       (insert ".\n"))
	      ((null (cdr links))
	       (if many
		   (insert ", and ")
		 (insert " and ")))
	      (t
	       (insert ", "))))
      (widget-put widget :buttons buttons))))

(defun custom-add-parent-links (widget &optional initial-string _doc-initial-string)
  "Add \"Parent groups: ...\" to WIDGET if the group has parents.
The value is non-nil if any parents were found.
If INITIAL-STRING is non-nil, use that rather than \"Parent groups:\"."
  (let ((name (widget-value widget))
	(type (widget-type widget))
	(buttons (widget-get widget :buttons))
	(start (point))
	(parents nil))
    (insert (or initial-string "Groups:"))
    (mapatoms (lambda (symbol)
		(when (member (list name type) (get symbol 'custom-group))
		  (insert " ")
		  (push (widget-create-child-and-convert
			 widget 'custom-group-link
			 :tag (custom-unlispify-tag-name symbol)
			 symbol)
			buttons)
		  (setq parents (cons symbol parents)))))
    (if parents
        (insert "\n")
      (delete-region start (point)))
    (widget-put widget :buttons buttons)
    parents))

;;; The `custom-comment' Widget.

;; like the editable field
(defface custom-comment '((((type tty))
			   :background "yellow3"
			   :foreground "black")
			  (((class grayscale color)
			    (background light))
			   :background "gray85")
			  (((class grayscale color)
			    (background dark))
			   :background "dim gray")
			  (t
			   :slant italic))
  "Face used for comments on variables or faces."
  :version "21.1"
  :group 'custom-faces)

;; like font-lock-comment-face
(defface custom-comment-tag
  '((((class color) (background dark)) :foreground "gray80")
    (((class color) (background light)) :foreground "blue4")
    (((class grayscale) (background light))
     :foreground "DimGray" :weight bold :slant italic)
    (((class grayscale) (background dark))
     :foreground "LightGray" :weight bold :slant italic)
    (t :weight bold))
  "Face used for the comment tag on variables or faces."
  :group 'custom-faces)

(define-widget 'custom-comment 'string
  "User comment."
  :tag "Comment"
  :help-echo "Edit a comment here."
  :sample-face 'custom-comment-tag
  :value-face 'custom-comment
  :shown nil
  :create 'custom-comment-create)

(defun custom-comment-create (widget)
  (let* ((null-comment (equal "" (widget-value widget))))
    (if (or (widget-get (widget-get widget :parent) :comment-shown)
	    (not null-comment))
	(widget-default-create widget)
      ;; `widget-default-delete' expects markers in these slots --
      ;; maybe it shouldn't.
      (widget-put widget :from (point-marker))
      (widget-put widget :to (point-marker)))))

(defun custom-comment-hide (widget)
  (widget-put (widget-get widget :parent) :comment-shown nil))

;; Those functions are for the menu. WIDGET is NOT the comment widget. It's
;; the global custom one
(defun custom-comment-show (widget)
  "Show the comment editable field that belongs to WIDGET."
  (let ((child (car (widget-get widget :children)))
        ;; Just to be safe, we will restore this value after redrawing.
        (old-shown-value (widget-get widget :shown-value)))
    (widget-put widget :comment-shown t)
    ;; Save the changes made by the user before redrawing, to avoid
    ;; losing customizations in progress.  (Bug#5358)
    (if (eq (widget-type widget) 'custom-face)
        (if (eq (widget-type child) 'custom-face-edit)
            (widget-put widget :shown-value `((t ,(widget-value child))))
          (widget-put widget :shown-value (widget-value child)))
      (widget-put widget :shown-value (list (widget-value child))))
    (custom-redraw widget)
    (widget-put widget :shown-value old-shown-value)
    (widget-setup)))

(defun custom-comment-invisible-p (widget)
  (let ((val (widget-value (widget-get widget :comment-widget))))
    (and (equal "" val)
	 (not (widget-get widget :comment-shown)))))

;;; The `custom-variable' Widget.

(defface custom-variable-obsolete
  '((((class color) (background dark))
     :foreground "light blue")
    (((min-colors 88) (class color) (background light))
     :foreground "blue1")
    (((class color) (background light))
     :foreground "blue")
    (t :slant italic))
  "Face used for obsolete variables."
  :version "27.1"
  :group 'custom-faces)

(defface custom-variable-tag
  '((((class color) (background dark))
     :foreground "light blue" :weight bold)
    (((min-colors 88) (class color) (background light))
     :foreground "blue1" :weight bold)
    (((class color) (background light))
     :foreground "blue" :weight bold)
    (t :weight bold))
  "Face used for unpushable variable tags."
  :group 'custom-faces)

(defface custom-variable-button '((t :underline t :weight bold))
  "Face used for pushable variable tags."
  :group 'custom-faces)

(defcustom custom-variable-default-form 'edit
  "Default form of displaying variable values."
  :type '(choice (const edit)
		 (const lisp))
  :group 'custom-buffer
  :version "20.3")

(defun custom-variable-documentation (variable)
  "Return documentation of VARIABLE for use in Custom buffer.
Normally just return the docstring.  But if VARIABLE automatically
becomes buffer local when set, append a message to that effect.
Also append any obsolescence information."
  (format "%s%s%s" (documentation-property variable 'variable-documentation t)
	  (if (and (local-variable-if-set-p variable)
		   (or (not (local-variable-p variable))
		       (with-temp-buffer
			 (local-variable-if-set-p variable))))
	      "\n
This variable automatically becomes buffer-local when set outside Custom.
However, setting it through Custom sets the default value."
	    "")
	  ;; This duplicates some code from describe-variable.
	  ;; TODO extract to separate utility function?
	  (let* ((obsolete (get variable 'byte-obsolete-variable))
		 (use (car obsolete)))
	    (if obsolete
		(concat "\n
This variable is obsolete"
			(if (nth 2 obsolete)
			    (format " since %s" (nth 2 obsolete)))
			(cond ((stringp use) (concat ";\n" use))
			      (use (format-message ";\nuse `%s' instead."
						   (car obsolete)))
			      (t ".")))
	      ""))))

(define-widget 'custom-variable 'custom
  "A widget for displaying a Custom variable.
The following properties have special meanings for this widget:

:hidden-states should be a list of widget states for which the
  widget's initial contents are to be hidden.

:custom-form should be a symbol describing how to display and
  edit the variable---either `edit' (using edit widgets),
  `lisp' (as a Lisp sexp), or `mismatch' (should not happen);
  if nil, use the return value of `custom-variable-default-form'.

:shown-value, if non-nil, should be a list whose `car' is the
  variable value to display in place of the current value.

:custom-style describes the widget interface style; nil is the
  default style, while `simple' means a simpler interface that
  inhibits the magic custom-state widget."
  :format "%v"
  :help-echo "Set or reset this variable."
  :documentation-property #'custom-variable-documentation
  :custom-category 'option
  :custom-state nil
  :custom-menu 'custom-variable-menu-create
  :custom-form nil
  :value-create 'custom-variable-value-create
  :action 'custom-variable-action
  :hidden-states '(standard)
  :custom-set 'custom-variable-set
  :custom-mark-to-save 'custom-variable-mark-to-save
  :custom-reset-current 'custom-redraw
  :custom-reset-saved 'custom-variable-reset-saved
  :custom-reset-standard 'custom-variable-reset-standard
  :custom-mark-to-reset-standard 'custom-variable-mark-to-reset-standard
  :custom-standard-value 'custom-variable-standard-value
  :custom-state-set-and-redraw 'custom-variable-state-set-and-redraw)

(defun custom-variable-type (symbol)
  "Return a widget suitable for editing the value of SYMBOL.
If SYMBOL has a `custom-type' property, use that.
Otherwise, try matching SYMBOL against `custom-guess-name-alist' and
try matching its doc string against `custom-guess-doc-alist'."
  (let* ((type (or (get symbol 'custom-type)
		   (and (not (get symbol 'standard-value))
			(custom-guess-type symbol))
		   'sexp))
	 (options (get symbol 'custom-options))
	 (tmp (if (listp type)
		  (copy-sequence type)
		(list type))))
    (when options
      ;; This used to use widget-put, but with strict plists that
      ;; fails when type is an even-length list, eg (repeat character).
      ;; Passing our result through widget-convert makes it a valid widget.
      (setcdr tmp (append (list :options options) (cdr tmp))))
    tmp))

(defun custom-variable-value-create (widget)
  "Here is where you edit the variable's value."
  (custom-load-widget widget)
  (unless (widget-get widget :custom-form)
    (widget-put widget :custom-form custom-variable-default-form))
  (let* ((buttons (widget-get widget :buttons))
	 (children (widget-get widget :children))
	 (form (widget-get widget :custom-form))
	 (symbol (widget-get widget :value))
	 (tag (widget-get widget :tag))
	 (type (custom-variable-type symbol))
	 (conv (widget-convert type))
	 (get (or (get symbol 'custom-get) 'default-value))
	 (prefix (widget-get widget :custom-prefix))
	 (last (widget-get widget :custom-last))
	 (style (widget-get widget :custom-style))
	 (value (let ((shown-value (widget-get widget :shown-value)))
		  (cond (shown-value
			 (car shown-value))
			((default-boundp symbol)
			 (funcall get symbol))
			(t (widget-get conv :value)))))
	 (state (or (widget-get widget :custom-state)
		    (if (memq (custom-variable-state symbol value)
			      (widget-get widget :hidden-states))
			'hidden)))
	 (obsolete (get symbol 'byte-obsolete-variable)))

    ;; If we don't know the state, see if we need to edit it in lisp form.
    (unless state
      (with-suppressed-warnings ((obsolete custom-show))
        (setq state (if (custom-show type value) 'unknown 'hidden))))
    (when (eq state 'unknown)
      (unless (widget-apply conv :match value)
	(setq form 'mismatch)))
    ;; Now we can create the child widget.
    (cond ((eq custom-buffer-style 'tree)
	   (insert prefix (if last " `--- " " |--- "))
	   (push (widget-create-child-and-convert
		  widget 'custom-browse-variable-tag)
		 buttons)
	   (insert " " tag "\n")
	   (widget-put widget :buttons buttons))
	  ((eq state 'hidden)
	   ;; Indicate hidden value.
	   (push (widget-create-child-and-convert
		  widget 'custom-visibility
		  :help-echo "Show the value of this option."
		  :on-glyph "down"
		  :on "Hide"
		  :off-glyph "right"
		  :off "Show Value"
		  :action 'custom-toggle-hide-variable
		  nil)
		 buttons)
	   (insert " ")
	   (push (widget-create-child-and-convert
		  widget 'item
		  :format "%{%t%} "
		  :sample-face (if obsolete
				   'custom-variable-obsolete
				 'custom-variable-tag)
		  :tag tag
		  :parent widget)
		 buttons))
	  ((memq form '(lisp mismatch))
	   (push (widget-create-child-and-convert
		  widget 'custom-visibility
		  :help-echo "Hide the value of this option."
		  :on "Hide"
		  :off "Show"
		  :on-glyph "down"
		  :off-glyph "right"
		  :action 'custom-toggle-hide-variable
		  t)
		 buttons)
	   (insert " ")
	   ;; This used to try presenting the saved value or the
	   ;; standard value, but it seems more intuitive to present
	   ;; the current value (Bug#7600).
	   (let* ((value (cond ((default-boundp symbol)
				(custom-quote (funcall get symbol)))
			       (t
				(custom-quote (widget-get conv :value))))))
	     (insert (symbol-name symbol) ": ")
	     (push (widget-create-child-and-convert
		    widget 'sexp
		    :button-face 'custom-variable-button-face
		    :format "%v"
		    :tag (symbol-name symbol)
		    :parent widget
		    :value value)
		   children)))
	  (t
	   ;; Edit mode.
	   (push (widget-create-child-and-convert
		  widget 'custom-visibility
		  :help-echo "Hide or show this option."
		  :on "Hide"
		  :off "Show"
		  :on-glyph "down"
		  :off-glyph "right"
		  :action 'custom-toggle-hide-variable
		  t)
		 buttons)
	   (insert " ")
	   (let* ((format (widget-get type :format))
                  tag-format)
             ;; We used to drop the widget tag when creating TYPE, passing
             ;; everything after the colon (including whitespace characters
             ;; after it) as the :format for TYPE.  We don't drop the tag
             ;; anymore, but we should keep an immediate whitespace character,
             ;; if present, and it's easier to do it here.
             (unless (string-match ":\\s-?" format)
	       (error "Bad format"))
	     (setq tag-format (substring format 0 (match-end 0)))
	     (push (widget-create-child-and-convert
		    widget 'item
		    :format tag-format
		    :action 'custom-tag-action
		    :help-echo "Change value of this option."
		    :mouse-down-action 'custom-tag-mouse-down-action
		    :button-face 'custom-variable-button
		    :sample-face (if obsolete
				     'custom-variable-obsolete
				   'custom-variable-tag)
		    :tag tag)
		   buttons)
	     (push (widget-create-child-and-convert
		    widget type
		    :value value)
		   children))))
    (unless (eq custom-buffer-style 'tree)
      (unless (eq (preceding-char) ?\n)
	(widget-insert "\n"))
      ;; Create the magic button.
      (unless (eq style 'simple)
	(let ((magic (widget-create-child-and-convert
		      widget 'custom-magic nil)))
	  (widget-put widget :custom-magic magic)
	  (push magic buttons)))
      (widget-put widget :buttons buttons)
      ;; Insert documentation.
      (widget-put widget :documentation-indent 3)
      (unless (and (eq style 'simple)
		   (eq state 'hidden))
	(widget-add-documentation-string-button
	 widget :visibility-widget 'custom-visibility))

      ;; The comment field
      (unless (eq state 'hidden)
	(let* ((comment (get symbol 'variable-comment))
	       (comment-widget
		(widget-create-child-and-convert
		 widget 'custom-comment
		 :parent widget
		 :value (or comment ""))))
	  (widget-put widget :comment-widget comment-widget)
	  ;; Don't push it !!! Custom assumes that the first child is the
	  ;; value one.
	  (setq children (append children (list comment-widget)))))
      ;; Update the rest of the properties.
      (widget-put widget :custom-form form)
      (widget-put widget :children children)
      ;; Now update the state.
      (if (eq state 'hidden)
	  (widget-put widget :custom-state state)
	(custom-variable-state-set widget))
      ;; See also.
      (unless (eq state 'hidden)
	(when (eq (widget-get widget :custom-level) 1)
	  (custom-add-parent-links widget))
	(custom-add-see-also widget)))))

(defun custom-toggle-hide-variable (visibility-widget &rest _ignore)
  "Toggle the visibility of a `custom-variable' parent widget.
By default, this signals an error if the parent has unsaved
changes.  If the parent has a `simple' :custom-style property,
the present value is saved to its :shown-value property instead."
  (let ((widget (widget-get visibility-widget :parent)))
    (unless (eq (widget-type widget) 'custom-variable)
      (error "Invalid widget type"))
    (custom-load-widget widget)
    (let ((state (widget-get widget :custom-state)))
      (if (eq state 'hidden)
	  (widget-put widget :custom-state 'unknown)
	;; In normal interface, widget can't be hidden if modified.
	(when (memq state '(invalid modified set))
	  (if (eq (widget-get widget :custom-style) 'simple)
	      (widget-put widget :shown-value
			  (list (widget-value
				 (car-safe
				  (widget-get widget :children)))))
	    (message "Note: There are unsaved changes")))
	(widget-put widget :documentation-shown nil)
	(widget-put widget :custom-state 'hidden))
      (custom-redraw widget)
      (widget-setup))))

(defun custom-tag-action (widget &rest args)
  "Pass :action to first child of WIDGET's parent."
  (apply 'widget-apply (car (widget-get (widget-get widget :parent) :children))
	 :action args))

(defun custom-tag-mouse-down-action (widget &rest args)
  "Pass :mouse-down-action to first child of WIDGET's parent."
  (apply 'widget-apply (car (widget-get (widget-get widget :parent) :children))
	 :mouse-down-action args))

(defun custom-variable-state (symbol val)
  "Return the state of SYMBOL if its value is VAL.
If SYMBOL has a non-nil `custom-get' property, it overrides VAL.
Possible return values are `standard', `saved', `set', `themed',
`changed', and `rogue'."
  (let* ((get (or (get symbol 'custom-get) 'default-value))
	 (value (if (default-boundp symbol)
		    (funcall get symbol)
		  val))
	 (comment (get symbol 'variable-comment))
	 tmp
	 temp)
    (cond ((progn (setq tmp (get symbol 'customized-value))
		  (setq temp
			(get symbol 'customized-variable-comment))
		  (or tmp temp))
	   (if (condition-case nil
		   (and (equal value (eval (car tmp)))
			(equal comment temp))
		 (error nil))
               (if (equal value (eval (car (get symbol 'standard-value))))
                   'standard
	         'set)
	     'changed))
	  ((progn (setq tmp (get symbol 'theme-value))
		  (setq temp (get symbol 'saved-variable-comment))
		  (or tmp temp))
	   (if (condition-case nil
		   (and (equal comment temp)
			(equal value
			       (eval
				(car (custom-variable-theme-value
				      symbol)))))
		 (error nil))
	       (cond
		((eq (caar tmp) 'user) 'saved)
		((eq (caar tmp) 'changed)
		 (if (condition-case nil
			 (and (null comment)
			      (equal value
				     (eval
				      (car (get symbol 'standard-value)))))
		       (error nil))
		     ;; The value was originally set outside
		     ;; custom, but it was set to the standard
		     ;; value (probably an autoloaded defcustom).
		     'standard
		   'changed))
		(t 'themed))
	     'changed))
	  ((setq tmp (get symbol 'standard-value))
	   (if (condition-case nil
		   (and (equal value (eval (car tmp)))
			(equal comment nil))
		 (error nil))
	       'standard
	     'changed))
	  (t 'rogue))))

(defun custom-variable-modified-p (widget)
  "Non-nil if the variable value of WIDGET has been modified.
WIDGET should be a custom-variable widget, whose first child is the widget
that holds the value.
Modified means that the widget that holds the value has been edited by the user
in a customize buffer.
To check for other states, call `custom-variable-state'."
  (catch 'get-error
    (let* ((form (widget-get widget :custom-form))
           (symbol (widget-get widget :value))
           (get (or (get symbol 'custom-get) 'default-value))
           (value (if (default-boundp symbol)
                      (condition-case nil
                          (funcall get symbol)
                        (error (throw 'get-error t)))
                    (symbol-value symbol)))
           (orig-value (widget-value (car (widget-get widget :children)))))
      (not (equal (if (memq form '(lisp mismatch))
                      ;; Mimic `custom-variable-value-create'.
                      (custom-quote value)
                    value)
                  orig-value)))))

(defun custom-variable-state-set (widget &optional state)
  "Set the state of WIDGET to STATE.
If STATE is nil, the new state is computed by `custom-variable-modified-p' if
WIDGET has been edited in the Custom buffer, or by `custom-variable-state'
otherwise."
  (widget-put widget :custom-state
	      (or state
                  (and (custom-variable-modified-p widget) 'modified)
                  (custom-variable-state (widget-value widget)
                                         (widget-value
                                          (car
                                           (widget-get widget :children)))))))

(defun custom-variable-standard-value (widget)
  (get (widget-value widget) 'standard-value))

(defun custom-variable-current-value (widget)
  "Return the current value of the variable edited by WIDGET.

WIDGET should be a custom-variable widget."
  (let* ((symbol (widget-value widget))
         (get (or (get symbol 'custom-get) 'default-value))
         (type (custom-variable-type symbol))
         (conv (widget-convert type)))
    (if (default-boundp symbol)
        (funcall get symbol)
      (widget-get conv :value))))

(defvar custom-variable-menu nil
  "If non-nil, an alist of actions for the `custom-variable' widget.

This variable is kept for backward compatibility reasons, please use
`custom-variable-extended-menu' instead.

Each entry has the form (NAME ACTION FILTER) where NAME is the name of
the menu entry, ACTION is the function to call on the widget when the
menu is selected, and FILTER is a predicate which takes a `custom-variable'
widget as an argument, and returns non-nil if ACTION is valid on that
widget.  If FILTER is nil, ACTION is always valid.")

(defvar custom-variable-extended-menu
  ;; No need to give the keymap a prompt, `widget-choose' takes care of it.
  (let ((map (make-sparse-keymap)))
    (define-key-after map [custom-variable-set]
      '(menu-item "Set for Current Session" custom-variable-set
                  :enable (eq (widget-get custom-actioned-widget :custom-state)
                              'modified)))
    ;; Conditionally add items that depend on having loaded the custom-file,
    ;; rather than giving it a :visible form, because we used to conditionally
    ;; add this item when using simplified menus.
    ;; Note that we test init-file-user rather than user-init-file.  This is
    ;; in case cus-edit is loaded by something in site-start.el, because
    ;; user-init-file is not set at that stage.
    ;; https://lists.gnu.org/r/emacs-devel/2007-10/msg00310.html
    (when (or custom-file init-file-user)
      (define-key-after map [custom-variable-save]
        '(menu-item "Save for Future Sessions" custom-variable-save
                    :enable (memq
                             (widget-get custom-actioned-widget :custom-state)
                             '(modified set changed rogue)))))
    (define-key-after map [custom-redraw]
      '(menu-item "Undo Edits" custom-redraw
                  :enable (memq
                           (widget-get custom-actioned-widget :custom-state)
                           '(modified changed))))
    (define-key-after map [custom-variable-reset-saved]
      '(menu-item "Revert This Session's Customization"
                  custom-variable-reset-saved
                  :enable (memq
                           (widget-get custom-actioned-widget :custom-state)
                           '(modified set changed rogue))))
    (when (or custom-file init-file-user)
      (define-key-after map [custom-variable-reset-standard]
        '(menu-item "Erase Customization" custom-variable-reset-standard
                    :enable (memq
                             (widget-get custom-actioned-widget :custom-state)
                             '(modified set changed saved rogue)))))
    (define-key-after map [custom-variable-reset-backup]
      '(menu-item "Set to Backup Value" custom-variable-reset-backup
                  :enable (get
                           (widget-value custom-actioned-widget)
                           'backup-value)))
    (define-key-after map [sep0]
      '(menu-item "---"))
    (define-key-after map [custom-comment-show]
      '(menu-item "Add Comment" custom-comment-show
                  :enable (custom-comment-invisible-p custom-actioned-widget)))
    (define-key-after map [sep1]
      '(menu-item "---"))
    (define-key-after map [custom-variable-edit]
      '(menu-item "Show Current Value" custom-variable-edit
                  :button (:radio . (eq (widget-get custom-actioned-widget
                                                    :custom-form)
                                        'edit))))
    (define-key-after map [custom-variable-edit-lisp]
      '(menu-item "Show Saved Lisp Expression" custom-variable-edit-lisp
                  :button (:radio . (eq (widget-get custom-actioned-widget
                                                    :custom-form)
                                        'lisp))))
    map)
  "A menu for `custom-variable' widgets.
Used in `custom-variable-action' to show a menu to the user.")

(defun custom-variable-action (widget &optional event)
  "Show the menu for `custom-variable' WIDGET.
Optional EVENT is the location for the menu."
  (if (eq (widget-get widget :custom-state) 'hidden)
      (custom-toggle-hide widget)
    (unless (eq (widget-get widget :custom-state) 'modified)
      (custom-variable-state-set widget))
    (custom-redraw-magic widget)
    (let* ((completion-ignore-case t)
           (custom-actioned-widget widget)
	   (answer (widget-choose (concat "Operation on "
                                          (custom-unlispify-tag-name
                                           (widget-get widget :value)))
                                  ;; Get rid of checks like this one if we ever
                                  ;; remove the simplified menus.
                                  (if custom-variable-menu
                                      (custom-menu-filter custom-variable-menu
                                                          widget)
                                    custom-variable-extended-menu)
                                  event)))
      (if answer
	  (funcall answer widget)))))

(defun custom-variable-edit (widget)
  "Edit value of WIDGET."
  (widget-put widget :custom-state 'unknown)
  (widget-put widget :custom-form 'edit)
  (custom-redraw widget))

(defun custom-variable-edit-lisp (widget)
  "Edit the Lisp representation of the value of WIDGET."
  (widget-put widget :custom-state 'unknown)
  (widget-put widget :custom-form 'lisp)
  (custom-redraw widget))

(defun custom-variable-set (widget)
  "Set the current value for the variable being edited by WIDGET."
  (let* ((form (widget-get widget :custom-form))
	 (state (widget-get widget :custom-state))
	 (child (car (widget-get widget :children)))
	 (symbol (widget-value widget))
	 (set (or (get symbol 'custom-set) 'set-default))
	 (comment-widget (widget-get widget :comment-widget))
	 (comment (widget-value comment-widget))
	 val)
    (cond ((eq state 'hidden)
	   (user-error "Cannot set hidden variable"))
	  ((setq val (widget-apply child :validate))
	   (goto-char (widget-get val :from))
	   (error "%s" (widget-get val :error)))
	  ((memq form '(lisp mismatch))
	   (when (equal comment "")
	     (setq comment nil)
	     ;; Make the comment invisible by hand if it's empty
	     (custom-comment-hide comment-widget))
           (setq val (widget-value child))
           (unless (equal (eval val) (custom-variable-current-value widget))
	     (custom-variable-backup-value widget))
	   (custom-push-theme 'theme-value symbol 'user
                              'set (custom-quote val))
	   (funcall set symbol (eval val))
	   (put symbol 'customized-value (list val))
	   (put symbol 'variable-comment comment)
	   (put symbol 'customized-variable-comment comment))
	  (t
	   (when (equal comment "")
	     (setq comment nil)
	     ;; Make the comment invisible by hand if it's empty
	     (custom-comment-hide comment-widget))
           (setq val (widget-value child))
           (unless (equal val (custom-variable-current-value widget))
	     (custom-variable-backup-value widget))
	   (custom-push-theme 'theme-value symbol 'user
			      'set (custom-quote val))
	   (funcall set symbol val)
	   (put symbol 'customized-value (list (custom-quote val)))
	   (put symbol 'variable-comment comment)
	   (put symbol 'customized-variable-comment comment)))
    (custom-variable-state-set widget)
    (custom-redraw-magic widget)))

(defun custom-variable-mark-to-save (widget)
  "Set value and mark for saving the variable edited by WIDGET."
  (let* ((form (widget-get widget :custom-form))
	 (state (widget-get widget :custom-state))
	 (child (car (widget-get widget :children)))
	 (symbol (widget-value widget))
	 (set (or (get symbol 'custom-set) 'set-default))
	 (comment-widget (widget-get widget :comment-widget))
	 (comment (widget-value comment-widget))
	 val)
    (cond ((eq state 'hidden)
	   (user-error "Cannot set hidden variable"))
	  ((setq val (widget-apply child :validate))
	   (goto-char (widget-get val :from))
	   (error "Saving %s: %s" symbol (widget-get val :error)))
	  ((memq form '(lisp mismatch))
	   (when (equal comment "")
	     (setq comment nil)
	     ;; Make the comment invisible by hand if it's empty
	     (custom-comment-hide comment-widget))
	   (put symbol 'saved-value (list (widget-value child)))
	   (custom-push-theme 'theme-value symbol 'user
			      'set (custom-quote (widget-value child)))
	   (funcall set symbol (eval (widget-value child)))
	   (put symbol 'variable-comment comment)
	   (put symbol 'saved-variable-comment comment))
	  (t
	   (when (equal comment "")
	     (setq comment nil)
	     ;; Make the comment invisible by hand if it's empty
	     (custom-comment-hide comment-widget))
	   (put symbol 'saved-value
		(list (custom-quote (widget-value child))))
	   (custom-push-theme 'theme-value symbol 'user
			      'set (custom-quote (widget-value child)))
	   (funcall set symbol (widget-value child))
	   (put symbol 'variable-comment comment)
	   (put symbol 'saved-variable-comment comment)))
    (put symbol 'customized-value nil)
    (put symbol 'customized-variable-comment nil)))

(defsubst custom-variable-state-set-and-redraw (widget)
  "Set state of variable widget WIDGET and redraw with current settings."
  (custom-variable-state-set widget)
  (custom-redraw-magic widget))

(defun custom-variable-save (widget)
  "Save value of variable edited by widget WIDGET."
  (custom-variable-mark-to-save widget)
  (custom-save-all)
  (custom-variable-state-set-and-redraw widget))

(defun custom-variable-reset-saved (widget)
  "Restore the value of the variable being edited by WIDGET.
If there is a saved value, restore it; otherwise reset to the
uncustomized (themed or standard) value.

Update the widget to show that value.  The value that was current
before this operation becomes the backup value."
  (let* ((symbol (widget-value widget))
	 (saved-value (get symbol 'saved-value))
	 (comment (get symbol 'saved-variable-comment))
         (old-value (custom-variable-current-value widget))
         value)
    (if (not (or saved-value comment))
        (progn
          (setq value (car (get symbol 'standard-value)))
          ;; If there is no saved value, remove the setting.
          (custom-push-theme 'theme-value symbol 'user 'reset)
          ;; And reset this property too.
          (put symbol 'variable-comment nil))
      (setq value (car-safe saved-value))
      (custom-push-theme 'theme-value symbol 'user 'set value)
      (put symbol 'variable-comment comment))
    (unless (equal (eval value) old-value)
      (custom-variable-backup-value widget))
    (ignore-errors
      (funcall (or (get symbol 'custom-set) #'set-default) symbol
               (eval value)))
    (put symbol 'customized-value nil)
    (put symbol 'customized-variable-comment nil)
    (widget-put widget :custom-state 'unknown)
    ;; This call will possibly make the comment invisible
    (custom-redraw widget)))

(defun custom-variable-mark-to-reset-standard (widget)
  "Mark to restore standard setting for the variable edited by widget WIDGET.
If `custom-reset-standard-variables-list' is nil, save, reset and
redraw the widget immediately."
  (let* ((symbol (widget-value widget)))
    (if (get symbol 'standard-value)
	(unless (equal (custom-variable-current-value widget)
                       (eval (car (get symbol 'standard-value))))
          (custom-variable-backup-value widget))
      (user-error "No standard setting known for %S" symbol))
    (put symbol 'variable-comment nil)
    (put symbol 'customized-value nil)
    (put symbol 'customized-variable-comment nil)
    (custom-push-theme 'theme-value symbol 'user 'reset)
    (custom-theme-recalc-variable symbol)
    (if (and custom-reset-standard-variables-list
	     (or (get symbol 'saved-value) (get symbol 'saved-variable-comment)))
	(progn
	  (put symbol 'saved-value nil)
	  (put symbol 'saved-variable-comment nil)
	  ;; Append this to `custom-reset-standard-variables-list' to
	  ;; have `custom-reset-standard-save-and-update' save setting
	  ;; to the file, update the widget's state, and redraw it.
	  (setq custom-reset-standard-variables-list
		(cons widget custom-reset-standard-variables-list)))
      (when (or (get symbol 'saved-value) (get symbol 'saved-variable-comment))
	(put symbol 'saved-value nil)
	(put symbol 'saved-variable-comment nil)
	(custom-save-all))
      (widget-put widget :custom-state 'unknown)
      ;; This call will possibly make the comment invisible
      (custom-redraw widget))))

(defun custom-variable-reset-standard (widget)
  "Restore standard setting for the variable edited by WIDGET.
This operation eliminates any saved setting for the variable,
restoring it to the state of a variable that has never been customized.
The value that was current before this operation
becomes the backup value, so you can get it again."
  (let (custom-reset-standard-variables-list)
    (custom-variable-mark-to-reset-standard widget)))

(defun custom-variable-backup-value (widget)
  "Back up the current value for WIDGET's variable.
The backup value is kept in the car of the `backup-value' property."
  (let ((symbol (widget-value widget))
	(value (custom-variable-current-value widget)))
    (put symbol 'backup-value (list value))))

(defun custom-variable-reset-backup (widget)
  "Restore the backup value for the variable being edited by WIDGET.
The value that was current before this operation
becomes the backup value, so you can use this operation repeatedly
to switch between two values."
  (let* ((symbol (widget-value widget))
	 (set (or (get symbol 'custom-set) 'set-default))
	 (value (get symbol 'backup-value))
	 (comment-widget (widget-get widget :comment-widget))
	 (comment (widget-value comment-widget)))
    (if value
	(progn
	  (custom-variable-backup-value widget)
	  (custom-push-theme 'theme-value symbol 'user 'set value)
	  (condition-case nil
	      (funcall set symbol (car value))
	     (error nil)))
      (user-error "No backup value for %s" symbol))
    (put symbol 'customized-value (list (custom-quote (car value))))
    (put symbol 'variable-comment comment)
    (put symbol 'customized-variable-comment comment)
    (custom-variable-state-set widget)
    ;; This call will possibly make the comment invisible
    (custom-redraw widget)))

;;; The `custom-visibility' Widget

(define-widget 'custom-visibility 'visibility
  "Show or hide a documentation string."
  :button-face 'custom-visibility
  :pressed-face 'custom-visibility
  :mouse-face 'highlight
  :pressed-face 'highlight
  :on-glyph nil
  :off-glyph nil)

(defface custom-visibility
  '((t :height 0.8 :inherit link))
  "Face for the `custom-visibility' widget."
  :version "23.1"
  :group 'custom-faces)

;;; The `custom-face-edit' Widget.

(define-widget 'custom-face-edit 'checklist
  "Widget for editing face attributes.
The following properties have special meanings for this widget:

:value is a plist of face attributes.

:default-face-attributes, if non-nil, is a plist of defaults for
face attributes (as specified by a `default' defface entry)."
  :format "%v"
  :extra-offset 3
  :button-args '(:help-echo "Control whether this attribute has any effect.")
  :value-to-internal 'custom-face-edit-fix-value
  :match (lambda (widget value)
	   (widget-checklist-match widget
				   (custom-face-edit-fix-value widget value)))
  :value-create 'custom-face-edit-value-create
  :convert-widget 'custom-face-edit-convert-widget
  :args (mapcar (lambda (att)
		  (list 'group :inline t
			:format "%v"
			:sibling-args (widget-get (nth 1 att) :sibling-args)
			(list 'const :format "" :value (nth 0 att))
			(nth 1 att)))
		custom-face-attributes))

(defun custom-face-edit-value-create (widget)
  (let* ((alist (widget-checklist-match-find
		 widget (widget-get widget :value)))
	 (args  (widget-get widget :args))
	 (show-all (widget-get widget :show-all-attributes))
	 (buttons  (widget-get widget :buttons))
	 (defaults (widget-checklist-match-find
		    widget
		    (widget-get widget :default-face-attributes)))
	 entry)
    (unless (looking-back "^ *" (line-beginning-position))
      (insert ?\n))
    (insert-char ?\s (widget-get widget :extra-offset))
    (if (or alist defaults show-all)
	(dolist (prop args)
	  (setq entry (or (assq prop alist)
			  (assq prop defaults)))
	  (if (or entry show-all)
	      (widget-checklist-add-item widget prop entry)))
      (insert (propertize "-- Empty face --" 'face 'shadow) ?\n))
    (let ((indent (widget-get widget :indent)))
      (if indent (insert-char ?\s (widget-get widget :indent))))
    (push (widget-create-child-and-convert
	   widget 'visibility
	   :help-echo "Show or hide all face attributes."
	   :button-face 'custom-visibility
	   :pressed-face 'custom-visibility
	   :mouse-face 'highlight
	   :on "Hide Unused Attributes"    :off "Show All Attributes"
	   :on-glyph nil :off-glyph nil
	   :always-active t
	   :action 'custom-face-edit-value-visibility-action
	   show-all)
	  buttons)
    (insert ?\n)
    (widget-put widget :buttons buttons)
    (widget-put widget :children (nreverse (widget-get widget :children)))))

(defun custom-face-edit-value-visibility-action (widget &rest _ignore)
  ;; Toggle hiding of face attributes.
  (let ((parent (widget-get widget :parent)))
    (widget-put parent :show-all-attributes
		(not (widget-get parent :show-all-attributes)))
    (custom-redraw parent)))

(defun custom-face-edit-fix-value (_widget value)
  "Ignoring WIDGET, convert :bold and :italic in VALUE to new form.
Also change :reverse-video to :inverse-video."
  (custom-fix-face-spec value))

(defun custom-face-edit-convert-widget (widget)
  "Convert :args as widget types in WIDGET."
  (widget-put
   widget
   :args (mapcar (lambda (arg)
		   (widget-convert arg
				   :deactivate 'custom-face-edit-deactivate
				   :activate 'custom-face-edit-activate
				   :delete 'custom-face-edit-delete))
		 (widget-get widget :args)))
  widget)

(defconst custom-face-edit (widget-convert 'custom-face-edit)
  "Converted version of the `custom-face-edit' widget.")

(defun custom-face-edit-deactivate (widget)
  "Make face widget WIDGET inactive for user modifications."
  (unless (widget-get widget :inactive)
    (let ((tag (custom-face-edit-attribute-tag widget))
	  (from (copy-marker (widget-get widget :from)))
	  (value (widget-value widget))
	  (inhibit-read-only t)
	  (inhibit-modification-hooks t))
      (save-excursion
	(goto-char from)
	(widget-default-delete widget)
	(insert tag ": " (propertize "--" 'face 'shadow) "\n")
	(widget-put widget :inactive
		    (cons value (cons from (- (point) from))))))))

(defun custom-face-edit-activate (widget)
  "Make face widget WIDGET active for user modifications."
  (let ((inactive (widget-get widget :inactive))
	(inhibit-read-only t)
	(inhibit-modification-hooks t))
    (when (consp inactive)
      (save-excursion
	(goto-char (car (cdr inactive)))
	(delete-region (point) (+ (point) (cdr (cdr inactive))))
	(widget-put widget :inactive nil)
	(widget-apply widget :create)
	(widget-value-set widget (car inactive))
	(widget-setup)))))

(defun custom-face-edit-delete (widget)
  "Remove WIDGET from the buffer."
  (let ((inactive (widget-get widget :inactive))
	(inhibit-read-only t)
	(inhibit-modification-hooks t))
    (if (not inactive)
	;; Widget is alive, we don't have to do anything special
	(widget-default-delete widget)
      ;; WIDGET is already deleted because we did so to deactivate it;
      ;; now just get rid of the label we put in its place.
      (delete-region (car (cdr inactive))
		     (+ (car (cdr inactive)) (cdr (cdr inactive))))
      (widget-put widget :inactive nil))))


(defun custom-face-edit-attribute-tag (widget)
  "Return the first :tag property in WIDGET or one of its children."
  (let ((tag (widget-get widget :tag)))
    (or (and (not (equal tag "")) tag)
	(let ((children (widget-get widget :children)))
	  (while (and (null tag) children)
	    (setq tag (custom-face-edit-attribute-tag (pop children))))
	  tag))))

;;; The `custom-display' Widget.

(define-widget 'custom-display 'menu-choice
  "Select a display type."
  :tag "Display"
  :value t
  :help-echo "Specify frames where the face attributes should be used."
  :args '((const :tag "all" t)
	  (const :tag "defaults" default)
	  (checklist
	   :tag "specific display"
	   :offset 0
	   :extra-offset 9
	   :args ((group :sibling-args (:help-echo "\
Only match the specified window systems.")
			 (const :format "Type: "
				type)
			 (checklist :inline t
				    :offset 0
				    (const :format "X "
					   :sibling-args (:help-echo "\
The X11 Window System.")
					   x)
				    (const :format "W32 "
					   :sibling-args (:help-echo "\
MS Windows.")
					   w32)
				    (const :format "NS "
					   :sibling-args (:help-echo "\
GNUstep or Macintosh OS Cocoa interface.")
					   ns)
				    (const :format "PGTK "
					   :sibling-args (:help-echo "\
Pure-GTK interface.")
					   ns)
				    (const :format "DOS "
					   :sibling-args (:help-echo "\
Plain MS-DOS.")
					   pc)
				    (const :format "TTY%n"
					   :sibling-args (:help-echo "\
Plain text terminals.")
					   tty)))
		  (group :sibling-args (:help-echo "\
Only match the frames with the specified color support.")
			 (const :format "Class: "
				class)
			 (checklist :inline t
				    :offset 0
				    (const :format "Color "
					   :sibling-args (:help-echo "\
Match color frames.")
					   color)
				    (const :format "Grayscale "
					   :sibling-args (:help-echo "\
Match grayscale frames.")
					   grayscale)
				    (const :format "Monochrome%n"
					   :sibling-args (:help-echo "\
Match frames with no color support.")
					   mono)))
		  (group :sibling-args (:help-echo "\
The minimum number of colors the frame should support.")
			 (const :format "" min-colors)
			 (integer :tag "Minimum number of colors" ))
		  (group :sibling-args (:help-echo "\
Only match frames with the specified intensity.")
			 (const :format "\
Background brightness: "
				background)
			 (checklist :inline t
				    :offset 0
				    (const :format "Light "
					   :sibling-args (:help-echo "\
Match frames with light backgrounds.")
					   light)
				    (const :format "Dark\n"
					   :sibling-args (:help-echo "\
Match frames with dark backgrounds.")
					   dark)))
		  (group :sibling-args (:help-echo "\
Only match frames that support the specified face attributes.")
			 (const :format "Supports attributes:" supports)
			 (custom-face-edit :inline t :format "%n%v"))))))

;;; The `custom-face' Widget.

(defface custom-face-tag
  '((t :inherit custom-variable-tag))
  "Face used for face tags."
  :group 'custom-faces)

(defcustom custom-face-default-form 'selected
  "Default form of displaying face definition."
  :type '(choice (const all)
		 (const selected)
		 (const lisp))
  :group 'custom-buffer
  :version "20.3")

(defun custom-face-documentation (face)
  "Return documentation of FACE for use in Custom buffer."
  (format "%s%s" (face-documentation face)
          ;; This duplicates some code from describe-face.
          ;; TODO extract to separate utility function?
          ;; In practice this does not get used, because M-x customize-face
          ;; follows aliases.
          (let ((alias (get face 'face-alias))
                (obsolete (get face 'obsolete-face)))
            (if (and alias obsolete)
                (format "\nThis face is obsolete%s; use `%s' instead.\n"
                        (if (stringp obsolete)
                            (format " since %s" obsolete)
                          "")
                        alias)
              ""))))

(define-widget 'custom-face 'custom
  "Widget for customizing a face.
The following properties have special meanings for this widget:

:value is the face name (a symbol).

:custom-form should be a symbol describing how to display and
  edit the face attributes---either `selected' (attributes for
  selected display only), `all' (all attributes), `lisp' (as a
  Lisp sexp), or `mismatch' (should not happen); if nil, use
  the return value of `custom-face-default-form'.

:custom-style describes the widget interface style; nil is the
  default style, while `simple' means a simpler interface that
  inhibits the magic custom-state widget.

:sample-indent, if non-nil, is the number of columns to which to
  indent the face sample (an integer).

:shown-value, if non-nil, is the face spec to display as the value
  of the widget, instead of the current face spec."
  :sample-face 'custom-face-tag
  :help-echo "Set or reset this face."
  :documentation-property #'custom-face-documentation
  :value-create 'custom-face-value-create
  :action 'custom-face-action
  :custom-category 'face
  :custom-form nil
  :custom-set 'custom-face-set
  :custom-mark-to-save 'custom-face-mark-to-save
  :custom-reset-current 'custom-redraw
  :custom-reset-saved 'custom-face-reset-saved
  :custom-reset-standard 'custom-face-reset-standard
  :custom-mark-to-reset-standard 'custom-face-mark-to-reset-standard
  :custom-standard-value 'custom-face-standard-value
  :custom-state-set-and-redraw 'custom-face-state-set-and-redraw
  :custom-menu 'custom-face-menu-create)

(define-widget 'custom-face-all 'editable-list
  "An editable list of display specifications and attributes."
  :entry-format "%i %d %v"
  :insert-button-args '(:help-echo "Insert new display specification here.")
  :append-button-args '(:help-echo "Append new display specification here.")
  :delete-button-args '(:help-echo "Delete this display specification.")
  :args '((group :format "%v" custom-display custom-face-edit)))

(defconst custom-face-all (widget-convert 'custom-face-all)
  "Converted version of the `custom-face-all' widget.")

(defun custom-filter-face-spec (spec filter-index &optional default-filter)
  "Return a canonicalized version of SPEC.
FILTER-INDEX is the index in the entry for each attribute in
`custom-face-attributes' at which the appropriate filter function can be
found, and DEFAULT-FILTER is the filter to apply for attributes that
don't specify one."
  (mapcar (lambda (entry)
	    ;; Filter a single face-spec entry
	    (let ((tests (car entry))
		  (unfiltered-attrs
		   ;; Handle both old- and new-style attribute syntax
		   (if (listp (car (cdr entry)))
		       (car (cdr entry))
		     (cdr entry)))
		  (filtered-attrs nil))
	      ;; Filter each face attribute
	      (while unfiltered-attrs
		(let* ((attr (pop unfiltered-attrs))
		       (pre-filtered-value (pop unfiltered-attrs))
		       (filter
			(or (nth filter-index (assq attr custom-face-attributes))
			    default-filter))
		       (filtered-value
			(if filter
			    (funcall filter pre-filtered-value)
			  pre-filtered-value)))
		  (push filtered-value filtered-attrs)
		  (push attr filtered-attrs)))
	      ;;
	      (list tests filtered-attrs)))
	  spec))

(defun custom-pre-filter-face-spec (spec)
  "Return SPEC changed as necessary for editing by the face customization widget.
SPEC must be a full face spec."
  (custom-filter-face-spec spec 2))

(defun custom-post-filter-face-spec (spec)
  "Return the customized SPEC in a form suitable for setting the face."
  (custom-filter-face-spec spec 3))

(defun custom-face-widget-to-spec (widget)
  "Return a face spec corresponding to WIDGET.
WIDGET should be a `custom-face' widget."
  (unless (eq (widget-type widget) 'custom-face)
    (error "Invalid widget"))
  (let ((child (car (widget-get widget :children))))
    (custom-post-filter-face-spec
     (if (eq (widget-type child) 'custom-face-edit)
	 `((t ,(widget-value child)))
       (widget-value child)))))

(defun custom-face-get-current-spec (face)
  (let ((spec (or (get face 'customized-face)
		  (get face 'saved-face)
		  (get face 'face-defface-spec)
		  ;; Attempt to construct it.
		  `((t ,(custom-face-attributes-get
			 face (selected-frame)))))))
    ;; If the user has changed this face in some other way,
    ;; edit it as the user has specified it.
    (if (not (face-spec-match-p face spec (selected-frame)))
	(setq spec `((t ,(face-attr-construct face (selected-frame))))))
    (custom-pre-filter-face-spec spec)))

(defun custom-toggle-hide-face (visibility-widget &rest _ignore)
  "Toggle the visibility of a `custom-face' parent widget.
By default, this signals an error if the parent has unsaved
changes.  If the parent has a `simple' :custom-style property,
the present value is saved to its :shown-value property instead."
  (let ((widget (widget-get visibility-widget :parent)))
    (unless (eq (widget-type widget) 'custom-face)
      (error "Invalid widget type"))
    (custom-load-widget widget)
    (let ((state (widget-get widget :custom-state)))
      (if (eq state 'hidden)
	  (widget-put widget :custom-state 'unknown)
	;; In normal interface, widget can't be hidden if modified.
	(when (memq state '(invalid modified set))
	  (if (eq (widget-get widget :custom-style) 'simple)
	      (widget-put widget :shown-value
			  (custom-face-widget-to-spec widget))
	    (error "There are unsaved changes")))
	(widget-put widget :documentation-shown nil)
	(widget-put widget :custom-state 'hidden))
      (custom-redraw widget)
      (widget-setup))))

(defun custom-face-value-create (widget)
  "Create a list of the display specifications for WIDGET."
  (let* ((buttons (widget-get widget :buttons))
	 (symbol  (widget-get widget :value))
	 (tag (or (widget-get widget :tag)
		  (prin1-to-string symbol)))
	 (hiddenp (eq (widget-get widget :custom-state) 'hidden))
	 (style   (widget-get widget :custom-style))
	 children)

    (if (eq custom-buffer-style 'tree)

	;; Draw a tree-style `custom-face' widget
	(progn
	  (insert (widget-get widget :custom-prefix)
		  (if (widget-get widget :custom-last) " `--- " " |--- "))
	  (push (widget-create-child-and-convert
		 widget 'custom-browse-face-tag)
		buttons)
	  (insert " " tag "\n")
	  (widget-put widget :buttons buttons))

      ;; Draw an ordinary `custom-face' widget
      ;; Visibility indicator.
      (push (widget-create-child-and-convert
             widget 'custom-visibility
             :help-echo "Hide or show this face."
             :on "Hide" :off "Show"
             :on-glyph "down" :off-glyph "right"
             :action 'custom-toggle-hide-face
             (not hiddenp))
            buttons)
      ;; Face name (tag).
      (insert " ")
      (push (widget-create-child-and-convert
             widget 'face-link
	     :button-face 'link
             :tag tag
             :action (lambda (&rest _x)
                       (find-face-definition symbol)))
            buttons)
      (insert
       (cond ((eq custom-buffer-style 'face) " ")
	     ((string-match-p "face\\'" tag)   ":")
	     (t " face: ")))

      ;; Face sample.
      (let ((sample-indent (widget-get widget :sample-indent))
	    (indent-tabs-mode nil))
	(and sample-indent
	     (<= (current-column) sample-indent)
	     (indent-to-column sample-indent)))
      (push (widget-create-child-and-convert
	     widget 'item
	     :format "[%{%t%}]"
	     :sample-face (let ((spec (widget-get widget :shown-value)))
			    (if spec (face-spec-choose spec) symbol))
	     :tag "sample")
	    buttons)
      (insert "\n")

      ;; Magic.
      (unless (eq (widget-get widget :custom-style) 'simple)
	(let ((magic (widget-create-child-and-convert
		      widget 'custom-magic nil)))
	  (widget-put widget :custom-magic magic)
	  (push magic buttons)))

      ;; Update buttons.
      (widget-put widget :buttons buttons)

      ;; Insert documentation.
      (unless (and hiddenp (eq style 'simple))
	(widget-put widget :documentation-indent 3)
	(widget-add-documentation-string-button
	 widget :visibility-widget 'custom-visibility)
	;; The comment field
	(unless hiddenp
	  (let* ((comment (get symbol 'face-comment))
		 (comment-widget
		  (widget-create-child-and-convert
		   widget 'custom-comment
		   :parent widget
		   :value (or comment ""))))
	    (widget-put widget :comment-widget comment-widget)
	    (push comment-widget children))))

      ;; Editor.
      (unless (eq (preceding-char) ?\n)
	(insert "\n"))
      (unless hiddenp
	(custom-load-widget widget)
	(unless (widget-get widget :custom-form)
	  (widget-put widget :custom-form custom-face-default-form))

	(let* ((spec (or (widget-get widget :shown-value)
			 (custom-face-get-current-spec symbol)))
	       (form (widget-get widget :custom-form))
	       (indent (widget-get widget :indent))
	       face-alist face-entry spec-default spec-match editor)

	  ;; Find a display in SPEC matching the selected display.
	  ;; This will use the usual face customization interface.
	  (setq face-alist spec)
	  (when (eq (car-safe (car-safe face-alist)) 'default)
	    (setq spec-default (pop face-alist)))

	  (while (and face-alist (listp face-alist) (null spec-match))
	    (setq face-entry (car face-alist))
	    (and (listp face-entry)
		 (face-spec-set-match-display (car face-entry)
					      (selected-frame))
		 (widget-apply custom-face-edit :match (cadr face-entry))
		 (setq spec-match face-entry))
	    (setq face-alist (cdr face-alist)))

	  ;; Insert the appropriate editing widget.
	  (setq editor
		(cond
		 ((and (eq form 'selected)
		       (or spec-match spec-default))
		  (when indent (insert-char ?\s indent))
		  (widget-create-child-and-convert
		   widget 'custom-face-edit
		   :value (cadr spec-match)
		   :default-face-attributes (cadr spec-default)))
		 ((and (not (eq form 'lisp))
		       (widget-apply custom-face-all :match spec))
		  (widget-create-child-and-convert
		   widget 'custom-face-all :value spec))
		 (t
		  (when indent
		    (insert-char ?\s indent))
		  (widget-create-child-and-convert
		   widget 'sexp :value spec))))
          (push editor children)
          (widget-put widget :children children)
	  (custom-face-state-set widget))))))

(defun cus--face-link (widget _format)
  (widget-create-child-and-convert
   widget 'face-link
   :button-face 'link
   :tag "link"
   :action (lambda (&rest _x)
             (customize-face (widget-value widget)))))

(defvar custom-face-menu nil
  "If non-nil, an alist of actions for the `custom-face' widget.

This variable is kept for backward compatibility reasons, please use
`custom-face-extended-menu' instead.

Each entry has the form (NAME ACTION FILTER) where NAME is the name of
the menu entry, ACTION is the function to call on the widget when the
menu is selected, and FILTER is a predicate which takes a `custom-face'
widget as an argument, and returns non-nil if ACTION is valid on that
widget.  If FILTER is nil, ACTION is always valid.")

(defvar custom-face-extended-menu
  (let ((map (make-sparse-keymap)))
    (define-key-after map [custom-face-set]
      '(menu-item "Set for Current Session" custom-face-set))
    (when (or custom-file init-file-user)
      (define-key-after map [custom-face-save]
        '(menu-item "Save for Future Sessions" custom-face-save)))
    (define-key-after map [custom-redraw]
      '(menu-item "Undo Edits" custom-redraw
                  :enable (memq
                           (widget-get custom-actioned-widget :custom-state)
                           '(modified changed))))
    (define-key-after map [custom-face-reset-saved]
      '(menu-item "Revert This Session's Customization" custom-face-reset-saved
                  :enable (memq
                           (widget-get custom-actioned-widget :custom-state)
                           '(modified set changed))))
    (when (or custom-file init-file-user)
      (define-key-after map [custom-face-reset-standard]
        '(menu-item "Erase Customization" custom-face-reset-standard
                    :enable (get (widget-value custom-actioned-widget)
                                 'face-defface-spec))))
    (define-key-after map [sep0]
      '(menu-item "---"))
    (define-key-after map [custom-comment-show]
      '(menu-item "Add Comment" custom-comment-show
                  :enable (custom-comment-invisible-p custom-actioned-widget)))
    (define-key-after map [sep1]
      '(menu-item "---"))
    (define-key-after map [custom-face-edit-selected]
      '(menu-item "For Current Display" custom-face-edit-selected
                  :button (:radio . (eq (widget-get custom-actioned-widget
                                                    :custom-form)
                                        'selected))))
    (define-key-after map [custom-face-edit-all]
      '(menu-item "For All Kinds of Displays" custom-face-edit-all
                  :button (:radio . (eq (widget-get custom-actioned-widget
                                                    :custom-form)
                                        'all))))
    (define-key-after map [custom-face-edit-lisp]
      '(menu-item "Show Lisp Expression" custom-face-edit-lisp
                  :button (:radio . (eq (widget-get custom-actioned-widget
                                                    :custom-form)
                                        'lisp))))
    map)
  "A menu for `custom-face' widgets.
Used in `custom-face-action' to show a menu to the user.")

(defun custom-face-edit-selected (widget)
  "Edit selected attributes of the value of WIDGET."
  (widget-put widget :custom-state 'unknown)
  (widget-put widget :custom-form 'selected)
  (custom-redraw widget))

(defun custom-face-edit-all (widget)
  "Edit all attributes of the value of WIDGET."
  (widget-put widget :custom-state 'unknown)
  (widget-put widget :custom-form 'all)
  (custom-redraw widget))

(defun custom-face-edit-lisp (widget)
  "Edit the Lisp representation of the value of WIDGET."
  (widget-put widget :custom-state 'unknown)
  (widget-put widget :custom-form 'lisp)
  (custom-redraw widget))

(defun custom-face-state (face)
  "Return the current state of the face FACE.
This is one of `set', `saved', `changed', `themed', or `rogue'."
  (let* ((comment (get face 'face-comment))
	 (state
	  (cond
	   ((or (get face 'customized-face)
		(get face 'customized-face-comment))
	    (if (equal (get face 'customized-face-comment) comment)
		'set
	      'changed))
	   ((or (get face 'saved-face)
		(get face 'saved-face-comment))
	    (cond ((not (equal (get face 'saved-face-comment) comment))
		   'changed)
		  ((eq 'user (caar (get face 'theme-face)))
		   'saved)
		  ((eq 'changed (caar (get face 'theme-face)))
		   'changed)
		  (t 'themed)))
	   ((get face 'face-defface-spec)
	    (cond (comment 'changed)
		  ((get face 'theme-face) 'themed)
		  (t 'standard)))
	   (t 'rogue))))
    ;; If the user called set-face-attribute to change the default for
    ;; new frames, this face is "set outside of Customize".
    (if (and (not (eq state 'rogue))
	     (get face 'face-modified))
	'changed
      state)))

(defun custom-face-state-set (widget)
  "Set the state of WIDGET, a custom-face widget.
If the user edited the widget, set the state to modified.  If not, the new
state is one of the return values of `custom-face-state'."
  (let ((face (widget-value widget)))
    (widget-put widget :custom-state
                (if (face-spec-match-p face (custom-face-widget-to-spec widget))
                    (custom-face-state face)
                  'modified))))

(defun custom-face-action (widget &optional event)
  "Show the menu for `custom-face' WIDGET.
Optional EVENT is the location for the menu."
  (if (eq (widget-get widget :custom-state) 'hidden)
      (custom-toggle-hide widget)
    (let* ((completion-ignore-case t)
           (custom-actioned-widget widget)
	   (symbol (widget-get widget :value))
	   (answer (widget-choose (concat "Operation on "
					  (custom-unlispify-tag-name symbol))
                                  (if custom-face-menu
                                      (custom-menu-filter custom-face-menu
                                                          widget)
                                    custom-face-extended-menu)
                                  event)))
      (if answer
	  (funcall answer widget)))))

(defun custom-face-set (widget)
  "Make the face attributes in WIDGET take effect."
  (let* ((symbol (widget-value widget))
	 (value  (custom-face-widget-to-spec widget))
	 (comment-widget (widget-get widget :comment-widget))
	 (comment (widget-value comment-widget)))
    (when (equal comment "")
      (setq comment nil)
      ;; Make the comment invisible by hand if it's empty
      (custom-comment-hide comment-widget))
    (custom-push-theme 'theme-face symbol 'user 'set value)
    (face-spec-set symbol value 'customized-face)
    (put symbol 'face-comment comment)
    (put symbol 'customized-face-comment comment)
    (custom-face-state-set widget)
    (custom-redraw-magic widget)))

(defun custom-face-mark-to-save (widget)
  "Mark for saving the face edited by WIDGET."
  (let* ((symbol (widget-value widget))
	 (value  (custom-face-widget-to-spec widget))
	 (comment-widget (widget-get widget :comment-widget))
	 (comment (widget-value comment-widget))
	 (standard (eq (widget-get widget :custom-state) 'standard)))
    (when (equal comment "")
      (setq comment nil)
      ;; Make the comment invisible by hand if it's empty
      (custom-comment-hide comment-widget))
    (custom-push-theme 'theme-face symbol 'user 'set value)
    (face-spec-set symbol value (if standard 'reset 'saved-face))
    (put symbol 'face-comment comment)
    (put symbol 'customized-face-comment nil)
    (put symbol 'saved-face-comment comment)))

(defsubst custom-face-state-set-and-redraw (widget)
  "Set state of face widget WIDGET and redraw with current settings."
  (custom-face-state-set widget)
  (custom-redraw-magic widget))

(defun custom-face-save (widget)
  "Save the face edited by WIDGET."
  (let ((form (widget-get widget :custom-form)))
    (if (memq form '(all lisp))
        (custom-face-mark-to-save widget)
      ;; The user is working on only a selected terminal type;
      ;; make sure we save the entire spec to `custom-file'. (Bug #40866)
      ;; If recreating a widget that may have been edited by the user, remember
      ;; to always save the edited value into the :shown-value property, so
      ;; we use that value for the recreated widget.  (Bug#44331)
      (widget-put widget :shown-value (custom-face-widget-to-spec widget))
      (custom-face-edit-all widget)
      (widget-put widget :shown-value nil) ; Reset it after we used it.
      (custom-face-mark-to-save widget)
      (if (eq form 'selected)
          (custom-face-edit-selected widget)
        ;; `form' is edit or mismatch; can't happen.
        (widget-put widget :custom-form form))))
  (custom-save-all)
  (custom-face-state-set-and-redraw widget))

(defun custom-face-reset-saved (widget)
  "Restore WIDGET to the face's default attributes.
If there is a saved face, restore it; otherwise reset to the
uncustomized (themed or standard) face."
  (let* ((face (widget-value widget))
	 (child (car (widget-get widget :children)))
	 (saved-face (get face 'saved-face))
	 (comment (get face 'saved-face-comment))
	 (comment-widget (widget-get widget :comment-widget)))
    (custom-push-theme 'theme-face face 'user
		       (if saved-face 'set 'reset)
		       saved-face)
    (face-spec-set face saved-face 'saved-face)
    (put face 'face-comment comment)
    (put face 'customized-face-comment nil)
    (widget-value-set child saved-face)
    ;; This call manages the comment visibility
    (widget-value-set comment-widget (or comment ""))
    (custom-face-state-set widget)
    (custom-redraw widget)))

(defun custom-face-standard-value (widget)
  (get (widget-value widget) 'face-defface-spec))

(defun custom-face-mark-to-reset-standard (widget)
  "Restore widget WIDGET to the face's standard attribute values.
If `custom-reset-standard-faces-list' is nil, save, reset and
redraw the widget immediately."
  (let* ((symbol (widget-value widget))
	 (child (car (widget-get widget :children)))
	 (value (get symbol 'face-defface-spec))
	 (comment-widget (widget-get widget :comment-widget)))
    (unless value
      (user-error "No standard setting for this face"))
    (custom-push-theme 'theme-face symbol 'user 'reset)
    (face-spec-set symbol value 'reset)
    (put symbol 'face-comment nil)
    (put symbol 'customized-face-comment nil)
    (if (and custom-reset-standard-faces-list
	     (or (get symbol 'saved-face) (get symbol 'saved-face-comment)))
	;; Do this later.
	(progn
	  (put symbol 'saved-face nil)
	  (put symbol 'saved-face-comment nil)
	  ;; Append this to `custom-reset-standard-faces-list' and have
	  ;; `custom-reset-standard-save-and-update' save setting to the
	  ;; file, update the widget's state, and redraw it.
	  (setq custom-reset-standard-faces-list
		(cons widget custom-reset-standard-faces-list)))
      (when (or (get symbol 'saved-face) (get symbol 'saved-face-comment))
	(put symbol 'saved-face nil)
	(put symbol 'saved-face-comment nil)
	(custom-save-all))
      (widget-value-set child
			(custom-pre-filter-face-spec
			 (list (list t (custom-face-attributes-get
					symbol nil)))))
      ;; This call manages the comment visibility
      (widget-value-set comment-widget "")
      (custom-face-state-set widget)
      (custom-redraw-magic widget))))

(defun custom-face-reset-standard (widget)
  "Restore WIDGET to the face's standard attribute values.
This operation eliminates any saved attributes for the face,
restoring it to the state of a face that has never been customized."
  (let (custom-reset-standard-faces-list)
    (custom-face-mark-to-reset-standard widget)))

;;; The `face' Widget.

(defvar widget-face-prompt-value-history nil
  "History of input to `widget-face-prompt-value'.")

(define-widget 'face 'symbol
  "A Lisp face name (with sample)."
  :format "%{%t%}: %f (%{sample%}) %v"
  :tag "Face"
  :value 'default
  :sample-face-get 'widget-face-sample-face-get
  :notify 'widget-face-notify
  :match (lambda (_widget value) (facep value))
  :completions (apply-partially #'completion-table-with-predicate
                                obarray #'facep 'strict)
  :prompt-match 'facep
  :prompt-history 'widget-face-prompt-value-history
  :format-handler 'cus--face-link
  :validate (lambda (widget)
	      (unless (facep (widget-value widget))
		(widget-put widget
			    :error (format "Invalid face: %S"
					   (widget-value widget)))
		widget)))

(defun widget-face-sample-face-get (widget)
  (let ((value (widget-value widget)))
    (if (facep value)
	value
      'default)))

(defun widget-face-notify (widget child &optional event)
  "Update the sample, and notify the parent."
  (overlay-put (widget-get widget :sample-overlay)
	       'face (widget-apply widget :sample-face-get))
  (widget-default-notify widget child event))


;;; The `hook' Widget.

(define-widget 'hook 'list
  "An Emacs Lisp hook."
  :value-to-internal (lambda (_widget value)
		       (if (and value (symbolp value))
			   (list value)
			 value))
  :match (lambda (widget value)
	   (or (symbolp value)
	       (widget-group-match widget value)))
  ;; Avoid adding undefined functions to the hook, especially for
  ;; things like `find-file-hook' or even more basic ones, to avoid
  ;; chaos.
  :set (lambda (symbol value)
	 (dolist (elt value)
	   (if (fboundp elt)
	       (add-hook symbol elt))))
  :convert-widget 'custom-hook-convert-widget
  :tag "Hook")

(defun custom-hook-convert-widget (widget)
  ;; Handle `:options'.
  (let* ((options (widget-get widget :options))
	 (other '(editable-list :inline t
				:entry-format "%i %d%v"
				(function :format " %v")))
	 (args (if options
		   (list `(checklist :inline t
				     ,@(mapcar (lambda (entry)
						 `(function-item ,entry))
					       options))
			 other)
		 (list other))))
    (widget-put widget :args args)
    widget))

;;; The `custom-group-link' Widget.

(define-widget 'custom-group-link 'link
  "Show parent in other window when activated."
  :button-face 'custom-link
  :mouse-face 'highlight
  :pressed-face 'highlight
  :help-echo "Create customization buffer for this group."
  :keymap custom-mode-link-map
  :follow-link 'mouse-face
  :action 'custom-group-link-action)

(defun custom-group-link-action (widget &rest _ignore)
  (customize-group (widget-value widget)))

;;; The `custom-group' Widget.

(defcustom custom-group-tag-faces nil
  "Face used for group tags.
The first member is used for level 1 groups, the second for level 2,
and so forth.  The remaining group tags are shown with `custom-group-tag'."
  :type '(repeat face)
  :group 'custom-faces)

(defface custom-group-tag-1
  '((default :weight bold :height 1.2 :inherit variable-pitch)
    (((class color) (background dark)) :foreground "pink")
    (((min-colors 88) (class color) (background light)) :foreground "red1")
    (((class color) (background light)) :foreground "red"))
  "Face for group tags."
  :group 'custom-faces)

(defface custom-group-tag
  '((default :weight bold :height 1.2 :inherit variable-pitch)
    (((class color) (background dark)) :foreground "light blue")
    (((min-colors 88) (class color) (background light)) :foreground "blue1")
    (((class color) (background light)) :foreground "blue")
    (t :weight bold))
  "Face for low level group tags."
  :group 'custom-faces)

(defface custom-group-subtitle
  '((t :weight bold))
  "Face for the \"Subgroups:\" subtitle in Custom buffers."
  :group 'custom-faces)

(defvar custom-group-doc-align-col 20)

(define-widget 'custom-group 'custom
  "Customize group."
  :format "%v"
  :sample-face-get 'custom-group-sample-face-get
  :documentation-property 'group-documentation
  :help-echo "Set or reset all members of this group."
  :value-create 'custom-group-value-create
  :action 'custom-group-action
  :custom-category 'group
  :custom-set 'custom-group-set
  :custom-mark-to-save 'custom-group-mark-to-save
  :custom-reset-current 'custom-group-reset-current
  :custom-reset-saved 'custom-group-reset-saved
  :custom-reset-standard 'custom-group-reset-standard
  :custom-mark-to-reset-standard 'custom-group-mark-to-reset-standard
  :custom-state-set-and-redraw 'custom-group-state-set-and-redraw
  :custom-menu 'custom-group-menu-create)

(defun custom-group-sample-face-get (widget)
  ;; Use :sample-face.
  (or (nth (1- (widget-get widget :custom-level)) custom-group-tag-faces)
      'custom-group-tag))

(define-widget 'custom-group-visibility 'visibility
  "An indicator and manipulator for hidden group contents."
  :create 'custom-group-visibility-create)

(defun custom-group-visibility-create (widget)
  (let ((visible (widget-value widget)))
    (if visible
	(insert "--------")))
  (widget-default-create widget))

(defun custom--filter-obsolete-variables (items)
  "Filter obsolete variables from ITEMS."
  (seq-remove (lambda (item)
                (and (eq (nth 1 item) 'custom-variable)
                     (get (nth 0 item) 'byte-obsolete-variable)))
              items))

(defun custom-group-members (symbol groups-only)
  "Return SYMBOL's custom group members.
If GROUPS-ONLY is non-nil, return only those members that are groups."
  (if (not groups-only)
      (get symbol 'custom-group)
    (let (members)
      (dolist (entry (get symbol 'custom-group))
	(when (eq (nth 1 entry) 'custom-group)
	  (push entry members)))
      (nreverse members))))

(defun custom-group--draw-horizontal-line ()
  "Draw a horizontal line at point.
This works for both graphical and text displays."
  (let ((p (point)))
    (insert "\n")
    (put-text-property p (1+ p) 'face '(:underline t))
    (overlay-put (make-overlay p (1+ p))
		 'before-string
		 (propertize "\n" 'face '(:underline t)
		             'display
                             (list 'space :align-to
                                   `(+ (0 . right)
                                       ,(min (window-hscroll)
                                             (- (line-end-position)
                                                (line-beginning-position)))))))))

(defun custom-group-value-create (widget)
  "Insert a customize group for WIDGET in the current buffer."
  (unless (eq (widget-get widget :custom-state) 'hidden)
    (custom-load-widget widget))
  (let* ((state (widget-get widget :custom-state))
	 (level (widget-get widget :custom-level))
	 ;; (indent (widget-get widget :indent))
	 (prefix (widget-get widget :custom-prefix))
	 (buttons (widget-get widget :buttons))
	 (tag (substitute-command-keys (widget-get widget :tag)))
	 (symbol (widget-value widget))
	 (members (custom-group-members symbol
					(and (eq custom-buffer-style 'tree)
					     custom-browse-only-groups)))
	 (doc (substitute-command-keys (widget-docstring widget))))
    (cond ((and (eq custom-buffer-style 'tree)
		(eq state 'hidden)
		(or members (custom-unloaded-widget-p widget)))
	   (insert prefix)
	   (push (widget-create-child-and-convert
		  widget 'custom-browse-visibility
		  :tag "+")
		 buttons)
	   (insert "-- ")
	   (push (widget-create-child-and-convert
		  widget 'custom-browse-group-tag)
		 buttons)
	   (insert " " tag "\n")
	   (widget-put widget :buttons buttons))
	  ((and (eq custom-buffer-style 'tree)
		(zerop (length members)))
	   (insert prefix "[ ]-- ")
	   (push (widget-create-child-and-convert
		  widget 'custom-browse-group-tag)
		 buttons)
	   (insert " " tag "\n")
	   (widget-put widget :buttons buttons))
	  ((eq custom-buffer-style 'tree)
	   (insert prefix)
	   (if (zerop (length members))
	       (progn
		 (insert prefix "[ ]-- ")
		 ;; (widget-glyph-insert nil "[ ]" "empty")
		 ;; (widget-glyph-insert nil "-- " "horizontal")
		 (push (widget-create-child-and-convert
			widget 'custom-browse-group-tag)
		       buttons)
		 (insert " " tag "\n")
		 (widget-put widget :buttons buttons))
	     (push (widget-create-child-and-convert
		    widget 'custom-browse-visibility
		    ;; :tag-glyph "minus"
		    :tag "-")
		   buttons)
	     (insert "-\\ ")
	     ;; (widget-glyph-insert nil "-\\ " "top")
	     (push (widget-create-child-and-convert
		    widget 'custom-browse-group-tag)
		   buttons)
	     (insert " " tag "\n")
	     (widget-put widget :buttons buttons)
	     (message "Creating group...")
	     (let* ((members (custom-sort-items
			      members
			      ;; Never sort the top-level custom group.
			      (unless (eq symbol 'emacs)
				custom-browse-sort-alphabetically)
			      custom-browse-order-groups))
		    (prefixes (widget-get widget :custom-prefixes))
		    (custom-prefix-list (custom-prefix-add symbol prefixes))
		    (extra-prefix (if (widget-get widget :custom-last)
				      "   "
				    " | "))
		    (prefix (concat prefix extra-prefix))
		    children entry)
	       (while members
		 (setq entry (car members)
		       members (cdr members))
		 (push (widget-create-child-and-convert
			widget (nth 1 entry)
			:group widget
			:tag (custom-unlispify-tag-name (nth 0 entry))
			:custom-prefixes custom-prefix-list
			:custom-level (1+ level)
			:custom-last (null members)
			:value (nth 0 entry)
			:custom-prefix prefix)
		       children))
	       (widget-put widget :children (reverse children)))
	     (message "Creating group...done")))
	  ;; Nested style.
	  ((eq state 'hidden)
	   ;; Create level indicator.
	   ;; Create tag.
	   (if (eq custom-buffer-style 'links)
	       (push (widget-create-child-and-convert
		      widget 'custom-group-link
		      :tag tag
		      symbol)
		     buttons)
	     (insert-char ?\s (* custom-buffer-indent (1- level)))
	     (insert "-- ")
	     (push (widget-create-child-and-convert
		    widget 'custom-group-visibility
		    :help-echo "Show members of this group."
		    :action 'custom-toggle-parent
		    (not (eq state 'hidden)))
		   buttons))
	   (if (>= (current-column) custom-group-doc-align-col)
	       (insert "  "))
	   ;; Create magic button.
	   (let ((magic (widget-create-child-and-convert
			 widget 'custom-magic nil)))
	     (widget-put widget :custom-magic magic)
	     (push magic buttons))
	   ;; Update buttons.
	   (widget-put widget :buttons buttons)
	   ;; Insert documentation.
	   (when (eq custom-buffer-style 'links)
	       (widget-put widget :documentation-indent
			   custom-group-doc-align-col))
	   (widget-add-documentation-string-button
	    widget :visibility-widget 'custom-visibility))

	  ;; Nested style.
	  (t				;Visible.
           (custom-group--draw-horizontal-line)

	   ;; Add parent groups references above the group.
	   (when (eq level 1)
	     (if (custom-add-parent-links widget "Parent groups:")
		 (insert "\n")))
	   (insert-char ?\s (* custom-buffer-indent (1- level)))
	   ;; Create tag.
	   (let ((start (point)))
	     (insert tag " group: ")
	     (widget-specify-sample widget start (point)))
	   (cond
	    ((not doc)
	     (insert " Group definition missing. "))
	    ((< (length doc) 50)
	     (insert doc)))
	   ;; Create visibility indicator.
	   (unless (eq custom-buffer-style 'links)
	     (insert "--------")
	     (push (widget-create-child-and-convert
		    widget 'visibility
		    :help-echo "Hide members of this group."
		    :action 'custom-toggle-parent
		    (not (eq state 'hidden)))
		   buttons)
	     (insert " "))
	   (insert "\n")
	   ;; Create magic button.
	   (let ((magic (widget-create-child-and-convert
			 widget 'custom-magic
			 :indent 0
			 nil)))
	     (widget-put widget :custom-magic magic)
	     (push magic buttons))
	   ;; Update buttons.
	   (widget-put widget :buttons buttons)
	   ;; Insert documentation.
	   (when (and doc (>= (length doc) 50))
	     (widget-add-documentation-string-button
	      widget :visibility-widget 'custom-visibility))

	   ;; Parent groups.
	   (if nil  ;;; This should test that the buffer
		    ;;; was not made to display a group.
	       (when (eq level 1)
		 (insert-char ?\s custom-buffer-indent)
		 (custom-add-parent-links widget)))
	   (custom-add-see-also widget
				(make-string (* custom-buffer-indent level)
					     ?\s))
	   ;; Members.
	   (message "Creating group...")
           (let* ((members (custom--filter-obsolete-variables
                            (custom-sort-items
                             members
                             ;; Never sort the top-level custom group.
                             (unless (eq symbol 'emacs)
                               custom-buffer-sort-alphabetically)
                             custom-buffer-order-groups)))
		  (prefixes (widget-get widget :custom-prefixes))
		  (custom-prefix-list (custom-prefix-add symbol prefixes))
		  (have-subtitle (and (not (eq symbol 'emacs))
				      (eq custom-buffer-order-groups 'last)))
		  prev-type
		  children)

	     (dolist-with-progress-reporter (entry members) "Creating group entries..."
	       (unless (eq prev-type 'custom-group)
		 (widget-insert "\n"))
	       (let ((sym (nth 0 entry))
		     (type (nth 1 entry)))
		 (when (and have-subtitle (eq type 'custom-group))
		   (setq have-subtitle nil)
		   (widget-insert
		    (propertize "Subgroups:\n" 'face 'custom-group-subtitle)))
		 (setq prev-type type)
		 (push (widget-create-child-and-convert
			widget type
			:group widget
			:tag (custom-unlispify-tag-name sym)
			:custom-prefixes custom-prefix-list
			:custom-level (1+ level)
			:value sym)
		       children)
		 (unless (eq (preceding-char) ?\n)
		   (widget-insert "\n"))))

	     (setq children (nreverse children))
	     (mapc 'custom-magic-reset children)
	     (widget-put widget :children children)
	     (custom-group-state-update widget))
	   ;; End line
           (insert "\n")
           (custom-group--draw-horizontal-line)))))

(defvar custom-group-menu nil
  "If non-nil, an alist of actions for the `custom-group' widget.

This variable is kept for backward compatibility reasons, please use
`custom-group-extended-menu' instead.

Each entry has the form (NAME ACTION FILTER) where NAME is the name of
the menu entry, ACTION is the function to call on the widget when the
menu is selected, and FILTER is a predicate which takes a `custom-group'
widget as an argument, and returns non-nil if ACTION is valid on that
widget.  If FILTER is nil, ACTION is always valid.")

(defvar custom-group-extended-menu
  (let ((map (make-sparse-keymap)))
    (define-key-after map [custom-group-set]
      '(menu-item "Set for Current Session" custom-group-set
                  :enable (eq (widget-get custom-actioned-widget :custom-state)
                              'modified)))
    (when (or custom-file init-file-user)
      (define-key-after map [custom-group-save]
        '(menu-item "Save for Future Sessions" custom-group-save
                    :enable (memq
                             (widget-get custom-actioned-widget :custom-state)
                             '(modified set)))))
    (define-key-after map [custom-group-reset-current]
      '(menu-item "Undo Edits" custom-group-reset-current
                  :enable (eq (widget-get custom-actioned-widget :custom-state)
                              'modified)))
    (define-key-after map [custom-group-reset-saved]
      '(menu-item "Revert This Session's Customizations"
                  custom-group-reset-saved
                  :enable (memq
                           (widget-get custom-actioned-widget :custom-state)
                           '(modified set))))
    (when (or custom-file init-file-user)
      (define-key-after map [custom-group-reset-standard]
        '(menu-item "Erase Customization" custom-group-reset-standard
                    :enable (memq
                             (widget-get custom-actioned-widget :custom-state)
                             '(modified set saved)))))
    map)
    "A menu for `custom-group' widgets.
Used in `custom-group-action' to show a menu to the user.")

(defun custom-group-action (widget &optional event)
  "Show the menu for `custom-group' WIDGET.
Optional EVENT is the location for the menu."
  (if (eq (widget-get widget :custom-state) 'hidden)
      (custom-toggle-hide widget)
    (let* ((completion-ignore-case t)
           (custom-actioned-widget widget)
	   (answer (widget-choose (concat "Operation on "
					  (custom-unlispify-tag-name
					   (widget-get widget :value)))
                                  (if custom-group-menu
                                      (custom-menu-filter custom-group-menu
                                                          widget)
                                    custom-group-extended-menu)
                                  event)))
      (if answer
	  (funcall answer widget)))))

(defun custom-group-set (widget)
  "Set changes in all modified group members."
  (dolist (child (widget-get widget :children))
    (when (eq (widget-get child :custom-state) 'modified)
      (widget-apply child :custom-set))))

(defun custom-group-mark-to-save (widget)
  "Mark all modified group members for saving."
  (dolist (child (widget-get widget :children))
    (when (memq (widget-get child :custom-state) '(modified set))
      (widget-apply child :custom-mark-to-save))))

(defsubst custom-group-state-set-and-redraw (widget)
  "Set state of group widget WIDGET and redraw with current settings."
  (dolist (child (widget-get widget :children))
    (when (memq (widget-get child :custom-state) '(modified set))
      (widget-apply child :custom-state-set-and-redraw))))

(defun custom-group-save (widget)
  "Save all modified group members."
  (custom-group-mark-to-save widget)
  (custom-save-all)
  (custom-group-state-set-and-redraw widget))

(defun custom-group-reset-current (widget)
  "Reset all modified group members."
  (dolist (child (widget-get widget :children))
    (when (eq (widget-get child :custom-state) 'modified)
      (widget-apply child :custom-reset-current))))

(defun custom-group-reset-saved (widget)
  "Reset all modified or set group members."
  (dolist (child (widget-get widget :children))
    (when (memq (widget-get child :custom-state) '(modified set))
      (widget-apply child :custom-reset-saved))))

(defun custom-group-reset-standard (widget)
  "Reset all modified, set, or saved group members."
  (let ((custom-reset-standard-variables-list '(t))
	(custom-reset-standard-faces-list '(t)))
    (custom-group-mark-to-reset-standard widget)
    (custom-reset-standard-save-and-update)))

(defun custom-group-mark-to-reset-standard (widget)
  "Mark to reset all modified, set, or saved group members."
  (dolist (child (widget-get widget :children))
    (when (memq (widget-get child :custom-state)
		'(modified set saved))
      (widget-apply child :custom-mark-to-reset-standard))))

(defun custom-group-state-update (widget)
  "Update magic."
  (unless (eq (widget-get widget :custom-state) 'hidden)
    (let* ((children (widget-get widget :children))
	   (states (mapcar (lambda (child)
			     (widget-get child :custom-state))
			   children))
	   (magics custom-magic-alist)
	   (found 'standard))
      (while magics
	(let ((magic (car (car magics))))
	  (if (and (not (eq magic 'hidden))
		   (memq magic states))
	      (setq found magic
		    magics nil)
	    (setq magics (cdr magics)))))
      (widget-put widget :custom-state found)))
  (custom-magic-reset widget))

;;; Reading and writing the custom file.

;;;###autoload
(defcustom custom-file nil
  "File used for storing customization information.
The default is nil, which means to use your init file
as specified by `user-init-file'.  If the value is not nil,
it should be an absolute file name.

You can set this option through Custom, if you carefully read the
last paragraph below.  However, usually it is simpler to write
something like the following in your init file:

(setq custom-file \"~/.config/emacs-custom.el\")
(load custom-file)

Note that both lines are necessary: the first line tells Custom to
save all customizations in this file, but does not load it.

When you change this variable outside Custom, look in the
previous custom file (usually your init file) for the
forms `(custom-set-variables ...)'  and `(custom-set-faces ...)',
and copy them (whichever ones you find) to the new custom file.
This will preserve your existing customizations.

If you save this option using Custom, Custom will write all
currently saved customizations, including the new one for this
option itself, into the file you specify, overwriting any
`custom-set-variables' and `custom-set-faces' forms already
present in that file.  It will not delete any customizations from
the old custom file.  You should do that manually if that is what you
want.  You also have to put something like (load \"CUSTOM-FILE\")
in your init file, where CUSTOM-FILE is the actual name of the
file.  Otherwise, Emacs will not load the file when it starts up,
and hence will not set `custom-file' to that file either."
  :type '(choice (const :tag "Your Emacs init file" nil)
		 (file :format "%t:%v%d"
		       :doc
		       "Please read entire docstring below before setting \
this through Custom.
Click on \"More\" (or position point there and press RETURN)
if only the first line of the docstring is shown."))
  :group 'customize)

(defun custom-file (&optional no-error)
  "Return the file name for saving customizations."
  (if (or (null user-init-file)
          (and (null custom-file) init-file-had-error))
      ;; Started with -q, i.e. the file containing Custom settings
      ;; hasn't been read.  Saving settings there won't make much
      ;; sense.
      (if no-error
	  nil
	(user-error "Saving settings from \"emacs -q\" would overwrite existing customizations"))
    (file-chase-links (or custom-file user-init-file))))

;; If recentf-mode is non-nil, this is defined.
(declare-function recentf-expand-file-name "recentf" (name))

;;;###autoload
(defun custom-save-all ()
  "Save all customizations in `custom-file'."
  (when (and (null custom-file) init-file-had-error)
    (error "Cannot save customizations; init file was not fully loaded"))
  (let* ((filename (custom-file))
	 (recentf-exclude
	  (if recentf-mode
	      (cons (concat "\\`"
			    (regexp-quote
			     (recentf-expand-file-name (custom-file)))
			    "\\'")
		    recentf-exclude)))
	 (old-buffer (find-buffer-visiting filename))
	 old-buffer-name)

    (with-current-buffer (let ((find-file-visit-truename t))
			   (or old-buffer
                               (let ((delay-mode-hooks t))
                                 (find-file-noselect filename))))
      ;; We'll save using file-precious-flag, so avoid destroying
      ;; symlinks.  (If we're not already visiting the buffer, this is
      ;; handled by find-file-visit-truename, above.)
      (when old-buffer
	(setq old-buffer-name (buffer-file-name))
	(set-visited-file-name (file-chase-links filename)))

      (unless (eq major-mode 'emacs-lisp-mode)
        (delay-mode-hooks (emacs-lisp-mode)))
      (let ((inhibit-read-only t)
	    (print-length nil)
	    (print-level nil))
        (atomic-change-group
	  (custom-save-variables)
	  (custom-save-faces)))
      (let ((file-precious-flag t))
	(save-buffer))
      (if old-buffer
	  (progn
	    (set-visited-file-name old-buffer-name)
	    (set-buffer-modified-p nil))
	(kill-buffer (current-buffer))))))

;;;###autoload
(defun customize-save-customized ()
  "Save all user options which have been set in this session."
  (interactive)
  (mapatoms (lambda (symbol)
	      (let ((face (get symbol 'customized-face))
		    (value (get symbol 'customized-value))
		    (face-comment (get symbol 'customized-face-comment))
		    (variable-comment
		     (get symbol 'customized-variable-comment)))
		(when face
		  (put symbol 'saved-face face)
		  (custom-push-theme 'theme-face symbol 'user 'set value)
		  (put symbol 'customized-face nil))
		(when value
		  (put symbol 'saved-value value)
		  (custom-push-theme 'theme-value symbol 'user 'set value)
		  (put symbol 'customized-value nil))
		(when variable-comment
		  (put symbol 'saved-variable-comment variable-comment)
		  (put symbol 'customized-variable-comment nil))
		(when face-comment
		  (put symbol 'saved-face-comment face-comment)
		  (put symbol 'customized-face-comment nil)))))
  ;; We really should update all custom buffers here.
  (custom-save-all))

;; Editing the custom file contents in a buffer.

(defun custom-save-delete (symbol)
  "Delete all calls to SYMBOL from the contents of the current buffer.
Leave point at the old location of the first such call,
or (if there were none) at the end of the buffer.

This function does not save the buffer."
  (goto-char (point-min))
  ;; Skip all whitespace and comments.
  (while (forward-comment 1))
  (or (eobp)
      (save-excursion (forward-sexp (buffer-size)))) ; Test for scan errors.
  (let (first)
    (catch 'found
      (while t ;; We exit this loop only via throw.
	;; Skip all whitespace and comments.
	(while (forward-comment 1))
	(let ((start (point))
	      (sexp (condition-case nil
			(read (current-buffer))
		      (end-of-file (throw 'found nil)))))
	  (when (and (listp sexp)
		     (eq (car sexp) symbol))
	    (delete-region start (point))
	    (unless first
	      (setq first (point)))))))
    (if first
	(goto-char first)
      ;; Move in front of local variables, otherwise long Custom
      ;; entries would make them ineffective.
      (let ((pos (point-max))
	    (case-fold-search t))
	(save-excursion
	  (goto-char (point-max))
	  (search-backward "\n\^L" (max (- (point-max) 3000) (point-min))
			   'move)
	  (when (search-forward "Local Variables:" nil t)
	    (setq pos (line-beginning-position))))
	(goto-char pos)))))

(defun custom-save-variables ()
  "Save all customized variables in `custom-file'."
  (save-excursion
    (custom-save-delete 'custom-set-variables)
    (let ((standard-output (current-buffer))
	  (saved-list (make-list 1 0)))
      ;; First create a sorted list of saved variables.
      (mapatoms
       (lambda (symbol)
	 (if (and (get symbol 'saved-value)
		  ;; ignore theme values
		  (or (null (get symbol 'theme-value))
		      (eq 'user (caar (get symbol 'theme-value)))))
	     (nconc saved-list (list symbol)))))
      (setq saved-list (sort (cdr saved-list) 'string<))
      (unless (bolp)
	(princ "\n"))
      (princ "(custom-set-variables
 ;; custom-set-variables was added by Custom.
 ;; If you edit it by hand, you could mess it up, so be careful.
 ;; Your init file should contain only one such instance.
 ;; If there is more than one, they won't work right.\n")
      (dolist (symbol saved-list)
	(let ((spec (car-safe (get symbol 'theme-value)))
	      (value (get symbol 'saved-value))
	      (requests (get symbol 'custom-requests))
	      (now (and (not (custom-variable-p symbol))
			(or (boundp symbol)
			    (eq (get symbol 'force-value)
				'rogue))))
	      (comment (get symbol 'saved-variable-comment)))
	  ;; Check REQUESTS for validity.
	  (dolist (request requests)
	    (when (and (symbolp request) (not (featurep request)))
	      (message "Unknown requested feature: %s" request)
	      (setq requests (delq request requests))))
	  ;; Is there anything customized about this variable?
	  (when (or (and spec (eq (car spec) 'user))
		    comment
		    (and (null spec) (get symbol 'saved-value)))
	    ;; Output an element for this variable.
	    ;; It has the form (SYMBOL VALUE-FORM NOW REQUESTS COMMENT).
	    ;; SYMBOL is the variable name.
	    ;; VALUE-FORM is an expression to return the customized value.
	    ;; NOW if non-nil means always set the variable immediately
	    ;; when the customizations are reloaded.  This is used
	    ;; for rogue variables
	    ;; REQUESTS is a list of packages to load before setting the
	    ;; variable.  Each element of it will be passed to `require'.
	    ;; COMMENT is whatever comment the user has specified
	    ;; with the customize facility.
	    (unless (bolp)
	      (princ "\n"))
	    (princ " '(")
	    (prin1 symbol)
	    (princ " ")
	    (let ((val (prin1-to-string (car value))))
	      (if (< (length val) 60)
		  (insert val)
		(newline-and-indent)
		(let ((beginning-of-val (point)))
		  (insert val)
		  (save-excursion
		    (goto-char beginning-of-val)
		    (indent-pp-sexp 1)))))
	    (when (or now requests comment)
	      (princ " ")
	      (prin1 now)
	      (when (or requests comment)
		(princ " ")
		(prin1 requests)
		(when comment
		  (princ " ")
		  (prin1 comment))))
	    (princ ")"))))
      (if (bolp)
	  (princ " "))
      (princ ")")
      (when (/= (following-char) ?\n)
	(princ "\n")))))

(defun custom-save-faces ()
  "Save all customized faces in `custom-file'."
  (save-excursion
    (custom-save-delete 'custom-reset-faces)
    (custom-save-delete 'custom-set-faces)
    (let ((standard-output (current-buffer))
	  (saved-list (make-list 1 0)))
      ;; First create a sorted list of saved faces.
      (mapatoms
       (lambda (symbol)
	 (if (and (get symbol 'saved-face)
		  (eq 'user (car (car-safe (get symbol 'theme-face)))))
	     (nconc saved-list (list symbol)))))
      (setq saved-list (sort (cdr saved-list) 'string<))
      ;; The default face must be first, since it affects the others.
      (if (memq 'default saved-list)
	  (setq saved-list (cons 'default (delq 'default saved-list))))
      (unless (bolp)
	(princ "\n"))
      (princ "(custom-set-faces
 ;; custom-set-faces was added by Custom.
 ;; If you edit it by hand, you could mess it up, so be careful.
 ;; Your init file should contain only one such instance.
 ;; If there is more than one, they won't work right.\n")
      (dolist (symbol saved-list)
	(let ((spec (car-safe (get symbol 'theme-face)))
	      (value (get symbol 'saved-face))
	      (now (not (or (get symbol 'face-defface-spec)
                            (and (not (facep symbol))
				 (not (get symbol 'force-face))))))
	      (comment (get symbol 'saved-face-comment)))
	  (when (or (and spec (eq (nth 0 spec) 'user))
		    comment
		    (and (null spec) (get symbol 'saved-face)))
	    ;; Don't print default face here.
	    (unless (bolp)
	      (princ "\n"))
	    (princ " '(")
	    (prin1 symbol)
	    (princ " ")
	    (prin1 value)
	    (when (or now comment)
	      (princ " ")
	      (prin1 now)
	      (when comment
		(princ " ")
		(prin1 comment)))
	    (princ ")"))))
      (if (bolp)
	  (princ " "))
      (princ ")")
      (when (/= (following-char) ?\n)
	(princ "\n")))))

;;; The Customize Menu.

;;; Menu support

(defcustom custom-menu-nesting 2
  "Maximum nesting in custom menus."
  :type 'integer
  :group 'custom-menu)

(defun custom-face-menu-create (_widget symbol)
  "Ignoring WIDGET, create a menu entry for customization face SYMBOL."
  (vector (custom-unlispify-menu-entry symbol)
	  `(customize-face ',symbol)
	  t))

(defun custom-variable-menu-create (_widget symbol)
  "Ignoring WIDGET, create a menu entry for customization variable SYMBOL."
  (let ((type (get symbol 'custom-type)))
    (unless (listp type)
      (setq type (list type)))
    (if (and type (widget-get type :custom-menu))
	(widget-apply type :custom-menu symbol)
      (vector (custom-unlispify-menu-entry symbol)
	      `(customize-variable ',symbol)
	      t))))

;; Add checkboxes to boolean variable entries.
(widget-put (get 'boolean 'widget-type)
	    :custom-menu (lambda (_widget symbol)
			   (vector (custom-unlispify-menu-entry symbol)
				   `(customize-variable ',symbol)
				   ':style 'toggle
				   ':selected symbol)))

(defun custom-group-menu-create (_widget symbol)
  "Ignoring WIDGET, create a menu entry for customization group SYMBOL."
  `( ,(custom-unlispify-menu-entry symbol t)
     :filter (lambda (&rest junk)
	       (let* ((menu (custom-menu-create ',symbol)))
		 (if (consp menu) (cdr menu) menu)))))

;;;###autoload
(defun custom-menu-create (symbol)
  "Create menu for customization group SYMBOL.
The menu is in a format applicable to `easy-menu-define'."
  (let* ((deactivate-mark nil)
	 (item (vector (custom-unlispify-menu-entry symbol)
		       `(customize-group ',symbol)
		       t)))
    (if (and (or (not (boundp 'custom-menu-nesting))
		 (>= custom-menu-nesting 0))
	     (progn
	       (custom-load-symbol symbol)
	       (< (length (get symbol 'custom-group)) widget-menu-max-size)))
	(let ((custom-prefix-list (custom-prefix-add symbol
						     custom-prefix-list))
	      (members (custom-sort-items (get symbol 'custom-group)
					  custom-menu-sort-alphabetically
					  custom-menu-order-groups)))
	  `(,(custom-unlispify-menu-entry symbol t)
	    ,item
	    "--"
	    ,@(mapcar (lambda (entry)
			(widget-apply (if (listp (nth 1 entry))
					  (nth 1 entry)
					(list (nth 1 entry)))
				      :custom-menu (nth 0 entry)))
		      members)))
      item)))

;;;###autoload
(defun customize-menu-create (symbol &optional name)
  "Return a customize menu for customization group SYMBOL.
If optional NAME is given, use that as the name of the menu.
Otherwise the menu will be named `Customize'.
The format is suitable for use with `easy-menu-define'."
  (unless name
    (setq name "Customize"))
  `(,name
    :filter (lambda (&rest junk)
	      (let ((menu (custom-menu-create ',symbol)))
		(if (consp menu) (cdr menu) menu)))))

;;; Toolbar and menubar support

(easy-menu-define
  Custom-mode-menu (list custom-mode-map custom-field-keymap)
  "Menu used in customization buffers."
  (nconc (list "Custom"
	       (customize-menu-create 'customize))
	 (mapcar (lambda (arg)
		   (let ((tag     (nth 0 arg))
			 (command (nth 1 arg))
                         (visible (nth 2 arg))
                         (help    (nth 3 arg))
                         (active  (nth 6 arg)))
                     (vector tag command :visible (eval visible)
                             :active
                             `(or (eq t ',active)
                                  (seq-some ,(lambda (widget)
                                               (memq
                                                (widget-get widget
                                                            :custom-state)
                                                active))
                                            custom-options))
                             :help help)))
		 custom-commands)))

(defvar tool-bar-map)

;;; `custom-tool-bar-map' used to be set up here.  This will fail to
;;; DTRT when `display-graphic-p' returns nil during compilation.  Hence
;;; we set this up lazily in `Custom-mode'.
(defvar custom-tool-bar-map nil
  "Keymap for toolbar in Custom mode.")

;;; The Custom Mode.

(defun Custom-no-edit (_pos &optional _event)
  "Invoke button at POS, or refuse to allow editing of Custom buffer."
  (interactive "@d")
  (error "You can't edit this part of the Custom buffer"))

(defun Custom-newline (pos &optional event)
  "Invoke button at POS, or refuse to allow editing of Custom buffer.

To see what function the widget will call, use the
`widget-describe' command."
  (interactive "@d")
  (let ((button (get-char-property pos 'button)))
    ;; If there is no button at point, then use the one at the start
    ;; of the line, if it is a custom-group-link (bug#2298).
    (or button
	(if (setq button (get-char-property (line-beginning-position) 'button))
	    (or (eq (widget-type button) 'custom-group-link)
		(setq button nil))))
    (if button
	(widget-apply-action button event)
      (error "You can't edit this part of the Custom buffer"))))

(defun Custom-goto-parent ()
  "Go to the parent group listed at the top of this buffer.
If several parents are listed, go to the first of them."
  (interactive)
  (save-excursion
    (goto-char (point-min))
    (if (search-forward "\nParent groups: " nil t)
	(let* ((button (get-char-property (point) 'button))
	       (parent (downcase (widget-get  button :tag))))
	  (customize-group parent)))))

(defcustom Custom-mode-hook nil
  "Hook called when entering Custom mode."
  :type 'hook
  :group 'custom-buffer)

(defun custom-state-buffer-message (widget)
  (if (eq (widget-get (widget-get widget :parent) :custom-state) 'modified)
      (message "To install your edits, invoke [State] and choose the Set operation")))

(defun custom--initialize-widget-variables ()
  (setq-local widget-documentation-face 'custom-documentation)
  (setq-local widget-button-face custom-button)
  (setq-local widget-button-pressed-face custom-button-pressed)
  (setq-local widget-mouse-face custom-button-mouse)
  ;; We need this because of the "More" button on docstrings.
  ;; Otherwise clicking on "More" can push point offscreen, which
  ;; causes the window to recenter on point, which pushes the
  ;; newly-revealed docstring offscreen; which is annoying.  -- cyd.
  (setq-local widget-button-click-moves-point t)
  ;; When possible, use relief for buttons, not bracketing.  This test
  ;; may not be optimal.
  (when custom-raised-buttons
    (setq-local widget-push-button-prefix "")
    (setq-local widget-push-button-suffix "")
    (setq-local widget-link-prefix "")
    (setq-local widget-link-suffix ""))
  (setq show-trailing-whitespace nil))

(define-derived-mode Custom-mode nil "Custom"
  "Major mode for editing customization buffers.

The following commands are available:

\\<widget-keymap>\
Move to next button, link or editable field.      \\[widget-forward]
Move to previous button, link or editable field.  \\[widget-backward]
\\<custom-field-keymap>\
Complete content of editable text field.   \\[widget-complete]
\\<custom-mode-map>\
Invoke button under the mouse pointer.     \\[widget-button-click]
Invoke button under point.                 \\[widget-button-press]
Set all options from current text.         \\[Custom-set]
Make values in current text permanent.     \\[Custom-save]
Make text match actual option values.      \\[Custom-reset-current]
Reset options to permanent settings.       \\[Custom-reset-saved]
Erase customizations; set options
  and buffer text to the standard values.  \\[Custom-reset-standard]

Entry to this mode calls the value of `Custom-mode-hook'
if that value is non-nil."
  (use-local-map custom-mode-map)
  (setq-local tool-bar-map
	      (or custom-tool-bar-map
		  ;; Set up `custom-tool-bar-map'.
		  (let ((map (make-sparse-keymap)))
		    (mapc
		     (lambda (arg)
		       (tool-bar-local-item-from-menu
			(nth 1 arg) (nth 4 arg) map custom-mode-map
			:label (nth 5 arg)))
		     custom-commands)
		    (setq custom-tool-bar-map map))))
  (setq-local custom--invocation-options nil)
  (setq-local revert-buffer-function #'custom--revert-buffer)
  (make-local-variable 'custom-options)
  (make-local-variable 'custom-local-buffer)
  (custom--initialize-widget-variables)
  (add-hook 'widget-edit-functions 'custom-state-buffer-message nil t))

(defun custom--revert-buffer (_ignore-auto _noconfirm)
  (unless custom--invocation-options
    (error "Insufficient data to revert"))
  (custom-buffer-create custom--invocation-options
                        (buffer-name)))

(put 'Custom-mode 'mode-class 'special)

(provide 'cus-edit)

;;; cus-edit.el ends here<|MERGE_RESOLUTION|>--- conflicted
+++ resolved
@@ -2176,11 +2176,7 @@
 ;;; The `custom' Widget.
 
 (defface custom-button
-<<<<<<< HEAD
-  '((((type x w32 ns pgtk) (class color))	; Like default mode line
-=======
-  '((((type x w32 ns haiku) (class color))	; Like default mode line
->>>>>>> d8dd705e
+  '((((type x w32 ns haiku pgtk) (class color))	; Like default mode line
      :box (:line-width 2 :style released-button)
      :background "lightgrey" :foreground "black"))
   "Face for custom buffer buttons if `custom-raised-buttons' is non-nil."
@@ -2188,11 +2184,7 @@
   :group 'custom-faces)
 
 (defface custom-button-mouse
-<<<<<<< HEAD
-  '((((type x w32 ns pgtk) (class color))
-=======
-  '((((type x w32 ns haiku) (class color))
->>>>>>> d8dd705e
+  '((((type x w32 ns haiku pgtk) (class color))
      :box (:line-width 2 :style released-button)
      :background "grey90" :foreground "black")
     (t
@@ -2217,11 +2209,7 @@
       (if custom-raised-buttons 'custom-button-mouse 'highlight))
 
 (defface custom-button-pressed
-<<<<<<< HEAD
-  '((((type x w32 ns pgtk) (class color))
-=======
-  '((((type x w32 ns haiku) (class color))
->>>>>>> d8dd705e
+  '((((type x w32 ns haiku pgtk) (class color))
      :box (:line-width 2 :style pressed-button)
      :background "lightgrey" :foreground "black")
     (t :inverse-video t))
