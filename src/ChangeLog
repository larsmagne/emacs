<<<<<<< HEAD
2011-08-31  Paul Eggert  <eggert@cs.ucla.edu>

	Avoid the use of snprintf.
	* font.c (APPEND_SNPRINTF): Remove.
	(font_unparse_xlfd):
	* xterm.c (x_io_error_quitter):
	Use esnprintf, not snprintf.  That way, we don't have to worry
	about porting to ancient platforms that lack snprintf.
	(x_term_init): Use sprintf, not snprintf.

2011-08-30  Paul Eggert  <eggert@cs.ucla.edu>

	sprintf-related integer and memory overflow issues (Bug#9412).

	* doprnt.c (doprnt): Support printing ptrdiff_t and intmax_t values.
	(esprintf, esnprintf, exprintf, evxprintf): New functions.
	* keyboard.c (command_loop_level): Now EMACS_INT, not int.
	(cmd_error): kbd macro iterations count is now EMACS_INT, not int.
	(modify_event_symbol): Do not assume that the length of
	name_alist_or_stem is safe to alloca and fits in int.
	(Fexecute_extended_command): Likewise for function name and binding.
	(Frecursion_depth): Wrap around reliably on integer overflow.
	* keymap.c (push_key_description): First arg is now EMACS_INT, not int,
	since some callers pass EMACS_INT values.
	(Fsingle_key_description): Don't crash if symbol name contains more
	than MAX_ALLOCA bytes.
	* minibuf.c (minibuf_level): Now EMACS_INT, not int.
	(get_minibuffer): Arg is now EMACS_INT, not int.
	* lisp.h (get_minibuffer, push_key_description): Reflect API changes.
	(esprintf, esnprintf, exprintf, evxprintf): New decls.
	* window.h (command_loop_level, minibuf_level): Reflect API changes.

	* dbusbind.c (signature_cat): New function.
	(xd_signature, Fdbus_register_signal):
	Do not overrun buffer; instead, report string overflow.

	* dispnew.c (add_window_display_history): Don't overrun buffer.
	Truncate instead; this is OK since it's just a log.

	* editfns.c (Fcurrent_time_zone): Don't overrun buffer
	even if the time zone offset is outlandishly large.
	Don't mishandle offset == INT_MIN.

	* emacs.c (main) [NS_IMPL_COCOA]: Don't overrun buffer
	when creating daemon; the previous buffer-overflow check was incorrect.

	* eval.c (verror): Simplify by rewriting in terms of evxprintf,
	which has the guts of the old verror function.

	* filelock.c (lock_file_1, lock_file): Don't blindly alloca long name;
	use SAFE_ALLOCA instead.  Use esprintf to avoid int-overflow issues.

	* font.c: Include <float.h>, for DBL_MAX_10_EXP.
	(font_unparse_xlfd): Don't blindly alloca long strings.
	Don't assume XINT result fits in int, or that XFLOAT_DATA * 10
	fits in int, when using sprintf.  Use single snprintf to count
	length of string rather than counting it via multiple sprintfs;
	that's simpler and more reliable.
	(APPEND_SPRINTF): New macro.
	(font_unparse_fcname): Use it to avoid sprintf buffer overrun.
	(generate_otf_features) [0 && HAVE_LIBOTF]: Use esprintf, not
	sprintf, in case result does not fit in int.

	* fontset.c (num_auto_fontsets): Now printmax_t, not int.
	(fontset_from_font): Print it.

	* frame.c (tty_frame_count): Now printmax_t, not int.
	(make_terminal_frame, set_term_frame_name): Print it.
	(x_report_frame_params): In X, window IDs are unsigned long,
	not signed long, so print them as unsigned.
	(validate_x_resource_name): Check for implausibly long names,
	and don't assume name length fits in 'int'.
	(x_get_resource_string): Don't blindly alloca invocation name;
	use SAFE_ALLOCA.  Use esprintf, not sprintf, in case result does
	not fit in int.

	* gtkutil.c: Include <float.h>, for DBL_MAX_10_EXP.
	(xg_check_special_colors, xg_set_geometry):
	Make sprintf buffers a bit bigger, to avoid potential buffer overrun.

	* lread.c (dir_warning): Don't blindly alloca buffer; use SAFE_ALLOCA.
	Use esprintf, not sprintf, in case result does not fit in int.

	* macros.c (executing_kbd_macro_iterations): Now EMACS_INT, not int.
	(Fend_kbd_macro): Don't mishandle MOST_NEGATIVE_FIXNUM by treating
	it as a large positive number.
	(Fexecute_kbd_macro): Don't assume repeat count fits in int.
	* macros.h (executing_kbd_macro_iterations): Now EMACS_INT, not int.

	* nsterm.m ((NSSize)windowWillResize): Use esprintf, not sprintf,
	in case result does not fit in int.

	* print.c (float_to_string): Detect width overflow more reliably.
	(print_object): Make sprintf buffer a bit bigger, to avoid potential
	buffer overrun.  Don't assume list length fits in 'int'.  Treat
	print length of 0 as 0, not as infinity; to be consistent with other
	uses of print length in this function.  Don't overflow print length
	index.  Don't assume hash table size fits in 'long', or that
	vectorlike size fits in 'unsigned long'.

	* process.c (make_process): Use printmax_t, not int, to format
	process-name gensyms.

	* term.c (produce_glyphless_glyph): Make sprintf buffer a bit bigger
	to avoid potential buffer overrun.

	* xfaces.c (x_update_menu_appearance): Don't overrun buffer
	if X resource line is longer than 512 bytes.

	* xfns.c (x_window): Make sprintf buffer a bit bigger
	to avoid potential buffer overrun.

	* xterm.c (x_io_error_quitter): Don't overrun sprintf buffer.

	* xterm.h (x_check_errors): Add ATTRIBUTE_FORMAT_PRINTF.
=======
2011-08-30  Chong Yidong  <cyd@stupidchicken.com>

	* syntax.c (find_defun_start): Update all cache variables if
	exiting early (Bug#9401).
>>>>>>> 9b6e5515

2011-08-30  Eli Zaretskii  <eliz@gnu.org>

	* image.c (x_bitmap_pixmap): Cast to int to avoid compiler warnings.

	* xdisp.c (produce_stretch_glyph): No longer static, compiled also
	when HAVE_WINDOW_SYSTEM is not defined.  Support both GUI and TTY
	frames.  Call tty_append_glyph in the TTY case.  (Bug#9402)

	* term.c (tty_append_glyph): New function.
	(produce_stretch_glyph): Static function and its prototype deleted.

	* dispextern.h (produce_stretch_glyph, tty_append_glyph): Add
	prototypes.

2011-08-29  Paul Eggert  <eggert@cs.ucla.edu>

	* image.c (parse_image_spec): Check for nonnegative, not for positive,
	when checking :margin (Bug#9390).
	(IMAGE_NON_NEGATIVE_INTEGER_VALUE_OR_PAIR):
	Renamed from IMAGE_POSITIVE_INTEGER_VALUE_OR_PAIR,
	so that the name doesn't mislead.  All uses changed.

2011-08-28  Johan Bockgård  <bojohan@gnu.org>

	* term.c (init_tty) [HAVE_GPM]: Move mouse settings after
	set_tty_hooks.

2011-08-27  Eli Zaretskii  <eliz@gnu.org>

	* xdisp.c (move_it_to): Don't bail out early when reaching
	position beyond to_charpos, if we are scanning backwards.
	(move_it_vertically_backward): When DY == 0, make sure we get to
	the first character in the line after the newline.

2011-08-27  Paul Eggert  <eggert@cs.ucla.edu>

	* ccl.c: Improve and simplify overflow checking (Bug#9196).
	(ccl_driver): Do not generate an out-of-range pointer.
	(Fccl_execute_on_string): Remove unnecessary check for
	integer overflow, noted by Stefan Monnier in
	<http://lists.gnu.org/archive/html/emacs-devel/2011-08/msg00979.html>.
	Remove a FIXME that didn't need fixing.
	Simplify the newly-introduced buffer reallocation code.

2011-08-27  Juanma Barranquero  <lekktu@gmail.com>

	* makefile.w32-in ($(BLD)/alloc.$(O)): Depend on lib/verify.h.

2011-08-26  Paul Eggert  <eggert@cs.ucla.edu>

	Integer and memory overflow issues (Bug#9196).

	* doc.c (get_doc_string): Rework so that
	get_doc_string_buffer_size is the actual buffer size, rather than
	being 1 less than the actual buffer size; this makes xpalloc more
	convenient.

	* image.c (x_allocate_bitmap_record, cache_image):
	* xselect.c (Fx_register_dnd_atom):
	Simplify previous changes by using xpalloc.

	* buffer.c (overlay_str_len): Now ptrdiff_t, not EMACS_INT,
	since either will do and ptrdiff_t is convenient with xpalloc.

	* charset.c (charset_table_size)
	(struct charset_sort_data.priority): Now ptrdiff_t.
	(charset_compare): Don't overflow if priorities differ greatly.
	(Fsort_charsets): Don't assume list length fits in int.
	Check for size-calculation overflow when allocating sort data.
	(syms_of_charset): Allocate an initial charset table that is
	just under 64 KiB, to avoid problems with glibc malloc and mmap.

	* cmds.c (internal_self_insert): Check for size-calculation overflow.

	* composite.h (struct composition.glyph_len): Now int, not unsigned.
	The actual value is always <= INT_MAX, and leaving it unsigned made
	overflow checking harder.

	* dispextern.h (struct glyph_matrix.rows_allocated)
	(struct face_cache.size): Now ptrdiff_t, for convenience in use
	with xpalloc.  The values are still always <= INT_MAX.

	* indent.c (compute_motion): Adjust to region_cache_forward sig change.

	* lisp.h (xnmalloc, xnrealloc, xpalloc): New decls.
	(SAFE_NALLOCA): New macro.

	* region-cache.c (struct boundary.pos, find_cache_boundary)
	(move_cache_gap, insert_cache_boundary, delete_cache_boundaries)
	(set_cache_region, invalidate_region_cache)
	(revalidate_region_cache, know_region_cache, region_cache_forward)
	(region_cache_backward, pp_cache):
	Use ptrdiff_t, not EMACS_INT, since either will do.  This is needed
	so that ptrdiff_t * can be passed to xpalloc.
	(struct region_cache): Similarly, for gap_start, gap_len, cache_len,
	beg_unchanged, end_unchanged, buffer_beg, buffer_end members.
	(pp_cache): Don't assume cache_len fits in int.
	* region-cache.h: Adjust extern decls to match.

	* search.c (scan_buffer, Freplace_match): Use ptrdiff_t, not
	EMACS_INT, since either will do, for xpalloc.

	* alloc.c: Include verify.h, and check that int fits in ptrdiff_t.
	(xnmalloc, xnrealloc, xpalloc): New functions.

	* bidi.c (bidi_shelve_header_size): New constant.
	(bidi_cache_ensure_space, bidi_shelve_cache): Use it.
	(bidi_cache_ensure_space): Avoid integer overflow when allocating.

	* bidi.c (bidi_cache_shrink):
	* buffer.c (overlays_at, overlays_in, record_overlay_string)
	(overlay_strings):
	Don't update size of array until after memory allocation succeeds,
	because xmalloc/xrealloc may not return.
	(struct sortstrlist.bytes): Now ptrdiff_t, as EMACS_INT doesn't help
	now that we have proper integer overflow checking.
	(record_overlay_string, overlay_strings): Catch overflows when
	calculating size of overlay_str_buf.

	* callproc.c (Fcall_process): Check for size overflow when
	calculating size of args2.
	(child_setup): Avoid overflow by using size_t rather than ptrdiff_t.
	Normally we prefer signed values, but sticking with ptrdiff_t would
	require adding more-complicated checks.

	* ccl.c (Fccl_execute_on_string): Check for memory overflow.
	Use ptrdiff_t rather than EMACS_INT where ptrdiff_t will do.
	Redo buffer-overflow calculations to avoid integer overflow.
	Add a FIXME comment where memory seems to be over-allocated.

	* character.c (Fstring): Check for size-calculation overflow.

	* coding.c (produce_chars): Redo buffer-overflow calculations to avoid
	unnecessary integer overflow.  Check for size overflow.
	(encode_coding_object): Don't update size until xmalloc succeeds.

	* composite.c (get_composition_id): Check for overflow in glyph
	length calculations.

	Integer and memory overflow fixes for display code.
	* dispextern.h (struct glyph_pool.nglyphs): Now ptrdiff_t, not int.
	* dispnew.c (adjust_glyph_matrix, realloc_glyph_pool)
	(scrolling_window): Check for overflow in size calculations.
	(line_draw_cost, realloc_glyph_pool, add_row_entry):
	Don't assume glyph table len fits in int.
	(struct row_entry.bucket, row_entry_pool_size, row_entry_idx)
	(row_table_size): Now ptrdiff_t, not int.
	(scrolling_window): Avoid overflow in size calculations.
	Don't update size until allocation succeeds.
	* fns.c (concat): Check for overflow in size calculations.
	(next_almost_prime): Verify NEXT_ALMOST_PRIME_LIMIT.
	* lisp.h (RANGED_INTEGERP, TYPE_RANGED_INTEGERP): New macros.
	(NEXT_ALMOST_PRIME_LIMIT): New constant.

	* doc.c (get_doc_string_buffer_size): Now ptrdiff_t, not int.
	(get_doc_string): Check for size calculation overflow.
	Don't update size until allocation succeeds.
	(get_doc_string, Fsubstitute_command_keys): Use ptrdiff_t, not
	EMACS_INT, where ptrdiff_t will do.
	(Fsubstitute_command_keys): Check for string overflow.

	* editfns.c (set_time_zone_rule): Don't assume environment length
	fits in int.
	(message_length): Now ptrdiff_t, not int.
	(Fmessage_box): Don't update size until allocation succeeds.
	Don't assume message length fits in int.
	(Fformat): Use ptrdiff_t, not EMACS_INT, where ptrdiff_t will do.

	* emacs.c (main): Do not reallocate argv, since there is a null at
	the end that can be overwritten, and this way there's no need to
	worry about size-calculation overflow.
	(sort_args): Check for size-calculation overflow.

	* eval.c (init_eval_once, grow_specpdl): Don't update size until
	alloc succeeds.
	(call_debugger, grow_specpdl): Redo calculations to avoid overflow.

	* frame.c (set_menu_bar_lines, x_set_frame_parameters)
	(x_set_scroll_bar_width, x_figure_window_size):
	Check for integer overflow.
	(x_set_alpha): Do not assume XINT fits in int.

	* frame.h (struct frame): Use int, not EMACS_INT, where int works.
	This is for the members text_lines, text_cols, total_lines, total_cols,
	where the system imposes an 'int' limit.

	* fringe.c (Fdefine_fringe_bitmap):
	Don't update size until alloc works.

	* ftfont.c (ftfont_get_open_type_spec, setup_otf_gstring)
	(ftfont_shape_by_flt): Check for integer overflow in size calculations.

	* gtkutil.c (get_utf8_string, xg_store_widget_in_map):
	Check for size-calculation overflow.
	(get_utf8_string): Use ptrdiff_t, not size_t, where either will
	do, as we prefer signed integers.
	(id_to_widget.max_size, id_to_widget.used)
	(xg_store_widget_in_map, xg_remove_widget_from_map)
	(xg_get_widget_from_map, xg_get_scroll_id_for_window)
	(xg_remove_scroll_bar, xg_update_scrollbar_pos):
	Use and return ptrdiff_t, not int.
	(xg_gtk_scroll_destroy): Don't assume ptrdiff_t fits in int.
	* gtkutil.h: Change prototypes to match the above.

	* image.c (RANGED_INTEGERP, TYPE_RANGED_INTEGERP): Remove; these
	are duplicate now that they've been promoted to lisp.h.
	(x_allocate_bitmap_record, x_alloc_image_color)
	(make_image_cache, cache_image, xpm_load):
	Don't update size until alloc is done.
	(xpm_load, lookup_rgb_color, lookup_pixel_color, x_to_xcolors)
	(x_detect_edges):
	Check for size calculation overflow.
	(ct_colors_allocated_max): New constant.
	(x_to_xcolors, x_detect_edges): Reorder multiplicands to avoid
	overflow.

	* keyboard.c (read_char, menu_bar_items, tool_bar_items)
	(read_char_x_menu_prompt, read_char_minibuf_menu_width)
	(read_char_minibuf_menu_prompt, follow_key, read_key_sequence):
	Use ptrdiff_t, not int, to count maps.
	(read_char_minibuf_menu_prompt): Check for overflow in size
	calculations.  Don't update size until allocation succeeds.  Redo
	calculations to avoid overflow.
	* keyboard.h: Change prototypes to match the above.

	* keymap.c (cmm_size, current_minor_maps): Use ptrdiff_t, not int,
	to count maps.
	(current_minor_maps): Check for size calculation overflow.
	* keymap.h: Change prototypes to match the above.

	* lread.c (read1, init_obarray): Don't update size until alloc done.

	* macros.c (Fstart_kbd_macro): Don't update size until alloc done.
	(store_kbd_macro_char): Reorder multiplicands to avoid overflow.

	* nsterm.h (struct ns_color_table.size, struct ns_color_table.avail):
	Now ptrdiff_t, not int.
	* nsterm.m (ns_index_color): Use ptrdiff_t, not int, for table indexes.
	(ns_draw_fringe_bitmap): Rewrite to avoid overflow.

	* process.c (Fnetwork_interface_list): Check for overflow
	in size calculation.

	* region-cache.c (move_cache_gap): Check for size calculation overflow.

	* scroll.c (do_line_insertion_deletion_costs): Check for size calc
	overflow.  Don't bother calling xmalloc when xrealloc will do.

	* search.c (Freplace_match): Check for size calculation overflow.
	(Fset_match_data): Don't assume list lengths fit in 'int'.

	* sysdep.c (system_process_attributes): Use ptrdiff_t, not int,
	for command line length.  Do not attempt to address one before the
	beginning of an array, as that's not portable.

	* term.c (max_frame_lines): Remove; unused.
	(encode_terminal_src_size, encode_terminal_dst_size): Now ptrdiff_t,
	not int.
	(encode_terminal_code, calculate_costs): Check for size
	calculation overflow.
	(encode_terminal_code): Use ptrdiff_t, not int, to record glyph
	table lengths and related sizes.  Don't update size until alloc
	done.  Redo calculations to avoid overflow.
	(calculate_costs): Don't bother calling xmalloc when xrealloc will do.

	* termcap.c (tgetent): Use ptrdiff_t, not int, to record results of
	subtracting pointers.
	(gobble_line): Check for overflow more carefully.  Don't update size
	until alloc done.

	* tparam.c (tparam1): Use ptrdiff_t, not int, for sizes.
	Don't update size until alloc done.
	Redo size calculations to avoid overflow.
	Check for size calculation overflow.
	(main) [DEBUG]: Fix typo in invoking tparam1.

	* xdisp.c (store_mode_line_noprop_char, x_consider_frame_title):
	Use ptrdiff_t, not int, for sizes.
	(store_mode_line_noprop_char): Don't update size until alloc done.

	* xfaces.c (lface_id_to_name_size, Finternal_make_lisp_face):
	Use ptrdiff_t, not int, for sizes.
	(Finternal_make_lisp_face, cache_face):
	Check for size calculation overflow.
	(cache_face): Treat size calculation overflows as if they were
	memory exhaustion (the usual treatment), rather than aborting.

	* xfns.c (x_encode_text, x_set_name_internal)
	(Fx_change_window_property): Use ptrdiff_t, not int, to count
	sizes, since they can exceed INT_MAX in size.  Check for size
	calculation overflow.

	* xgselect.c (gfds_size): Now ptrdiff_t, for convenience with xpalloc.
	(xg_select): Check for size calculation overflow.
	Don't update size until alloc done.

	* xrdb.c (get_environ_db): Don't assume path length fits in int,
	as sprintf is limited to int lengths.

	* xselect.c (X_LONG_SIZE, X_SHRT_MAX, X_SHRT_MIN, X_LONG_MAX)
	(X_LONG_MIN): New macros.
	Use them to make the following changes clearer.
	(MAX_SELECTION_QUANTUM): Make the other bounds on this value clearer.
	This change doesn't affect the value now, but it may help remind
	future maintainers not to raise the value too much later.
	(SELECTION_QUANTUM): Remove, replacing with ...
	(selection_quantum): ... new function, which avoids overflow.
	All uses changed.
	(struct selection_data.size): Now ptrdiff_t, not int, to avoid
	assumption that selection length fits in 'int'.
	(x_reply_selection_request, x_handle_selection_request)
	(x_get_window_property, receive_incremental_selection)
	(x_get_window_property_as_lisp_data, selection_data_to_lisp_data)
	(lisp_data_to_selection_data, clean_local_selection_data):
	Use ptrdiff_t, not int, to record length of selection.
	(x_reply_selection_request, x_get_window_property)
	(receive_incremental_selection, x_property_data_to_lisp):
	Redo calculations to avoid overflow.
	(x_reply_selection_request): When sending hint, ceiling it at
	X_LONG_MAX rather than relying on wraparound overflow to send
	something.
	(x_get_window_property, receive_incremental_selection)
	(lisp_data_to_selection_data, x_property_data_to_lisp):
	Check for size-calculation overflow.
	(x_get_window_property, receive_incremental_selection)
	(lisp_data_to_selection_data, Fx_register_dnd_atom):
	Don't store size until memory allocation succeeds.
	(x_get_window_property): Plug memory leak on memory exhaustion.
	Don't double-block input; malloc is safe here.  Don't assume 2**34
	- 4 fits in unsigned long.  Add an xassert to check
	XGetWindowProperty overflow.  Be more careful about overflow
	calculations, and distinguish size from memory overflow better.
	(receive_incremental_selection): When tracing, don't assume
	unsigned int is less than INT_MAX.
	(x_selection_data_to_lisp_data): Remove unnecessary (and in theory
	harmful) conversions of unsigned short to int.
	(lisp_data_to_selection_data): Don't assume that integers
	in the range -65535 through -1 fit in an X unsigned short.
	Don't assume that ULONG_MAX == X_ULONG_MAX.  Don't store into
	result parameters unless successful.  Rely on cons_to_unsigned
	to report problems with elements; the old code wasn't right anyway.
	(x_check_property_data): Check for int overflow; we cannot use
	a wider type due to X limits.
	(x_handle_dnd_message): Use unsigned int, to avoid int overflow.

	* xsmfns.c (smc_save_yourself_CB): Check for size calc overflow.

	* xterm.c (x_color_cells, x_send_scrollbar_event, handle_one_xevent)
	(x_term_init): Check for size calculation overflow.
	(x_color_cells): Don't store size until memory allocation succeeds.
	(handle_one_xevent): Use ptrdiff_t, not int, for byte counts.
	Don't assume alloca size is less than MAX_ALLOCA.
	(x_term_init): Don't assume length fits in int (sprintf is limited
	to int size).

	Use ptrdiff_t for composition IDs.
	* character.c (lisp_string_width):
	* composite.c (composition_table_size, n_compositions)
	(get_composition_id, composition_gstring_from_id):
	* dispextern.h (struct glyph_string.cmp_id, struct composition_it.id):
	* xdisp.c (BUILD_COMPOSITE_GLYPH_STRING):
	* window.c (Frecenter):
	Use ptrdiff_t, not int, for composition IDs.
	* composite.c (get_composition_id): Check for integer overflow.
	* composite.h: Adjust prototypes to match the above changes.

	Use ptrdiff_t for hash table indexes.
	* category.c (hash_get_category_set):
	* ccl.c (ccl_driver):
	* charset.h (struct charset.hash_index, CHECK_CHARSET_GET_ID):
	* coding.c (coding_system_charset_list, detect_coding_system):
	* coding.h (struct coding_system.id):
	* composite.c (get_composition_id, gstring_lookup_cache):
	* fns.c (hash_lookup, hash_put, Fgethash, Fputhash):
	* image.c (xpm_get_color_table_h):
	* lisp.h (hash_lookup, hash_put):
	* minibuf.c (Ftest_completion):
	Use ptrdiff_t for hash table indexes, not int (which is too
	narrow, on 64-bit hosts) or EMACS_INT (which is too wide, on
	32-bit --with-wide-int hosts).

	* charset.c (Fdefine_charset_internal): Check for integer overflow.
	Add a FIXME comment about memory leaks.
	(syms_of_charset): Don't assume xmalloc returns.

	Don't assume that stated character widths fit in int.
	* character.c (Fchar_width, c_string_width, lisp_string_width):
	* character.h (CHAR_WIDTH):
	* indent.c (MULTIBYTE_BYTES_WIDTH):
	Use sanitize_char_width to avoid undefined and/or bad behavior
	with outlandish widths.
	* character.h (sanitize_tab_width): Renamed from sanitize_width,
	now that we have two such functions.  All uses changed.
	(sanitize_char_width): New inline function.

	Don't assume that tab-width fits in int.
	* character.h (sanitize_width): New inline function.
	(SANE_TAB_WIDTH): New macro.
	(ASCII_CHAR_WIDTH): Use it.
	* indent.c (sane_tab_width): Remove.  All uses replaced by
	SANE_TAB_WIDTH (current_buffer).
	* xdisp.c (init_iterator): Use SANE_TAB_WIDTH.

	* fileio.c: Integer overflow issues with file modes.
	(Fset_file_modes, auto_save_1): Don't assume EMACS_INT fits in int.

	* charset.c (read_hex): New arg OVERFLOW.  All uses changed.
	Remove unreachable code.
	(read_hex, load_charset_map_from_file): Check for integer overflow.

	* xterm.c: don't go over XClientMessageEvent limit
	(scroll_bar_windows_size): Now ptrdiff_t, as we prefer signed.
	(x_send_scroll_bar_event): Likewise.  Check that the size does not
	exceed limits imposed by XClientMessageEvent, as well as the usual
	ptrdiff_t and size_t limits.

	* keyboard.c: Overflow, signedness and related fixes.
	(make_lispy_movement): Use same integer type in forward decl
	that is used in the definition.
	(read_key_sequence, keyremap_step):
	Change bufsize argument back to int, undoing my 2011-03-30 change.
	We prefer signed types, and int is wide enough here.
	(parse_tool_bar_item): Don't assume tool_bar_max_label_size is less
	than TYPE_MAXIMUM (EMACS_INT) / 2.  Don't let the label size grow
	larger than STRING_BYTES_BOUND.  Use ptrdiff_t for Emacs string
	length, not size_t.  Use ptrdiff_t for index, not int.
	(keyremap_step, read_key_sequence): Redo bufsize check to avoid
	possibility of integer overflow.

	Overflow, signedness and related fixes for images.

	* dispextern.h (struct it.stack[0].u.image.image_id)
	(struct_it.image_id, struct image.id, struct image_cache.size)
	(struct image_cache.used, struct image_cache.ref_count):
	* gtkutil.c (update_frame_tool_bar):
	* image.c (x_reference_bitmap, Fimage_size, Fimage_mask_p)
	(Fimage_metadata, free_image_cache, clear_image_cache, lookup_image)
	(cache_image, mark_image_cache, x_kill_gs_process, Flookup_image):
	* nsmenu.m (update_frame_tool_bar):
	* xdisp.c (calc_pixel_width_or_height):
	* xfns.c (image_cache_refcount):
	Image IDs are now ptrdiff_t, not int, to avoid arbitrary limits
	on typical 64-bit hosts.

	* image.c (RANGED_INTEGERP, TYPE_RANGED_INTEGERP): New macros.
	(x_bitmap_pixmap, x_create_x_image_and_pixmap):
	Omit unnecessary casts to int.
	(parse_image_spec): Check that integers fall into 'int' range
	when the callers expect that.
	(image_ascent): Redo ascent calculation to avoid int overflow.
	(clear_image_cache): Avoid overflow when sqrt (INT_MAX) < nimages.
	(lookup_image): Remove unnecessary tests.
	(xbm_image_p): Locals are now of int, not EMACS_INT,
	since parse_image_check makes sure they fit into int.
	(png_load, gif_load, svg_load_image):
	Prefer int to unsigned where either will do.
	(tiff_handler): New function, combining the cores of the
	old tiff_error_handler and tiff_warning_handler.  This
	function is rewritten to use vsnprintf and thereby avoid
	stack buffer overflows.  It uses only the features of vsnprintf
	that are common to both POSIX and native Microsoft.
	(tiff_error_handler, tiff_warning_handler): Use it.
	(tiff_load, gif_load, imagemagick_load_image):
	Don't assume :index value fits in 'int'.
	(gif_load): Omit unnecessary cast to double, and avoid double-rounding.
	(imagemagick_load_image): Check that crop parameters fit into
	the integer types that MagickCropImage accepts.  Don't assume
	Vimagemagick_render_type has a nonnegative value.  Don't assume
	size_t fits in 'long'.
	(gs_load): Use printmax_t to print the widest integers possible.
	Check for integer overflow when computing image height and width.

2011-08-26  Eli Zaretskii  <eliz@gnu.org>

	* xdisp.c (redisplay_window): Don't force window start if point
	will be invisible in the resulting window.  (Bug#9324)

2011-08-25  Eli Zaretskii  <eliz@gnu.org>

	* xdisp.c (compute_display_string_pos): Return 2 in DISP_PROP when
	the display spec is of the form `(space ...)'.
	(handle_display_spec): Return the value returned by
	handle_single_display_spec, not just 1 or zero.
	(handle_single_display_spec): If the display spec is of the form
	`(space ...)', and specifies display in the text area, return 2
	rather than 1.
	(try_cursor_movement): Check for the need to scroll more
	accurately, and prefer exact match for point under bidi.  Don't
	advance `row' beyond the last row of the window.

	* dispextern.h (struct bidi_it): Rename the disp_prop_p member
	into disp_prop; all users changed.

	* bidi.c (bidi_fetch_char): If compute_display_string_pos returns
	DISP_PROP = 2, substitute the u+2029 PARAGRAPH SEPARATOR character
	for the text covered by the display property.

2011-08-25  Chong Yidong  <cyd@stupidchicken.com>

	* buffer.c (Fbury_buffer_internal): Rename from Funrecord_buffer.
	Change return value to nil.
	(Frecord_buffer): Delete unused function.

2011-08-24  Eli Zaretskii  <eliz@gnu.org>

	* xdisp.c (Fcurrent_bidi_paragraph_direction): For unibyte
	buffers, return left-to-right.
	(set_cursor_from_row): Consider candidate row a win if its glyph
	represents a newline and point is on that newline.  Fixes cursor
	positioning on the newline at EOL of R2L text within L2R
	paragraph, and vice versa.
	(try_cursor_movement): Check continued rows, in addition to
	continuation rows.  Fixes unwarranted scroll when point enters a
	continued line of R2L text within an L2R paragraph, or vice versa.
	(cursor_row_p): Consider the case of point being equal to
	MATRIX_ROW_END_CHARPOS.  Prevents cursor being stuck when moving
	from the end of a short line to the beginning of a continued line
	of R2L text within L2R paragraph.
	(RECORD_MAX_MIN_POS): For max_pos, use IT_CHARPOS even for
	composed characters.

	* bidi.c (bidi_check_type): Use xassert.
	(bidi_cache_iterator_state): Update the disp_pos and disp_prop_p
	members.

2011-08-23  Eli Zaretskii  <eliz@gnu.org>

	* bidi.c (bidi_get_type): Abort if we get zero as the bidi type of
	a character.

2011-08-23  Chong Yidong  <cyd@stupidchicken.com>

	* nsfont.m (ns_otf_to_script): Fix typo.

2011-08-22  Kenichi Handa  <handa@m17n.org>

	* chartab.c (Fset_char_table_extra_slot): Do not inhibit setting a
	extra slot even if the purpose is char-code-property-table.

2011-08-23  Eli Zaretskii  <eliz@gnu.org>

	* xdisp.c (redisplay_window): When computing centering_position,
	account for the height of the header line.  (Bug#8874)

	* dispnew.c (buffer_posn_from_coords): Use buf_charpos_to_bytepos
	instead of CHAR_TO_BYTE.  Fixes a crash when a completion
	candidate is selected by the mouse, and that candidate has a
	composed character under the mouse.

	* xdisp.c (x_produce_glyphs): Set it->nglyphs to 1.  Fixes pixel
	coordinates reported by pos-visible-in-window-p for a composed
	character in column zero.

2011-08-23  Stefan Monnier  <monnier@iro.umontreal.ca>

	* cmds.c (Fself_insert_command): Mention post-self-insert-hook.

2011-08-22  Eli Zaretskii  <eliz@gnu.org>

	* xdisp.c (BUFFER_POS_REACHED_P): If this is a composition,
	consider it a hit if to_charpos is anywhere in the range of the
	composed buffer positions.

2011-08-22  Chong Yidong  <cyd@stupidchicken.com>

	* image.c (gif_load): Don't assume that each subimage has the same
	dimensions as the base image.  Handle disposal method that is
	"undefined" by the gif spec (Bug#9335).

2011-08-20  Chong Yidong  <cyd@stupidchicken.com>

	* eval.c (Fsignal): Handle `debug' symbol in error handler (Bug#9329).
	(Fcondition_case): Document `debug' symbol in error handler.

2011-08-19  Eli Zaretskii  <eliz@gnu.org>

	* xfaces.c (face_at_buffer_position): Avoid repeated evaluation of
	face ID by FACE_FROM_ID, and avoid a crash when mouse is moved
	from an Org mode buffer to a Speedbar frame.

	* xdisp.c (RECORD_MAX_MIN_POS): If the display element comes from
	a composition, take its buffer position from IT->cmp_it.charpos.
	Fixes cursor positioning at the beginning of a line that begins
	with a composed character.

2011-08-18  Eli Zaretskii  <eliz@gnu.org>

	* bidi.c (bidi_get_type): If bidi_type_table reports zero as the
	character bidirectional type, use STRONG_L instead.  Fixes crashes
	in a buffer produced by `describe-categories'.

	* dispextern.h (struct bidi_it): Move disp_pos and disp_prop_p
	members before the level stack, so they would be saved and
	restored when copying iterator state.  Fixes incorrect reordering
	around TABs covered by display properties.

2011-08-18  Andreas Schwab  <schwab@linux-m68k.org>

	* process.c (Fnetwork_interface_list): Correctly determine buffer
	size.

2011-08-17  Chong Yidong  <cyd@stupidchicken.com>

	* eval.c (internal_condition_case, internal_condition_case_1)
	(internal_condition_case_2, internal_condition_case_n):
	Remove unnecessary aborts (Bug#9081).

2011-08-17  Eli Zaretskii  <eliz@gnu.org>

	* lread.c (Fload) [DOS_NT]: If `openp' returns -2, but the file
	has no `load' handler, try opening the file locally.  (Bug#9311)

2011-08-16  Ken Brown  <kbrown@cornell.edu>

	* gmalloc.c: Expand comment.

2011-08-16  Eli Zaretskii  <eliz@gnu.org>

	* xdisp.c (set_cursor_from_row): Don't accept a previous candidate
	if it fails the cursor_row_p test.  Fixes cursor positioning at ZV.

2011-08-16  Ken Brown  <kbrown@cornell.edu>

	Fix memory allocation problems in Cygwin build (Bug#9273).

	* unexcw.c ( __malloc_initialized): Declare external variable.
	(fixup_executable): Force the dumped emacs to reinitialize malloc.

	* gmalloc.c [CYGWIN] (bss_sbrk_heapbase, bss_sbrk_heapinfo):
	New variables.
	(malloc_initialize_1) [CYGWIN]: Prepare for reinitializing the
	dumped emacs.
	(_free_internal_nolock) [CYGWIN]: Ignore requests to free storage
	in the static heap.
	[CYGWIN] (special_realloc): New function.
	(_realloc_internal_nolock) [CYGWIN]: Use the new function on
	requests to realloc storage in the static heap.

2011-08-15  Paul Eggert  <eggert@cs.ucla.edu>

	* bidi.c (bidi_initialize): Remove unused local.

2011-08-15  Eli Zaretskii  <eliz@gnu.org>

	* biditype.h: File removed.

	* bidimirror.h: File removed.

	* deps.mk (bidi.o): Remove biditype.h and
	bidimirror.h.

	* makefile.w32-in ($(BLD)/bidi.$(O)): Remove biditype.h and
	bidimirror.h.

	* dispextern.h: Fix a typo in the comment to bidi_type_t.

	* chartab.c: Improve commentary for the uniprop_table API.

	* bidi.c (bidi_paragraph_init): Support zero value of
	bidi_ignore_explicit_marks_for_paragraph_level.
	(bidi_initialize): Use uniprop_table instead of including
	biditype.h and bidimirror.h.

	* xdisp.c (move_it_in_display_line_to): Don't reset pixel
	coordinates of the iterator when restoring from ppos_it.
	(Bug#9296)

2011-08-14  Kenichi Handa  <handa@m17n.org>

	* process.c (create_process): Call setup_process_coding_systems
	after the pid of the process is set to -1 (Bug#8162).

2011-08-14  Eli Zaretskii  <eliz@gnu.org>

	* xdisp.c (move_it_in_display_line_to): Don't invoke
	IT_RESET_X_ASCENT_DESCENT when iterator position was restored from
	ppos_it.  Fixes vertical cursor motion when line beginning is
	covered by an image.  (Bug#9296)

2011-08-14  Jan Djärv  <jan.h.d@swipnet.se>

	* nsterm.h (ns_run_ascript): Declare.
	(NSAPP_DATA2_RUNASSCRIPT): Define.

	* nsfns.m (as_script, as_result, as_status): New static variables.
	(ns_run_ascript): New function.
	(Fns_do_applescript): Set variables as_*. Make an NSApplicationDefined
	event with data2 set to NSAPP_DATA2_RUNASSCRIPT, post it and then start
	the event loop.  Get status from as_status (Bug#7276).

	* nsterm.m (sendEvent): If event is NSApplicationDefined and
	data2 is NSAPP_DATA2_RUNASSCRIPT, call ns_run_ascript and then exit
	the event loop (Bug#7276).

2011-08-14  Andreas Schwab  <schwab@linux-m68k.org>

	* gnutls.c (QCgnutls_bootprop_priority)
	(QCgnutls_bootprop_trustfiles, QCgnutls_bootprop_keylist)
	(QCgnutls_bootprop_crlfiles, QCgnutls_bootprop_callbacks)
	(QCgnutls_bootprop_loglevel, QCgnutls_bootprop_hostname)
	(QCgnutls_bootprop_min_prime_bits, QCgnutls_bootprop_verify_flags)
	(QCgnutls_bootprop_verify_hostname_error)
	(QCgnutls_bootprop_callbacks_verify): Rename from
	Qgnutls_bootprop_..., all uses changed.

	* xfaces.c (QCignore_defface): Rename from Qignore_defface, all
	uses changed.

2011-08-14  Paul Eggert  <eggert@cs.ucla.edu>

	* xfaces.c (Qframe_set_background_mode): Now static.
	* dispextern.h (Qframe_set_background_mode): Remove decl.

	* process.c (Fnetwork_interface_info): Declare local only if needed.

2011-08-13  Jan Djärv  <jan.h.d@swipnet.se>

	* process.c: Include ifaddrs.h and net/if_dl.h if available (Bug#8477).
	(Fnetwork_interface_list): Allocate in increments of bytes instead
	of sizeof (struct ifreq).  Iterate over ifconf.ifc_req by counting
	bytes (Bug#8477).  Count bytes correctly when ifr_addr is a struct
	sockaddr.
	(struct ifflag_def): notrailers is smart on OSX.
	(Fnetwork_interface_info): Handle case when ifr_flags is negative.
	Get hardware address with getifaddrs if available.

2011-08-12  Eli Zaretskii  <eliz@gnu.org>

	* xdisp.c (iterate_out_of_display_property): xassert that
	IT->position is set to within IT->object's boundaries.  Break from
	the loop as soon as EOB is reached; avoids infloops in redisplay
	when IT->position is set up wrongly due to some bug.
	Set IT->current to match the bidi iterator unconditionally.
	(push_display_prop): Allow GET_FROM_STRING as IT->method on
	entry.  Force push_it to save on the stack the current
	buffer/string position, to be restored by pop_it.  Fix flags in
	the iterator structure wrt the object coming from a display
	property, as `line-prefix' and `wrap-prefix' are not ``replacing''
	properties.  (Bug#9284)

2011-08-09  Andreas Schwab  <schwab@linux-m68k.org>

	* fontset.c (fontset_get_font_group): Add proper type checks.
	(Bug#9172)

2011-08-09  YAMAMOTO Mitsuharu  <mituharu@math.s.chiba-u.ac.jp>

	* unexmacosx.c (print_load_command_name): Add cases LC_FUNCTION_STARTS
	and LC_VERSION_MIN_MACOSX.
	(copy_linkedit_data) [LC_FUNCTION_STARTS]: New function.
	(dump_it) [LC_FUNCTION_STARTS]: Use it.

2011-08-08  Eli Zaretskii  <eliz@gnu.org>

	* xdisp.c (forward_to_next_line_start): Allow to use the
	no-display-properties-and-no-overlays under bidi display.
	Set disp_pos in the bidi iterator to avoid searches for display
	properties and overlays.

2011-08-08  Chong Yidong  <cyd@stupidchicken.com>

	* editfns.c (Fset_time_zone_rule): Document relationship with the
	setenv function.

	* ftfont.c (ftfont_pattern_entity): Copy the extras argument to
	the font entity extracted from the cache (Bug#8109).

2011-08-07  Chong Yidong  <cyd@stupidchicken.com>

	* composite.c (autocmp_chars): Don't reset point.  That is done by
	restore_point_unwind (Bug#5984).

2011-08-07  Juri Linkov  <juri@jurta.org>

	* editfns.c (Fformat_time_string): Doc fix, add tag `usage:'
	to show the arg `TIME' instead of `TIMEVAL'.

2011-08-06  Eli Zaretskii  <eliz@gnu.org>

	* xdisp.c (set_cursor_from_row): Fix cursor positioning when a
	display property strides EOL and includes a newline, as in
	longlines-mode.  (Bug#9254)
	(move_it_in_display_line_to): Fix vertical-motion in a buffer with
	word-wrap under bidirectional display.  (Bug#9224)

	* bidi.c (bidi_unshelve_cache): Don't reset the cache if JUST_FREE
	is non-zero, even if the data buffer is NULL.  Fixes a crash in
	vertical-motion with longlines-mode.  (Bug#9254)

2011-08-05  Eli Zaretskii  <eliz@gnu.org>

	* bidi.c <bidi_cache_total_alloc>: Now static.
	(bidi_initialize): Initialize bidi_cache_total_alloc.

	* xdisp.c (display_line): Release buffer allocated for shelved bidi
	cache.  (Bug#9221)

	* bidi.c (bidi_shelve_cache, bidi_unshelve_cache): Track total
	amount allocated this far in `bidi_cache_total_alloc'.
	(bidi_unshelve_cache): Accept an additional argument JUST_FREE; if
	non-zero, only free the data buffer without restoring the cache
	contents.  All callers changed.

	* dispextern.h (bidi_unshelve_cache): Update prototype.

	* xdisp.c (SAVE_IT, pos_visible_p, move_it_in_display_line_to)
	(move_it_in_display_line, move_it_to)
	(move_it_vertically_backward, move_it_by_lines): Replace the call
	to xfree to an equivalent call to bidi_unshelve_cache.
	(move_it_in_display_line_to): Fix logic of returning
	MOVE_POS_MATCH_OR_ZV in the bidi case.  (Bug#9224)

2011-08-05  Eli Zaretskii  <eliz@gnu.org>

	* xdisp.c (set_cursor_from_row): Prefer the candidate glyph that
	came from a string character with a `cursor' property.  (Bug#9229)

2011-08-04  Jan Djärv  <jan.h.d@swipnet.se>

	* Makefile.in (LIB_PTHREAD): New variable.
	(LIBES): Add LIB_PTHREAD (Bug#9216).

	* alloc.c, emacs.c, gmalloc.c, gtkutil.c, keyboard.c, syssignal.h:
	Rename HAVE_GTK_AND_PTHREAD to HAVE_PTHREAD (Bug#9216).

2011-08-04  Andreas Schwab  <schwab@linux-m68k.org>

	* regex.c (re_iswctype): Remove some redundant boolean
	conversions.

2011-08-04  Jan Djärv  <jan.h.d@swipnet.se>

	* xterm.c (x_find_topmost_parent): New function.
	(x_set_frame_alpha): Find topmost parent window with
	x_find_topmost_parent and set the property there also (bug#9181).
	(handle_one_xevent): Call x_set_frame_alpha on ReparentNotify.

2011-08-04  Paul Eggert  <eggert@cs.ucla.edu>

	* callproc.c (Fcall_process): Avoid vfork clobbering
	the local vars buffer, coding_systems, current_dir.

2011-08-03  Stefan Monnier  <monnier@iro.umontreal.ca>

	* keymap.c (Fmake_composed_keymap): Move to subr.el.

2011-08-03  Paul Eggert  <eggert@cs.ucla.edu>

	* fontset.c (dump_fontset) [FONTSET_DEBUG]: Declare EXTERNALLY_VISIBLE
	so that it is not optimized away.

	* xdisp.c (compute_display_string_pos): Remove unused local.

2011-08-02  Eli Zaretskii  <eliz@gnu.org>

	Fix slow cursor motion and scrolling in large buffers with
	selective display, like Org Mode buffers.  (Bug#9218)

	* dispextern.h (struct bidi_it): New member disp_prop_p.

	* xdisp.c: Remove one-slot cache of display string positions.
	(compute_display_string_pos): Accept an additional argument
	DISP_PROP_P; callers changed. Scan at most 5K characters forward
	for a display string or property.  If found, set DISP_PROP_P
	non-zero.

	* bidi.c (bidi_fetch_char): Accept an additional argument
	DISP_PROP_P, and pass it to compute_display_string_pos.
	Only handle text covered by a display string if DISP_PROP_P is returned
	non-zero.  All callers of bidi_fetch_char changed.

2011-08-02  Stefan Monnier  <monnier@iro.umontreal.ca>

	* keymap.c (Fdefine_key): Fix Lisp_Object/int mixup; apply some CSE.

2010-12-03  Don March  <don@ohspite.net>

	* keymap.c (Fdefine_key): Fix non-prefix key error message when
	last character M-[char] is translated to ESC [char] (bug#7541).

2011-08-02  Kenichi Handa  <handa@m17n.org>

	* lisp.h (uniprop_table): Extern it.

	* chartab.c (uniprop_table): Make it non-static.

2011-08-01  Eli Zaretskii  <eliz@gnu.org>

	* xdisp.c (forward_to_next_line_start): Accept additional argument
	BIDI_IT_PREV, and store into it the state of the bidi iterator had
	on the newline.
	(reseat_at_next_visible_line_start): Use the bidi iterator state
	returned by forward_to_next_line_start to restore the state of
	it->bidi_it after backing up to previous newline.  (Bug#9212)

2011-07-30  Andreas Schwab  <schwab@linux-m68k.org>

	* regex.c (re_comp): Protoize.
	(re_exec): Fix return type.
	(regexec): Fix type of `ret'.  (Bug#9203)

2011-07-29  Paul Eggert  <eggert@cs.ucla.edu>

	* image.c (check_image_size): Use 1024x1024 if unknown frame (Bug#9189).
	This is needed if max-image-size is a floating-point number.

2011-07-28  Andreas Schwab  <schwab@linux-m68k.org>

	* print.c (print_object): Print empty symbol as ##.

	* lread.c (read1): Read ## as empty symbol.

2011-07-28  Alp Aker  <alp.tekin.aker@gmail.com>

	* nsfns.m (x_set_foreground_color): Set f->foreground_pixel when
	setting frame foreground color (Bug#9175).
	(x_set_background_color): Likewise.

	* nsmenu.m (-setText): Size tooltip dimensions precisely to
	contents (Bug#9176).
	(EmacsTooltip -init): Remove bezels and add shadows to
	tooltip windows.

	* nsterm.m (ns_dumpglyphs_stretch): Avoid overwriting left fringe
	or scroll bar (Bug#8470).

	* nsfont.m (nsfont_open): Remove assignment to voffset and
	unnecessary vars hshink, expand, hd, full_height, min_height.
	(nsfont_draw): Use s->ybase as baseline for glyph drawing (Bug#8913).

	* nsterm.h (nsfont_info): Remove voffset field.

2011-07-28  Alp Aker  <alp.tekin.aker@gmail.com>

	Implement strike-through and overline on NextStep (Bug#8863).

	* nsfont.m (nsfont_open): Use underline position provided by font,
	instead of hard-coded value of 2.
	(nsfont_draw): Call ns_draw_text_decoration instead.

	* nsterm.h: Add declaration for ns_draw_text_decoration.

	* nsterm.m (ns_draw_text_decoration): New function for drawing
	underline, overline, and strike-through.
	(ns_dumpglyphs_image, ns_dumpglyphs_stretch): Add call to
	ns_draw_text_decoration.  Change treatment of cursor drawing to
	accomodate underlining, etc.

2011-07-28  Eli Zaretskii  <eliz@gnu.org>

	* buffer.c (init_buffer_once): Set bidi-display-reordering to t by
	default.

2011-07-28  Paul Eggert  <eggert@cs.ucla.edu>

	* alloc.c (memory_full) [!SYNC_INPUT]: Fix signal-related race.
	Without this fix, if a signal arrives just after memory fills up,
	'malloc' might be invoked reentrantly.

	* image.c (x_check_image_size) [!HAVE_X_WINDOWS]: Return 1.
	In other words, assume that every image size is allowed, on non-X
	hosts.  This assumption is probably wrong, but it lets Emacs compile.

2011-07-28  Andreas Schwab  <schwab@linux-m68k.org>

	* regex.c (re_iswctype): Convert return values to boolean.

2011-07-28  Eli Zaretskii  <eliz@fencepost.gnu.org>

	* xdisp.c (compute_display_string_pos): Don't use cached display
	string position if the buffer had its restriction changed.
	(Bug#9184)

2011-07-28  Paul Eggert  <eggert@cs.ucla.edu>

	* callproc.c (Fcall_process): Use 'volatile' to avoid vfork clobbering.

2011-07-28  Paul Eggert  <eggert@cs.ucla.edu>

	Integer signedness and overflow and related fixes.  (Bug#9079)

	* bidi.c: Integer size and overflow fixes.
	(bidi_cache_size, bidi_cache_idx, bidi_cache_last_idx)
	(bidi_cache_start, bidi_cache_fetch_state, bidi_cache_search)
	(bidi_cache_find_level_change, bidi_cache_ensure_space)
	(bidi_cache_iterator_state, bidi_cache_find, bidi_cache_start_stack)
	(bidi_find_other_level_edge):
	Use ptrdiff_t instead of EMACS_INT where either will do.
	This works better on 32-bit hosts configured --with-wide-int.
	(bidi_cache_ensure_space): Check for size-calculation overflow.
	Use % rather than repeated addition, for better worst-case speed.
	Don't set bidi_cache_size until after xrealloc returns, because it
	might not return.
	(bidi_dump_cached_states): Use ptrdiff_t, not int, to avoid overflow.
	(bidi_cache_ensure_space): Also check that the bidi cache size
	does not exceed that of the largest Lisp string or buffer.  See Eli
	Zaretskii in <http://debbugs.gnu.org/cgi/bugreport.cgi?bug=9079#29>.

	* alloc.c (__malloc_size_t): Remove.
	All uses replaced by size_t.  See Andreas Schwab's note
	<http://debbugs.gnu.org/cgi/bugreport.cgi?bug=9079#8>.

	* image.c: Improve checking for integer overflow.
	(check_image_size): Assume that f is nonnull, since
	it is always nonnull in practice.  This is one less thing to
	worry about when checking for integer overflow later.
	(x_check_image_size): New function, which checks for integer
	overflow issues inside X.
	(x_create_x_image_and_pixmap, xbm_read_bitmap_data): Use it.
	This removes the need for a memory_full check.
	(xbm_image_p): Rewrite to avoid integer multiplication overflow.
	(Create_Pixmap_From_Bitmap_Data, xbm_load): Use x_check_image_size.
	(xbm_read_bitmap_data): Change locals back to 'int', since
	their values must fit in 'int'.
	(xpm_load_image, png_load, tiff_load):
	Invoke x_create_x_image_and_pixmap earlier,
	to avoid much needless work if the image is too large.
	(tiff_load): Treat overly large images as if
	x_create_x_image_and_pixmap failed, not as malloc failures.
	(gs_load): Use x_check_image_size.

	* gtkutil.c: Omit integer casts.
	(xg_get_pixbuf_from_pixmap): Remove unnecessary cast.
	(xg_set_toolkit_scroll_bar_thumb): Rewrite to avoid need for cast.

	* image.c (png_load): Don't assume height * row_bytes fits in 'int'.

	* xfaces.c (Fbitmap_spec_p): Fix integer overflow bug.
	Without this fix, (bitmap-spec-p '(34359738368 1 "x"))
	would wrongly return t on a 64-bit host.

	* dispnew.c (init_display): Use *_RANGE_OVERFLOW macros.
	The plain *_OVERFLOW macros run afoul of GCC bug 49705
	<http://gcc.gnu.org/bugzilla/show_bug.cgi?id=49705>
	and therefore cause GCC to emit a bogus diagnostic in some cases.

	* image.c: Integer signedness and overflow and related fixes.
	This is not an exhaustive set of fixes, but it's time to
	record what I've got.
	(lookup_pixel_color, check_image_size): Remove redundant decls.
	(check_image_size): Don't assume that arbitrary EMACS_INT values
	fit in 'int', or that arbitrary 'double' values fit in 'int'.
	(x_alloc_image_color, x_create_x_image_and_pixmap, png_load)
	(tiff_load, imagemagick_load_image):
	Check for overflow in size calculations.
	(x_create_x_image_and_pixmap): Remove unnecessary test for
	xmalloc returning NULL; that can't happen.
	(xbm_read_bitmap_data): Don't assume sizes fit into 'int'.
	(xpm_color_bucket): Use better integer hashing function.
	(xpm_cache_color): Don't possibly over-allocate memory.
	(struct png_memory_storage, tiff_memory_source, tiff_seek_in_memory)
	(gif_memory_source):
	Use ptrdiff_t, not int or size_t, to record sizes.
	(png_load): Don't assume values greater than 2**31 fit in 'int'.
	(our_stdio_fill_input_buffer): Prefer ptrdiff_t to size_t when
	either works, as we prefer signed integers.
	(tiff_read_from_memory, tiff_write_from_memory):
	Return tsize_t, not size_t, since that's what the TIFF API wants.
	(tiff_read_from_memory): Don't fail simply because the read would
	go past EOF; instead, return a short read.
	(tiff_load): Omit no-longer-needed casts.
	(Fimagemagick_types): Don't assume size fits into 'int'.

	Improve hashing quality when configured --with-wide-int.
	* fns.c (hash_string): New function, taken from sxhash_string.
	Do not discard information about ASCII character case; this
	discarding is no longer needed.
	(sxhash-string): Use it.  Change sig to match it.  Caller changed.
	* lisp.h: Declare it.
	* lread.c (hash_string): Remove, since we now use fns.c's version.
	The fns.c version returns a wider integer if --with-wide-int is
	specified, so this should help the quality of the hashing a bit.

	* emacs.c: Integer overflow minor fix.
	(heap_bss_diff): Now uprintmax_t, not unsigned long.  All used changed.
	Define only if GNU_LINUX.
	(main, Fdump_emacs): Set and use heap_bss_diff only if GNU_LINUX.

	* dispnew.c: Integer signedness and overflow fixes.
	Remove unnecessary forward decls, that were a maintenance hassle.
	(history_tick): Now uprintmax_t, so it's more likely to avoid overflow.
	All uses changed.
	(adjust_glyph_matrix, realloc_glyph_pool, adjust_frame_message_buffer)
	(scrolling_window): Use ptrdiff_t, not int, for byte count.
	(prepare_desired_row, line_draw_cost):
	Use int, not unsigned, where either works.
	(save_current_matrix, restore_current_matrix):
	Use ptrdiff_t, not size_t, where either works.
	(init_display): Check for overflow more accurately, and without
	relying on undefined behavior.

	* editfns.c (pWIDE, pWIDElen, signed_wide, unsigned_wide):
	Remove, replacing with the new symbols in lisp.h.  All uses changed.
	* fileio.c (make_temp_name):
	* filelock.c (lock_file_1, lock_file):
	* xdisp.c (message_dolog):
	Don't assume PRIdMAX etc. works; this isn't portable to pre-C99 hosts.
	Use pMd etc. instead.
	* lisp.h (printmax_t, uprintmax_t, pMd, pMu): New types and macros,
	replacing the pWIDE etc. symbols removed from editfns.c.

	* keyboard.h (num_input_events): Now uintmax_t.
	This is (very slightly) less likely to mess up due to wraparound.
	All uses changed.

	* buffer.c: Integer signedness fixes.
	(alloc_buffer_text, enlarge_buffer_text):
	Use ptrdiff_t rather than size_t when either will do, as we prefer
	signed integers.

	* alloc.c: Integer signedness and overflow fixes.
	Do not impose an arbitrary 32-bit limit on malloc sizes when debugging.
	(__malloc_size_t): Default to size_t, not to int.
	(pure_size, pure_bytes_used_before_overflow, stack_copy_size)
	(Fgarbage_collect, mark_object_loop_halt, mark_object):
	Prefer ptrdiff_t to size_t when either would do, as we prefer
	signed integers.
	(XMALLOC_OVERRUN_CHECK_OVERHEAD): New macro.
	(xmalloc_overrun_check_header, xmalloc_overrun_check_trailer):
	Now const.  Initialize with values that are in range even if char
	is signed.
	(XMALLOC_PUT_SIZE, XMALLOC_GET_SIZE): Remove, replacing with ...
	(xmalloc_put_size, xmalloc_get_size): New functions.  All uses changed.
	These functions do the right thing with sizes > 2**32.
	(check_depth): Now ptrdiff_t, not int.
	(overrun_check_malloc, overrun_check_realloc, overrun_check_free):
	Adjust to new way of storing sizes.  Check for size overflow bugs
	in rest of code.
	(STRING_BYTES_MAX): Adjust to new overheads.  The old code was
	slightly wrong anyway, as it missed one instance of
	XMALLOC_OVERRUN_CHECK_OVERHEAD.
	(refill_memory_reserve): Omit needless cast to size_t.
	(mark_object_loop_halt): Mark as externally visible.

	* xselect.c: Integer signedness and overflow fixes.
	(Fx_register_dnd_atom, x_handle_dnd_message):
	Use ptrdiff_t, not size_t, since we prefer signed.
	(Fx_register_dnd_atom): Check for ptrdiff_t (and size_t) overflow.
	* xterm.h (struct x_display_info): Use ptrdiff_t, not size_t, for
	x_dnd_atoms_size and x_dnd_atoms_length.

	* doprnt.c: Prefer signed to unsigned when either works.
	* eval.c (verror):
	* doprnt.c (doprnt):
	* lisp.h (doprnt):
	* xdisp.c (vmessage):
	Use ptrdiff_t, not size_t, when using or implementing doprnt,
	since the sizes cannot exceed ptrdiff_t bounds anyway, and we
	prefer signed arithmetic to avoid comparison confusion.
	* doprnt.c (doprnt): Avoid a "+ 1" that can't overflow,
	but is a bit tricky.

	Assume freestanding C89 headers, string.h, stdlib.h.
	* data.c, doprnt.c, floatfns.c, print.c:
	Include float.h unconditionally.
	* gmalloc.c: Assume C89-at-least behavior for preprocessor,
	limits.h, stddef.h, string.h.  Use memset instead of 'flood'.
	* regex.c: Likewise for stddef.h, string.h.
	(ISASCII): Remove; can assume it returns 1 now.  All uses removed.
	* s/aix4-2.h (HAVE_STRING_H): Remove obsolete undef.
	* s/ms-w32.h (HAVE_LIMITS_H, HAVE_STRING_H, HAVE_STDLIB_H)
	(STDC_HEADERS): Remove obsolete defines.
	* sysdep.c: Include limits.h unconditionally.

	Assume support for memcmp, memcpy, memmove, memset.
	* lisp.h, sysdep.c (memcmp, memcpy, memmove, memset):
	* regex.c (memcmp, memcpy):
	Remove; we assume C89 now.

	* gmalloc.c (memcpy, memset, memmove): Remove; we assume C89 now.
	(__malloc_safe_bcopy): Remove; no longer needed.

	* lisp.h (struct vectorlike_header, struct Lisp_Subr): Signed sizes.
	Use EMACS_INT, not EMACS_UINT, for sizes.  The code works equally
	well either way, and we prefer signed to unsigned.

2011-07-27  Lars Magne Ingebrigtsen  <larsi@gnus.org>

	* gnutls.c (emacs_gnutls_read): Don't message anything if the peer
	closes the connection while we're reading (bug#9182).

2011-07-25  Jan Djärv  <jan.h.d@swipnet.se>

	* nsmenu.m (ns_popup_dialog): Add an "ok" button if no buttons
	are specified (Bug#9168).

2011-07-25  Paul Eggert  <eggert@cs.ucla.edu>

	* bidi.c (bidi_dump_cached_states): Fix printf format mismatch.
	Found by GCC static checking and --with-wide-int on a 32-bit host.

2011-07-25  Eli Zaretskii  <eliz@gnu.org>

	* xdisp.c (compute_display_string_pos): Fix logic of caching
	previous display string position.  Initialize cached_prev_pos to
	-1.  Fixes slow-down at the beginning of a buffer.

2011-07-24  Eli Zaretskii  <eliz@gnu.org>

	* xfaces.c (check_lface_attrs) [HAVE_WINDOW_SYSTEM]: Allow `nil'
	for attrs[LFACE_FONTSET_INDEX].

2011-07-23  Paul Eggert  <eggert@cs.ucla.edu>

	* xml.c (parse_region): Remove unused local
	that was recently introduced.

2011-07-23  Eli Zaretskii  <eliz@gnu.org>

	* xfns.c (unwind_create_frame) [GLYPH_DEBUG]: Adapt to changes in
	2008-02-22T17:42:09Z!monnier@iro.umontreal.ca.

	* xdisp.c (move_it_in_display_line_to): Record the best matching
	position for TO_CHARPOS while scanning the line, and restore it on
	exit if none of the characters scanned was an exact match.
	Fixes vertical-motion and pos-visible-in-window-p under bidi redisplay
	when exact match is impossible due to invisible text, and the
	lines are truncated.

2011-07-23  Jan Djärv  <jan.h.d@swipnet.se>

	* nsterm.m (initFrameFromEmacs): Set NSTitledWindowMask in styleMask
	for OSX >= 10.7.

2011-07-22  Eli Zaretskii  <eliz@gnu.org>

	Fix a significant slow-down of cursor motion with C-n, C-p,
	C-f/C-b, and C-v/M-v that couldn't keep up with keyboard
	auto-repeat under bidi redisplay in fontified buffers.
	* xdisp.c (compute_stop_pos_backwards): New function.
	(next_element_from_buffer): Call compute_stop_pos_backwards to
	find a suitable prev_stop when we find ourselves before
	base_level_stop.
	(reseat): Don't look for prev_stop, as that could mean a very long
	run.
	<cached_disp_pos, cached_disp_buffer, cached_disp_modiff>
	<cached_disp_overlay_modiff>: Cache for last found display string
	position.
	(compute_display_string_pos): Return the cached position if asked
	about the same buffer in the same area of character positions, and
	the buffer wasn't changed since the time the display string
	position was cached.

2011-07-22  Eli Zaretskii  <eliz@gnu.org>

	* xdisp.c (rows_from_pos_range): Don't ignore glyphs whose object
	is an integer, which is important for empty lines.  (Bug#9149)

2011-07-22  Chong Yidong  <cyd@stupidchicken.com>

	* frame.c (Fmodify_frame_parameters): In tty case, update the
	default face if necessary (Bug#4238).

2011-07-21  Chong Yidong  <cyd@stupidchicken.com>

	* editfns.c (Fstring_to_char): No need to explain what a character
	is in the docstring (Bug#6576).

2011-07-20  Lars Magne Ingebrigtsen  <larsi@gnus.org>

	* xml.c (parse_region): Make sure we always return a tree.

2011-07-20  HAMANO Kiyoto  <khiker.mail@gmail.com>

	* xml.c (parse_region): If a document contains only comments,
	return that, too.

2011-07-20  Lars Magne Ingebrigtsen  <larsi@gnus.org>

	* xml.c (make_dom): Return comments, too.

2011-07-19  Paul Eggert  <eggert@cs.ucla.edu>

	Port to OpenBSD.
	See http://lists.gnu.org/archive/html/emacs-devel/2011-07/msg00688.html
	and the surrounding thread.
	* minibuf.c (read_minibuf_noninteractive): Rewrite to use getchar
	rather than fgets, and retry after EINTR.  Otherwise, 'emacs
	--batch -f byte-compile-file' fails on OpenBSD if an inactivity
	timer goes off.
	* s/openbsd.h (BROKEN_SIGIO): Define.
	* unexelf.c (unexec) [__OpenBSD__]:
	Don't update the .mdebug section of the Alpha COFF symbol table.

2011-07-19  Lars Magne Ingebrigtsen  <larsi@gnus.org>

	* lread.c (syms_of_lread): Clarify when `lexical-binding' is used
	(bug#8460).

2011-07-18  Paul Eggert  <eggert@cs.ucla.edu>

	* fileio.c (Fcopy_file) [!MSDOS]: Tighten created file's mask.
	This fixes some race conditions on the permissions of any newly
	created file.

	* alloc.c (valid_pointer_p): Use pipe, not open.
	This fixes some permissions issues when debugging.

	* fileio.c (Fcopy_file): Adjust mode if fchown fails.  (Bug#9002)
	If fchown fails to set both uid and gid, try to set just gid,
	as that is sometimes allowed.  Adjust the file's mode to eliminate
	setuid or setgid bits that are inappropriate if fchown fails.

2011-07-18  Stefan Monnier  <monnier@iro.umontreal.ca>

	* xdisp.c (next_element_from_string, next_element_from_buffer): Use EQ
	to compare Lisp_Objects.
	* gnutls.c (syms_of_gnutls): Rename Vgnutls_log_level to
	global_gnutls_log_level, don't mistake it for a Lisp_Object.
	(init_gnutls_functions, emacs_gnutls_handle_error): Fix up uses.

2011-07-17  Andreas Schwab  <schwab@linux-m68k.org>

	* lread.c (read_integer): Unread even EOF character.
	(read1): Likewise.  Properly record start position of symbol.

	* lread.c (read1): Read `#:' as empty uninterned symbol if no
	symbol character follows.

2011-07-17  Paul Eggert  <eggert@cs.ucla.edu>

	* fileio.c (Fcopy_file): Pacify gcc re fchown.  (Bug#9002)
	This works around a problem with the previous change to Fcopy_file.
	Recent glibc declares fchown with __attribute__((warn_unused_result)),
	and without this change, GCC might complain about discarding
	fchown's return value.

2011-07-16  Juanma Barranquero  <lekktu@gmail.com>

	* makefile.w32-in (GLOBAL_SOURCES): Add gnutls.c (followup to bug#9059).

2011-07-16  Paul Eggert  <eggert@cs.ucla.edu>

	* fileio.c (Fcopy_file): Don't diagnose fchown failures.  (Bug#9002)

2011-07-16  Lars Magne Ingebrigtsen  <larsi@gnus.org>

	* gnutls.c (syms_of_gnutls): Define `gnutls-log-level' here, since
	it's used from the C level.

	* process.c: Use the same condition for POLL_FOR_INPUT in both
	keyboard.c and process.c (bug#1858).

2011-07-09  Lawrence Mitchell  <wence@gmx.li>

	* gnutls.c (Qgnutls_bootprop_min_prime_bits): New variable.
	(Fgnutls_boot): Use it.

2011-07-15  Andreas Schwab  <schwab@linux-m68k.org>

	* doc.c (Fsubstitute_command_keys): Revert last change.

2011-07-15  Lars Magne Ingebrigtsen  <larsi@gnus.org>

	* doc.c (Fsubstitute_command_keys): Clarify that \= really only
	quotes the next character, and doesn't affect other longer
	sequences (bug#8935).

	* lread.c (syms_of_lread): Clarify that is isn't only
	`eval-buffer' and `eval-defun' that's affected by
	`lexical-binding' (bug#8460).

2011-07-15  Eli Zaretskii  <eliz@gnu.org>

	* xdisp.c (move_it_in_display_line_to): Fix vertical motion with
	bidi redisplay when a line includes both an image and is
	truncated.

2011-07-14  Paul Eggert  <eggert@cs.ucla.edu>

	Fix minor problems found by static checking.
	* bidi.c (bidi_cache_size): Now EMACS_INT, not size_t.
	(elsz): Now a signed constant, not a size_t var.  We prefer signed
	types to unsigned, to avoid integer comparison confusion.  Without
	this change, GCC 4.6.1 with -Wunsafe-loop-optimizations complains
	"cannot optimize loop, the loop counter may overflow", a symptom
	of the confusion.
	* indent.c (Fvertical_motion): Mark locals as initialized.
	* xdisp.c (reseat_to_string): Fix pointer signedness issue.

2011-07-14  Lars Magne Ingebrigtsen  <larsi@gnus.org>

	* search.c (Fre_search_backward): Mention `case-fold-search' in
	all the re_search_* functions (bug#8138).

	* keyboard.c (Fopen_dribble_file): Document when the file is
	closed (bug#8056).

2011-07-14  Eli Zaretskii  <eliz@gnu.org>

	* bidi.c (bidi_dump_cached_states): Fix format of displaying
	bidi_cache_idx.

	Support bidi reordering of display and overlay strings.
	* xdisp.c (compute_display_string_pos)
	(compute_display_string_end): Accept additional argument STRING.
	(init_iterator, reseat_1): Initialize bidi_it->string.s to NULL.
	(reseat_to_string): Initialize bidi_it->string.s and
	bidi_it->string.schars.
	(Fcurrent_bidi_paragraph_direction): Initialize itb.string.s to
	NULL (avoids a crash in bidi_paragraph_init).
	Initialize itb.string.lstring.
	(init_iterator): Call bidi_init_it only of a valid
	buffer position was specified.  Initialize paragraph_embedding to
	L2R.
	(reseat_to_string): Initialize the bidi iterator.
	(display_string): If we need to ignore text properties of
	LISP_STRING, set IT->stop_charpos to IT->end_charpos.  (The
	original value of -1 will not work with bidi.)
	(compute_display_string_pos): First arg is now struct
	`text_pos *'; all callers changed.  Support display properties on
	Lisp strings.
	(compute_display_string_end): Support display properties on Lisp
	strings.
	(init_iterator, reseat_1, reseat_to_string): Initialize the
	string.bufpos member to 0 (zero, for compatibility with IT_CHARPOS
	when iterating on a string not from display properties).
	(compute_display_string_pos, compute_display_string_end):
	Fix calculation of the object to scan.  Fixes an error when using
	arrow keys.
	(next_element_from_buffer): Don't abort when IT_CHARPOS is before
	base_level_stop; instead, set base_level_stop to BEGV.
	Fixes crashes in vertical-motion.
	(next_element_from_buffer): Improve commentary for when
	the iterator is before prev_stop.
	(init_iterator): Initialize bidi_p from the default value of
	bidi-display-reordering, not from buffer-local value.  Use the
	buffer-local value only if initializing for buffer iteration.
	(handle_invisible_prop): Support invisible properties on strings
	that are being bidi-reordered.
	(set_iterator_to_next): Support bidi reordering of C strings and
	Lisp strings.
	(next_element_from_string): Support bidi reordering of Lisp
	strings.
	(handle_stop_backwards): Support Lisp strings as well.
	(display_string): Support display of R2L glyph rows.
	Use IT_STRING_CHARPOS when displaying from a Lisp string.
	(init_iterator): Don't initialize it->bidi_p for strings
	here.
	(reseat_to_string): Initialize it->bidi_p for strings here.
	(next_element_from_string, next_element_from_c_string)
	(next_element_from_buffer): Add xassert's for correspondence
	between IT's object being iterated and it->bidi_it.string
	structure.
	(face_before_or_after_it_pos): Support bidi iteration.
	(next_element_from_c_string): Handle the case of the first string
	character that is not the first one in the visual order.
	(get_visually_first_element): New function, refactored from common
	parts of next_element_from_buffer, next_element_from_string, and
	next_element_from_c_string.
	(tool_bar_lines_needed, redisplay_tool_bar)
	(display_menu_bar): Force left-to-right direction.  Add a FIXME
	comment for making that be controlled by a user option.
	(push_it, pop_it): Save and restore the state of the
	bidi iterator.  Save and restore the bidi_p flag.
	(pop_it): Iterate out of display property for string iteration as
	well.
	(iterate_out_of_display_property): Support iteration over strings.
	(handle_single_display_spec): Set up it->bidi_it for iteration
	over a display string, and call bidi_init_it.
	(handle_single_display_spec, next_overlay_string)
	(get_overlay_strings_1, push_display_prop): Set up the bidi
	iterator for displaying display or overlay strings.
	(forward_to_next_line_start): Don't use the shortcut if
	bidi-iterating.
	(back_to_previous_visible_line_start): If handle_display_prop
	pushed the iterator stack, restore the internal state of the bidi
	iterator by calling bidi_pop_it same number of times.
	(reseat_at_next_visible_line_start): If ON_NEWLINE_P is non-zero,
	and we are bidi-iterating, don't decrement the iterator position;
	instead, set the first_elt flag in the bidi iterator, to produce
	the same effect.
	(reseat_1): Remove redundant setting of string_from_display_prop_p.
	(push_display_prop): xassert that we are iterating a buffer.
	(push_it, pop_it): Save and restore paragraph_embedding member.
	(handle_single_display_spec, next_overlay_string)
	(get_overlay_strings_1, reseat_1, reseat_to_string)
	(push_display_prop): Set up the `unibyte' member of bidi_it.string
	correctly.  Don't assume unibyte strings are not bidi-reordered.
	(compute_display_string_pos)
	(compute_display_string_end): Fix handling the case of C string.
	(push_it, pop_it): Save and restore from_disp_prop_p.
	(handle_single_display_spec, push_display_prop): Set the
	from_disp_prop_p flag.
	(get_overlay_strings_1): Reset the from_disp_prop_p flag.
	(pop_it): Call iterate_out_of_display_property only if we are
	popping after iteration over a string that came from a display
	property.  Fix a typo in popping stretch info.  Add an assertion
	for verifying that the iterator position is in sync with the bidi
	iterator.
	(handle_single_display_spec, get_overlay_strings_1)
	(push_display_prop): Fix initialization of paragraph direction for
	string when that of the parent object is not yet determined.
	(reseat_1): Call bidi_init_it to resync the bidi
	iterator with IT's position.  (Bug#7616)
	(find_row_edges): If ROW->start.pos gives position
	smaller than min_pos, use it as ROW->minpos.  (Bug#7616)
	(handle_stop, back_to_previous_visible_line_start, reseat_1):
	Reset the from_disp_prop_p flag.
	(SAVE_IT, RESTORE_IT): New macros.
	(pos_visible_p, face_before_or_after_it_pos)
	(back_to_previous_visible_line_start)
	(move_it_in_display_line_to, move_it_in_display_line)
	(move_it_to, move_it_vertically_backward, move_it_by_lines)
	(try_scrolling, redisplay_window, display_line): Use them when
	saving a temporary copy of the iterator and restoring it back.
	(back_to_previous_visible_line_start, reseat_1)
	(init_iterator): Empty the bidi cache "stack".
	(move_it_in_display_line_to): If iterator ended up at
	EOL, but we never saw any buffer positions smaller than
	to_charpos, return MOVE_POS_MATCH_OR_ZV.  Fixes vertical cursor
	motion in bidi-reordered lines.
	(move_it_in_display_line_to): Record prev_method and prev_pos
	immediately before the call to set_iterator_to_next.  Fixes cursor
	motion in bidi-reordered lines with stretch glyphs and strings
	displayed in margins.  (Bug#8133) (Bug#8867)
	Return MOVE_POS_MATCH_OR_ZV only if iterator position is past
	TO_CHARPOS.
	(pos_visible_p): Support positions in bidi-reordered lines.
	Save and restore bidi cache.

	* bidi.c (bidi_level_of_next_char): clen should be EMACS_NT, not int.
	(bidi_paragraph_info): Delete unused struct.
	(bidi_cache_idx, bidi_cache_last_idx): Declare EMACS_INT.
	(bidi_cache_start): New variable.
	(bidi_cache_reset): Reset bidi_cache_idx to bidi_cache_start, not
	to zero.
	(bidi_cache_fetch_state, bidi_cache_search)
	(bidi_cache_find_level_change, bidi_cache_iterator_state)
	(bidi_cache_find, bidi_peek_at_next_level)
	(bidi_level_of_next_char, bidi_find_other_level_edge)
	(bidi_move_to_visually_next): Compare cache index with
	bidi_cache_start rather than with zero.
	(bidi_fetch_char): Accept new argument STRING; all callers
	changed.  Support iteration over a string.  Support strings with
	display properties.  Support unibyte strings.  Fix the type of
	`len' according to what STRING_CHAR_AND_LENGTH expects.
	(bidi_paragraph_init, bidi_resolve_explicit_1)
	(bidi_resolve_explicit, bidi_resolve_weak)
	(bidi_level_of_next_char, bidi_move_to_visually_next):
	Support iteration over a string.
	(bidi_set_sor_type, bidi_resolve_explicit_1)
	(bidi_resolve_explicit, bidi_type_of_next_char): ignore_bn_limit
	can now be zero (for strings); special values 0 and -1 were
	changed to -1 and -2, respectively.
	(bidi_char_at_pos): New function.
	(bidi_paragraph_init, bidi_resolve_explicit, bidi_resolve_weak):
	Call it instead of FETCH_MULTIBYTE_CHAR.
	(bidi_move_to_visually_next): Abort if charpos or bytepos were not
	initialized to valid values.
	(bidi_init_it): Don't initialize charpos and bytepos with invalid
	values.
	(bidi_level_of_next_char): Allow the sentinel "position" to pass
	the test for valid cached positions.  Fix the logic for looking up
	the sentinel state in the cache.  GCPRO the Lisp string we are
	iterating.
	(bidi_push_it, bidi_pop_it): New functions.
	(bidi_initialize): Initialize the bidi cache start stack pointer.
	(bidi_cache_ensure_space): New function, refactored from part of
	bidi_cache_iterator_state.  Don't assume the required size is just
	one BIDI_CACHE_CHUNK away.
	(bidi_cache_start_stack, bidi_push_it): Use IT_STACK_SIZE.
	(bidi_count_bytes, bidi_char_at_pos): New functions.
	(bidi_cache_search): Don't assume bidi_cache_last_idx is
	always valid if bidi_cache_idx is valid.
	(bidi_cache_find_level_change): xassert that bidi_cache_last_idx
	is valid if it's going to be used.
	(bidi_shelve_cache, bidi_unshelve_cache): New functions.
	(bidi_cache_fetch_state, bidi_cache_search)
	(bidi_cache_find_level_change, bidi_cache_ensure_space)
	(bidi_cache_iterator_state, bidi_cache_find)
	(bidi_find_other_level_edge, bidi_cache_start_stack):
	All variables related to cache indices are now EMACS_INT.

	* dispextern.h (struct bidi_string_data): New structure.
	(struct bidi_it): New member `string'.  Make flag members be 1-bit
	fields, and put them last in the struct.
	(compute_display_string_pos, compute_display_string_end):
	Update prototypes.
	(bidi_push_it, bidi_pop_it): Add prototypes.
	(struct iterator_stack_entry): New members bidi_p,
	paragraph_embedding, and from_disp_prop_p.
	(struct it): Member bidi_p is now a bit field 1 bit wide.
	(bidi_shelve_cache, bidi_unshelve_cache):
	Declare prototypes.

	* .gdbinit (xvectype, xvector, xcompiled, xchartable, xboolvector)
	(xpr, xfont, xbacktrace): Use "header.size" when accessing vectors
	and vector-like objects.

	* dispnew.c (buffer_posn_from_coords): Save and restore the bidi
	cache around display iteration.

	* window.c (Fwindow_end, window_scroll_pixel_based)
	(displayed_window_lines, Frecenter): Save and restore the bidi
	cache around display iteration.

2011-07-14  Lars Magne Ingebrigtsen  <larsi@gnus.org>

	* editfns.c (Fdelete_region): Clarify the use of the named
	parameters (bug#6788).

2011-07-14  Martin Rudalics  <rudalics@gmx.at>

	* indent.c (Fvertical_motion): Set and restore w->pointm when
	saving and restoring the window's buffer (Bug#9006).

2011-07-13  Lars Magne Ingebrigtsen  <larsi@gnus.org>

	* editfns.c (Fstring_to_char): Clarify just what is returned
	(bug#6576).  Text by Eli Zaretskii.

2011-07-13  Juanma Barranquero  <lekktu@gmail.com>

	* gnutls.c (init_gnutls_functions): Honor gnutls_log_level (bug#9059).

2011-07-13  Eli Zaretskii  <eliz@gnu.org>

	* buffer.c (mmap_find): Fix a typo.

2011-07-13  Johan Bockgård  <bojohan@gnu.org>

	Fix execution of x selection hooks.
	* xselect.c (Qx_lost_selection_functions)
	(Qx_sent_selection_functions): New vars.
	(syms_of_xselect): DEFSYM them.
	(x_handle_selection_request): Pass Qx_sent_selection_functions
	rather than Vx_sent_selection_functions to Frun_hook_with_args.
	(x_handle_selection_clear,x_clear_frame_selections):
	Pass Qx_lost_selection_functions rather than
	Vx_lost_selection_functions to Frun_hook_with_args.

2011-07-13  Paul Eggert  <eggert@cs.ucla.edu>

	* buffer.c (Fget_buffer_create): Initialize inhibit_shrinking.
	The old code sometimes used this field without initializing it.

	* alloc.c (gc_sweep): Don't read past end of array.
	In theory, the old code could also have corrupted Emacs internals,
	though it'd be very unlikely.

2011-07-12  Andreas Schwab  <schwab@linux-m68k.org>

	* character.c (Fcharacterp): Don't advertise optional ignored
	argument.  (Bug#4026)

2011-07-12  Lars Magne Ingebrigtsen  <larsi@gnus.org>

	* keymap.c (syms_of_keymap): Clarify that "modifier" is "modifier
	key" (bug#4257).

	* window.c (Fset_window_start): Doc fix (bug#4199).
	(Fset_window_hscroll): Ditto.

2011-07-12  Paul Eggert  <eggert@cs.ucla.edu>

	Fix minor new problems caught by GCC 4.6.1.
	* term.c (init_tty): Remove unused local.
	* xsettings.c (store_monospaced_changed): Define this function only
	if (defined HAVE_GSETTINGS || defined HAVE_GCONF), as it's
	not used otherwise.

2011-07-12  Chong Yidong  <cyd@stupidchicken.com>

	* xdisp.c (Vresize_mini_windows): Minor doc fix (Bug#3300).

2011-07-11  Lars Magne Ingebrigtsen  <larsi@gnus.org>

	* xdisp.c (syms_of_xdisp): Make it explicit that the mini-windows
	are the mini-buffer and the echo area (bug#3320).

	* term.c (init_tty): Remove support for supdup, c10 and perq
	terminals, which are no longer supported (bug#1482).

2011-07-10  Johan Bockgård  <bojohan@gnu.org>

	* xdisp.c (Ftool_bar_lines_needed): Fix WINDOWP check.

2011-07-10  Jan Djärv  <jan.h.d@swipnet.se>

	* xmenu.c (menu_highlight_callback): Only pass frame to show_help_event
	for non-popups (Bug#3642).

2011-07-10  Andreas Schwab  <schwab@linux-m68k.org>

	* alloc.c (reset_malloc_hooks): Protoize.
	* buffer.c (mmap_init, mmap_find, mmap_free_1, mmap_enlarge)
	(mmap_set_vars, mmap_alloc, mmap_free, mmap_realloc): Likewise.
	* cm.c (losecursor): Likewise.
	* data.c (fmod): Likewise.
	* dispnew.c (swap_glyphs_in_rows): Likewise.
	* emacs.c (memory_warning_signal): Likewise.
	* floatfns.c (float_error): Likewise.
	* font.c (check_gstring, check_otf_features, otf_tag_symbol)
	(otf_open, font_otf_capability, generate_otf_features)
	(font_otf_DeviceTable, font_otf_ValueRecord, font_otf_Anchor):
	Likewise.
	* image.c (pbm_read_file): Likewise.
	* indent.c (string_display_width): Likewise.
	* intervals.c (check_for_interval, search_for_interval)
	(inc_interval_count, count_intervals, root_interval)
	(adjust_intervals_for_insertion, make_new_interval): Likewise.
	* lread.c (defalias): Likewise.
	* ralloc.c (r_alloc_check): Likewise.
	* regex.c (set_image_of_range_1, set_image_of_range)
	(regex_grow_registers): Likewise.
	* sysdep.c (strerror): Likewise.
	* termcap.c (valid_filename_p, tprint, main): Likewise.
	* tparam.c (main): Likewise.
	* unexhp9k800.c (run_time_remap, save_data_space)
	(update_file_ptrs, read_header, write_header, calculate_checksum)
	(copy_file, copy_rest, display_header): Likewise.
	* widget.c (mark_shell_size_user_specified, create_frame_gcs):
	Likewise.
	* xdisp.c (check_it): Likewise.
	* xfaces.c (register_color, unregister_color, unregister_colors):
	Likewise.
	* xfns.c (print_fontset_result): Likewise.
	* xrdb.c (member, fatal, main): Likewise.

2011-07-10  Paul Eggert  <eggert@cs.ucla.edu>

	Fix minor problems found by static checking (Bug#9031).
	* chartab.c (char_table_set_range, map_sub_char_table):
	Remove unused locals.
	(uniprop_table): Now static.
	* composite.c (_work_char): Remove unused static var.

2011-07-09  Juanma Barranquero  <lekktu@gmail.com>

	* chartab.c (uniprop_table_uncompress): Remove unused local variable.

2011-07-09  Jan Djärv  <jan.h.d@swipnet.se>

	* gtkutil.c (qttip_cb): Remove code without function.

2011-07-09  Eli Zaretskii  <eliz@gnu.org>

	* w32.c (pthread_sigmask): New stub.

2011-07-08  Paul Eggert  <eggert@cs.ucla.edu>

	Use pthread_sigmask, not sigprocmask (Bug#9010).
	sigprocmask is portable only for single-threaded applications, and
	Emacs can be multi-threaded when it uses GTK.
	* Makefile.in (LIB_PTHREAD_SIGMASK): New macro.
	(LIBES): Use it.
	* callproc.c (Fcall_process):
	* process.c (create_process):
	* sysdep.c (sys_sigblock, sys_sigunblock, sys_sigsetmask):
	Use pthread_sigmask, not sigprocmask.

2011-07-08  Jan Djärv  <jan.h.d@swipnet.se>

	* gtkutil.c (qttip_cb): Set line wrap to FALSE for tooltip widget.
	(xg_prepare_tooltip): Revert text in x->ttip_lbl, margins was
	wrong (Bug#8591).

2011-07-08  Jan Djärv  <jan.h.d@swipnet.se>

	* gtkutil.c (xg_prepare_tooltip): Fix indentation and comment.
	Put text in x->ttip_lbl instead of gtk_tooltip_set_text (Bug#8591).
	(xg_hide_tooltip): Fix comment.

	* nsterm.m (initFrameFromEmacs): Don't use ns_return_types
	in registerServicesMenuSendTypes.
	(validRequestorForSendType): Don't check ns_return_types.

	* nsfns.m (Fx_open_connection): Put NSStringPboardType into
	ns_return_type.

2011-07-08  Jason Rumney  <jasonr@gnu.org>

	* w32fns.c (w32_wnd_proc) [WM_TIMER, WM_SET_CURSOR]: Avoid using
	frame struct members of non-existent frames (Bug#6284).

2011-07-08  Jan Djärv  <jan.h.d@swipnet.se>

	* nsterm.m (keyDown): Call to wantsToDelayTextChangeNotifications and
	variable firstTime not needed on OSX >= 10.6.
	(setPosition): setFloatValue:knobProportion: is deprecated on OSX
	>= 10.5.  Use setKnobProportion, setDoubleValue.

	* nsterm.h (MAC_OS_X_VERSION_10_3, MAC_OS_X_VERSION_10_4)
	(MAC_OS_X_VERSION_10_5): Define if not defined.
	(EmacsView, EmacsTooltip): Implements NSWindowDelegate on OSX >= 10.6.
	(EmacsMenu): Implements NSMenuDelegate on OSX >= 10.6.
	(EmacsToolbar): Implements NSToolbarDelegate on OSX >= 10.6.

	* nsselect.m (ns_string_from_pasteboard): Don't use deprecated methods
	cString and lossyCString on OSX >= 10.4

	* nsmenu.m (fillWithWidgetValue): Don't use depercated method
	sizeToFit on OSX >= 10.2.

	* nsimage.m (allocInitFromFile): Don't use deprecated method
	bestRepresentationForDevice on OSX >= 10.6.

	* nsfns.m (check_ns_display_info): Cast to long and use %ld in error
	to avoid warning.

	* emacs.c: Declare unexec_init_emacs_zone.

	* nsgui.h: Fix compiler warning about gnulib redefining verify.

	* nsselect.m (ns_get_local_selection): Change to extern (Bug#8842).

	* nsmenu.m (ns_update_menubar): Remove useless setDelegate call
	on svcsMenu (Bug#8842).

	* nsfns.m (Fx_open_connection): Remove NSStringPboardType from
	ns_return_types.
	(Fns_list_services): Just return Qnil on 10.6, code not working there.

	* nsterm.m (QUTF8_STRING): Declare.
	(initFrameFromEmacs): Call registerServicesMenuSendTypes.
	(validRequestorForSendType): Return type is (id).
	Change indexOfObjectIdenticalTo to indexOfObject.
	Check if we have local selection before returning self (Bug#8842).
	(writeSelectionToPasteboard): Put local selection into paste board
	if we have a local selection (Bug#8842).
	(syms_of_nsterm): DEFSYM QUTF8_STRING.

	* nsterm.h (MAC_OS_X_VERSION_10_6): Define here instead of nsterm.m.
	(ns_get_local_selection): Declare.

2011-07-07  Lars Magne Ingebrigtsen  <larsi@gnus.org>

	* keymap.c (describe_map_tree): Don't insert a double newline at
	the end of the buffer (bug#1169) and return whether we inserted
	something.

	* callint.c (Fcall_interactively): Change "reading args" to
	"providing args" to try to clarify what it does (bug#1010).

2011-07-07  Kenichi Handa  <handa@m17n.org>

	* composite.c (composition_compute_stop_pos): Ignore a static
	composition starting before CHARPOS (Bug#8915).

	* xdisp.c (handle_composition_prop): Likewise.

2011-07-07  Eli Zaretskii  <eliz@gnu.org>

	* term.c (produce_glyphs) <xassert>: Allow IT_GLYPHLESS in it->what.
	(Bug#9015)

2011-07-07  Kenichi Handa  <handa@m17n.org>

	* character.h (unicode_category_t): New enum type.

	* chartab.c (uniprop_decoder_t, uniprop_encoder_t): New types.
	(Qchar_code_property_table): New variable.
	(UNIPROP_TABLE_P, UNIPROP_GET_DECODER)
	(UNIPROP_COMPRESSED_FORM_P): New macros.
	(char_table_ascii): Uncompress the compressed values.
	(sub_char_table_ref): New arg is_uniprop.  Callers changed.
	Uncompress the compressed values.
	(sub_char_table_ref_and_range): Likewise.
	(char_table_ref_and_range): Uncompress the compressed values.
	(sub_char_table_set): New arg is_uniprop.  Callers changed.
	Uncompress the compressed values.
	(sub_char_table_set_range): Args changed.  Callers changed.
	(char_table_set_range): Adjuted for the above change.
	(map_sub_char_table): Delete args default_val and parent.  Add arg
	top.  Give decoded values to a Lisp function.
	(map_char_table): Adjust for the above change.  Give decoded
	values to a Lisp function.  Gcpro more variables.
	(uniprop_table_uncompress)
	(uniprop_decode_value_run_length): New functions.
	(uniprop_decoder, uniprop_decoder_count): New variables.
	(uniprop_get_decoder, uniprop_encode_value_character)
	(uniprop_encode_value_run_length, uniprop_encode_value_numeric):
	New functions.
	(uniprop_encoder, uniprop_encoder_count): New variables.
	(uniprop_get_encoder, uniprop_table)
	(Funicode_property_table_internal, Fget_unicode_property_internal)
	(Fput_unicode_property_internal): New functions.
	(syms_of_chartab): DEFSYM Qchar_code_property_table, defsubr
	Sunicode_property_table_internal, Sget_unicode_property_internal,
	and Sput_unicode_property_internal. Defvar_lisp
	char-code-property-alist.

	* composite.c (CHAR_COMPOSABLE_P): Adjust for the change of
	Vunicode_category_table.

	* font.c (font_range): Adjust for the change of
	Vunicode_category_table.

2011-07-07  Dan Nicolaescu  <dann@ics.uci.edu>

	* m/iris4d.h: Remove file, move contents ...
	* s/irix6-5.h: ... here.

2011-07-06  Paul Eggert  <eggert@cs.ucla.edu>

	Remove unportable assumption about struct layout (Bug#8884).
	* alloc.c (mark_buffer):
	* buffer.c (reset_buffer_local_variables, Fbuffer_local_variables)
	(clone_per_buffer_values): Don't assume that
	sizeof (struct buffer) is a multiple of sizeof (Lisp_Object).
	This isn't true in general, and it's particularly not true
	if Emacs is configured with --with-wide-int.
	* buffer.h (FIRST_FIELD_PER_BUFFER, LAST_FIELD_PER_BUFFER):
	New macros, used in the buffer.c change.

2011-07-05  Jan Djärv  <jan.h.d@swipnet.se>

	* xsettings.c: Use both GConf and GSettings if both are available.
	(store_config_changed_event): Add comment.
	(dpyinfo_valid, store_font_name_changed, map_tool_bar_style)
	(store_tool_bar_style_changed): New functions.
	(store_monospaced_changed): Add comment. Call dpyinfo_valid.
	(struct xsettings): Move font inside HAVE_XFT.
	(GSETTINGS_TOOL_BAR_STYLE, GSETTINGS_FONT_NAME): New defines.
	(GSETTINGS_MONO_FONT): Rename from SYSTEM_MONO_FONT.
	Move inside HAVE_XFT.
	(something_changed_gsettingsCB): Rename from something_changedCB.
	Check for changes in GSETTINGS_TOOL_BAR_STYLE and GSETTINGS_FONT_NAME
	also.
	(GCONF_TOOL_BAR_STYLE, GCONF_FONT_NAME): New defines.
	(GCONF_MONO_FONT): Rename from SYSTEM_MONO_FONT. Move inside HAVE_XFT.
	(something_changed_gconfCB): Rename from something_changedCB.
	Check for changes in GCONF_TOOL_BAR_STYLE and GCONF_FONT_NAME also.
	(parse_settings): Move check for font inside HAVE_XFT.
	(read_settings, apply_xft_settings): Add comment.
	(read_and_apply_settings): Add comment.  Call map_tool_bar_style and
	store_tool_bar_style_changed.  Move check for font inside HAVE_XFT and
	call store_font_name_changed.
	(xft_settings_event): Add comment.
	(init_gsettings): Add comment.  Get values for GSETTINGS_TOOL_BAR_STYLE
	and GSETTINGS_FONT_NAME.  Move check for fonts within HAVE_XFT.
	(init_gconf): Add comment.  Get values for GCONF_TOOL_BAR_STYLE
	and GCONF_FONT_NAME.  Move check for fonts within HAVE_XFT.
	(xsettings_initialize): Call init_gsettings last.
	(xsettings_get_system_font, xsettings_get_system_normal_font):
	Add comment.

2011-07-05  Paul Eggert  <eggert@cs.ucla.edu>

	Random fixes.  E.g., (random) never returned negative values.
	* fns.c (Frandom): Use GET_EMACS_TIME for random seed, and add the
	subseconds part to the entropy, as that's a bit more random.
	Prefer signed to unsigned, since the signedness doesn't matter and
	in general we prefer signed.  When given a limit, use a
	denominator equal to INTMASK + 1, not to VALMASK + 1, because the
	latter isn't right if USE_2_TAGS_FOR_INTS.
	* sysdep.c (get_random): Return a value in the range 0..INTMASK,
	not 0..VALMASK.  Don't discard "excess" bits that random () returns.

2011-07-04  Stefan Monnier  <monnier@iro.umontreal.ca>

	* textprop.c (text_property_stickiness):
	Obey Vtext_property_default_nonsticky.
	(syms_of_textprop): Add `display' to Vtext_property_default_nonsticky.
	* w32fns.c (syms_of_w32fns):
	* xfns.c (syms_of_xfns): Don't Add `display' since it's there by default.

2011-07-04  Paul Eggert  <eggert@cs.ucla.edu>

	* fileio.c (barf_or_query_if_file_exists): Use S_ISDIR.
	This is more efficient than Ffile_directory_p and avoids a minor race.

2011-07-04  Lars Magne Ingebrigtsen  <larsi@gnus.org>

	* buffer.c (Foverlay_put): Say what the return value is
	(bug#7835).

	* fileio.c (barf_or_query_if_file_exists): Check first if the file
	is a directory before asking whether to use the file name
	(bug#7564).
	(barf_or_query_if_file_exists): Make the "File is a directory"
	error be more correct.

	* fns.c (Frequire): Remove the mention of the .gz files, since
	that's installation-specific, but keep the mention of
	`get-load-suffixes'.

2011-07-04  Paul Eggert  <eggert@cs.ucla.edu>

	* editfns.c (Fformat_time_string): Don't assume strlen fits in int.
	Report string overflow if the output is too long.

2011-07-04  Juanma Barranquero  <lekktu@gmail.com>

	* gnutls.c (Fgnutls_boot): Don't mention :verify-error.
	(syms_of_gnutls): Remove duplicate DEFSYM for
	Qgnutls_bootprop_verify_hostname_error, an error for
	Qgnutls_bootprop_verify_error (which is no longer used).

	* eval.c (find_handler_clause): Remove parameters `sig' and `data',
	unused since 2011-01-26T20:02:07Z!monnier@iro.umontreal.ca.  All callers changed.
	Also (re)move comments that are misplaced or no longer relevant.

2011-07-03  Lars Magne Ingebrigtsen  <larsi@gnus.org>

	* callint.c (Finteractive): Clarify the meaning of "@" (bug#8813).

2011-07-03  Chong Yidong  <cyd@stupidchicken.com>

	* xfaces.c (Finternal_merge_in_global_face): Modify the foreground
	and background color parameters if they have been changed.

2011-07-03  Lars Magne Ingebrigtsen  <larsi@gnus.org>

	* editfns.c (Fformat): Clarify the - and 0 flags (bug#6659).

2011-07-03  Paul Eggert  <eggert@cs.ucla.edu>

	* xsettings.c (SYSTEM_FONT): Define only when used.
	No need to define when HAVE_GSETTINGS || !HAVE_XFT.

	* keymap.c (access_keymap_1): Now static.

2011-07-02  Chong Yidong  <cyd@stupidchicken.com>

	* keyboard.c (command_loop_1): If a down-mouse event is unbound,
	leave any prefix arg for the up event (Bug#1586).

2011-07-02  Lars Magne Ingebrigtsen  <larsi@gnus.org>

	* lread.c (syms_of_lread): Mention single symbols defined by
	`defvar' or `defconst' (bug#7154).

	* fns.c (Frequire): Mention .el.gz files (bug#7314).
	(Frequire): Mention get-load-suffixes.

2011-07-02  Martin Rudalics  <rudalics@gmx.at>

	* window.h (window): Remove clone_number slot.
	* window.c (Fwindow_clone_number, Fset_window_clone_number):
	Remove.
	(make_parent_window, make_window, saved_window)
	(Fset_window_configuration, save_window_save): Don't deal with
	clone numbers.
	* buffer.c (Qclone_number): Remove declaration.
	(sort_overlays, overlay_strings): Don't deal with clone numbers.

2011-07-02  Stefan Monnier  <monnier@iro.umontreal.ca>

	Add multiple inheritance to keymaps.
	* keymap.c (Fmake_composed_keymap): New function.
	(Fset_keymap_parent): Simplify.
	(fix_submap_inheritance): Remove.
	(access_keymap_1): New function extracted from access_keymap to handle
	embedded parents and handle lists of maps.
	(access_keymap): Use it.
	(Fkeymap_prompt, map_keymap_internal, map_keymap, store_in_keymap)
	(Fcopy_keymap): Handle embedded parents.
	(Fcommand_remapping, define_as_prefix): Simplify.
	(Fkey_binding): Simplify.
	(syms_of_keymap): Move minibuffer-local-completion-map,
	minibuffer-local-filename-completion-map,
	minibuffer-local-must-match-map, and
	minibuffer-local-filename-must-match-map to Elisp.
	(syms_of_keymap): Defsubr make-composed-keymap.
	* keyboard.c (menu_bar_items): Use map_keymap_canonical.
	(parse_menu_item): Trivial simplification.

2011-07-01  Glenn Morris  <rgm@gnu.org>

	* Makefile.in (SETTINGS_LIBS): Fix typo.

2011-07-01  Kazuhiro Ito  <kzhr@d1.dion.ne.jp>  (tiny patch)

	* coding.c (Fencode_coding_string): Record the last coding system
	used, as the function doc string says (bug#8738).

2011-07-01  Jan Djärv  <jan.h.d@swipnet.se>

	* xsettings.c (store_monospaced_changed): Take new font as arg and
	check for change against current_mono_font.
	(EMACS_TYPE_SETTINGS): Remove this and related defines.
	(emacs_settings_constructor, emacs_settings_get_property)
	(emacs_settings_set_property, emacs_settings_class_init)
	(emacs_settings_init, gsettings_obj): Remove.
	(something_changedCB): New function for HAVE_GSETTINGS.
	(something_changedCB): HAVE_GCONF: Call store_monospaced_changed
	with value as argument.
	(init_gsettings): Check that GSETTINGS_SCHEMA exists before calling
	g_settings_new (Bug#8967).  Do not create gsettings_obj.
	Remove calls to g_settings_bind.  Connect something_changedCB to
	"changed".

	* xgselect.c: Add defined (HAVE_GSETTINGS).
	(xgselect_initialize): Ditto.

	* process.c: Add defined (HAVE_GSETTINGS) for xgselect.h
	(wait_reading_process_output): Add defined (HAVE_GSETTINGS) for
	xg_select.

2011-07-01  Paul Eggert  <eggert@cs.ucla.edu>

	* eval.c (struct backtrace): Simplify and port the data structure.
	Do not assume that "int nargs : BITS_PER_INT - 2;" produces a
	signed bit field, as this assumption is not portable and it makes
	Emacs crash when compiled with Sun C 5.8 on sparc.  Do not use
	"char debug_on_exit : 1" as this is not portable either; instead,
	use the portable "unsigned int debug_on_exit : 1".  Remove unused
	member evalargs.  Remove obsolete comments about cc bombing out.

2011-06-30  Jan Djärv  <jan.h.d@swipnet.se>

	* xsettings.c: Include glib-object.h, gio/gio.h if HAVE_GSETTINGS.
	Let HAVE_GSETTINGS override HAVE_GCONF.
	(store_monospaced_changed): New function.
	(EMACS_SETTINGS): A new type derived from GObject to handle
	GSettings notifications.
	(emacs_settings_constructor, emacs_settings_get_property)
	(emacs_settings_set_property, emacs_settings_class_init):
	New functions.
	(gsettings_client, gsettings_obj): New variables.
	(GSETTINGS_SCHEMA): New define.
	(something_changedCB): Call store_monospaced_changed.
	(init_gsettings): New function.
	(xsettings_initialize): Call init_gsettings.
	(syms_of_xsettings): Initialize gsettings_client, gsettings_obj
	to NULL.

	* Makefile.in (SETTINGS_CFLAGS, SETTINGS_LIBS): Rename from
	GCONF_CFLAGS/LIBS.

2011-06-29  Martin Rudalics  <rudalics@gmx.at>

	* window.c (resize_root_window, grow_mini_window)
	(shrink_mini_window): Rename Qresize_root_window to
	Qwindow_resize_root_window and Qresize_root_window_vertically to
	Qwindow_resize_root_window_vertically.

2011-06-28  Paul Eggert  <eggert@cs.ucla.edu>

	* gnutls.c (Qgnutls_bootprop_verify_error): Remove unused var.

2011-06-27  Juanma Barranquero  <lekktu@gmail.com>

	* makefile.w32-in: Redesign dependencies so they reflect more
	clearly which files are directly included by each source file,
	and not through other includes.

2011-06-27  Martin Rudalics  <rudalics@gmx.at>

	* buffer.c (Qclone_number): Declare static and DEFSYM it.
	(sort_overlays, overlay_strings): When an overlay's clone number
	matches the window's clone number process the overlay even if
	the overlay's window property doesn't match the current window.

	* window.c (Fwindow_vchild): Rename to Fwindow_top_child.
	(Fwindow_hchild): Rename to Fwindow_left_child.
	(Fwindow_next): Rename to Fwindow_next_sibling.
	(Fwindow_prev): Rename to Fwindow_prev_sibling.
	(resize_window_check): Rename to window_resize_check.
	(resize_window_apply): Rename to window_resize_apply.
	(Fresize_window_apply): Rename to Fwindow_resize_apply.
	(Fdelete_other_windows_internal, resize_frame_windows)
	(Fsplit_window_internal, Fdelete_window_internal)
	(grow_mini_window, shrink_mini_window)
	(Fresize_mini_window_internal): Fix callers accordingly.

2011-06-26  Jan Djärv  <jan.h.d@swipnet.se>

	* emacsgtkfixed.h: State that this is only used with Gtk+3.
	(emacs_fixed_set_min_size): Remove.
	(emacs_fixed_new): Take frame as argument.

	* emacsgtkfixed.c: State that this is only used with Gtk+3.
	(_EmacsFixedPrivate): Remove minwidth/height.
	Add struct frame *f.
	(emacs_fixed_init): Initialize priv->f.
	(get_parent_class, emacs_fixed_set_min_size): Remove.
	(emacs_fixed_new): Set priv->f to argument.
	(emacs_fixed_get_preferred_width)
	(emacs_fixed_get_preferred_height): Use min_width/height from
	frames size_hint to set minimum and natural (Bug#8919).
	(XSetWMSizeHints, XSetWMNormalHints): Override these functions
	and use min_width/height from frames size_hint to set
	min_width/height (Bug#8919).

	* gtkutil.c (xg_create_frame_widgets): Pass f to emacs_fixed_new.
	(x_wm_set_size_hint): Remove call to emacs_fixed_set_min_size.
	Fix indentation.

2011-06-26  Eli Zaretskii  <eliz@gnu.org>

	* bidi.c (bidi_paragraph_init): Test for ZV_BYTE before calling
	bidi_at_paragraph_end, since fast_looking_at doesn't like to be
	called at ZV.

2011-06-26  Chong Yidong  <cyd@stupidchicken.com>

	* process.c (wait_reading_process_output): Bypass select if
	waiting for a cell while ignoring keyboard input, and input is
	pending.  Suggested by Jan Djärv (Bug#8869).

2011-06-25  Paul Eggert  <eggert@cs.ucla.edu>

	Use gnulib's dup2 module instead of rolling our own.
	* sysdep.c (dup2) [!HAVE_DUP2]: Remove; gnulib now does this.

2011-06-25  YAMAMOTO Mitsuharu  <mituharu@math.s.chiba-u.ac.jp>

	* dispnew.c (scrolling_window): Before scrolling, turn off a
	mouse-highlight in the window being scrolled.

2011-06-24  Juanma Barranquero  <lekktu@gmail.com>

	Move DEFSYM to lisp.h and use everywhere.

	* character.h (DEFSYM): Move declaration...
	* lisp.h (DEFSYM): ...here.

	* gnutls.c:
	* minibuf.c:
	* w32menu.c:
	* w32proc.c:
	* w32select.c: Don't include character.h.

	* alloc.c (syms_of_alloc):
	* buffer.c (syms_of_buffer):
	* bytecode.c (syms_of_bytecode):
	* callint.c (syms_of_callint):
	* casefiddle.c (syms_of_casefiddle):
	* casetab.c (init_casetab_once):
	* category.c (init_category_once, syms_of_category):
	* ccl.c (syms_of_ccl):
	* cmds.c (syms_of_cmds):
	* composite.c (syms_of_composite):
	* dbusbind.c (syms_of_dbusbind):
	* dired.c (syms_of_dired):
	* dispnew.c (syms_of_display):
	* doc.c (syms_of_doc):
	* editfns.c (syms_of_editfns):
	* emacs.c (syms_of_emacs):
	* eval.c (syms_of_eval):
	* fileio.c (syms_of_fileio):
	* fns.c (syms_of_fns):
	* frame.c (syms_of_frame):
	* fringe.c (syms_of_fringe):
	* insdel.c (syms_of_insdel):
	* keymap.c (syms_of_keymap):
	* lread.c (init_obarray, syms_of_lread):
	* macros.c (syms_of_macros):
	* msdos.c (syms_of_msdos):
	* print.c (syms_of_print):
	* process.c (syms_of_process):
	* search.c (syms_of_search):
	* sound.c (syms_of_sound):
	* syntax.c (init_syntax_once, syms_of_syntax):
	* terminal.c (syms_of_terminal):
	* textprop.c (syms_of_textprop):
	* undo.c (syms_of_undo):
	* w32.c (globals_of_w32):
	* window.c (syms_of_window):
	* xdisp.c (syms_of_xdisp):
	* xfaces.c (syms_of_xfaces):
	* xfns.c (syms_of_xfns):
	* xmenu.c (syms_of_xmenu):
	* xsettings.c (syms_of_xsettings):
	* xterm.c (syms_of_xterm): Use DEFSYM.

2011-06-24  Teodor Zlatanov  <tzz@lifelogs.com>

	* gnutls.c (syms_of_gnutls): Use the DEFSYM macro from character.h.

2011-06-23  Paul Eggert  <eggert@cs.ucla.edu>

	Integer and buffer overflow fixes (Bug#8873).

	* print.c (printchar, strout): Check for string overflow.
	(PRINTPREPARE, printchar, strout):
	Don't set size unless allocation succeeds.

	* minibuf.c (read_minibuf_noninteractive): Use ptrdiff_t, not int,
	for sizes.  Check for string overflow more accurately.
	Simplify newline removal at end; this suppresses a GCC 4.6.0 warning.

	* macros.c: Integer and buffer overflow fixes.
	* keyboard.h (struct keyboard.kbd_macro_bufsize):
	* macros.c (Fstart_kbd_macro, store_kbd_macro_char):
	Use ptrdiff_t, not int, for sizes.
	Don't increment bufsize until after realloc succeeds.
	Check for size-calculation overflow.
	(Fstart_kbd_macro): Use EMACS_INT, not int, for XINT result.

	* lisp.h (DEFVAR_KBOARD): Use offsetof instead of char * finagling.

	* lread.c: Integer overflow fixes.
	(read_integer): Radix is now EMACS_INT, not int,
	to improve quality of diagnostics for out-of-range radices.
	Calculate buffer size correctly for out-of-range radices.
	(read1): Check for integer overflow in radices, and in
	read-circle numbers.
	(read_escape): Avoid int overflow.
	(Fload, openp, read_buffer_size, read1)
	(substitute_object_recurse, read_vector, read_list, map_obarray):
	Use ptrdiff_t, not int, for sizes.
	(read1): Use EMACS_INT, not int, for sizes.
	Check for size overflow.

	* image.c (cache_image): Check for size arithmetic overflow.

	* lread.c: Integer overflow issues.
	(saved_doc_string_size, saved_doc_string_length)
	(prev_saved_doc_string_size, prev_saved_doc_string_length):
	Now ptrdiff_t, not int.
	(read1): Don't assume doc string length fits in int.  Check for
	out-of-range doc string lengths.
	(read_list): Don't assume file position fits in int.
	(read_escape): Check for hex character overflow.

2011-06-22  Leo Liu  <sdl.web@gmail.com>

	* minibuf.c (Fcompleting_read_default, Vcompleting_read_function):
	Move to minibuffer.el.

2011-06-22  Paul Eggert  <eggert@cs.ucla.edu>

	Fixes for GLYPH_DEBUG found by GCC 4.6.0 static checking.
	The following patches are for when GLYPH_DEBUG && !XASSERT.
	* dispextern.h (trace_redisplay_p, dump_glyph_string):
	* dispnew.c (flush_stdout):
	* xdisp.c (dump_glyph_row, dump_glyph_matrix, dump_glyph):
	Mark as externally visible.
	* dispnew.c (check_window_matrix_pointers): Now static.
	* dispnew.c (window_to_frame_vpos):
	* xfns.c (unwind_create_frame):
	* xterm.c (x_check_font): Remove unused local.
	* scroll.c (CHECK_BOUNDS):
	* xfaces.c (cache_fache): Rename local to avoid shadowing.
	* xfns.c, w32fns.c (image_cache_refcount, dpyinfo_refcount): Now static.
	* xdisp.c (check_window_end): Now a no-op if !XASSERTS.
	(debug_first_unchanged_at_end_vpos, debug_last_unchanged_at_beg_vpos)
	(debug_dvpos, debug_dy, debug_delta, debug_delta_bytes, debug_end_vpos):
	Now static.
	(debug_method_add): Use va_list and vsprintf rather than relying
	on undefined behavior with wrong number of arguments.
	(dump_glyph, dump_glyph_row, Fdump_glyph_matrix):
	Don't assume ptrdiff_t and EMACS_INT are the same width as int.
	In this code, it's OK to assume C99 behavior for ptrdiff_t formats
	since we're not interested in debugging glyphs with old libraries.
	* xfaces.c (cache_face): Move debugging code earlier; this pacifies
	GCC 4.6.0's static checking.

2011-06-22  Paul Eggert  <eggert@cs.ucla.edu>

	Integer overflow and signedness fixes (Bug#8873).
	A few related buffer overrun fixes, too.

	* font.c (font_score): Use EMACS_INT, not int, to store XINT value.

	* dispextern.h (struct face.stipple):
	* image.c (x_bitmap_height, x_bitmap_width, x_bitmap_pixmap)
	(x_bitmap_mask, x_allocate_bitmap_record)
	(x_create_bitmap_from_data, x_create_bitmap_from_file)
	(x_destroy_bitmap, x_destroy_all_bitmaps, x_create_bitmap_mask)
	(x_create_bitmap_from_xpm_data):
	* nsterm.h (struct ns_display_info.bitmaps_size, .bitmaps_last):
	* w32term.h (struct w32_display_info.icon_bitmap_id, .bitmaps_size)
	(.bitmaps_last):
	* xfaces.c (load_pixmap):
	* xterm.c (x_bitmap_icon, x_wm_set_icon_pixmap):
	* xterm.h (struct x_display_info.icon_bitmap_id, .bitmaps_size)
	(.bitmaps_last, struct x_output.icon_bitmap):
	Use ptrdiff_t, not int, for bitmap indexes.
	(x_allocate_bitmap_record): Check for size overflow.
	* dispextern.h, lisp.h: Adjust to API changes elsewhere.

	Use ptrdiff_t, not int, for overlay counts.
	* buffer.h (overlays_at, sort_overlays, GET_OVERLAYS_AT):
	* editfns.c (overlays_around, get_pos_property):
	* textprop.c (get_char_property_and_overlay):
	* xdisp.c (next_overlay_change, note_mouse_highlight):
	* xfaces.c (face_at_buffer_position):
	* buffer.c (OVERLAY_COUNT_MAX): New macro.
	(overlays_at, overlays_in, sort_overlays, Foverlays_at)
	(Fnext_overlay_change, Fprevious_overlay_change)
	(mouse_face_overlay_overlaps, Foverlays_in):
	Use ptrdiff_t, not int, for sizes.
	(overlays_at, overlays_in): Check for size-calculation overflow.

	* xterm.c (xim_initialize, same_x_server): Strlen may not fit in int.

	* xsmfns.c (smc_save_yourself_CB, x_session_initialize): Avoid strlen.
	(x_session_initialize): Do not assume string length fits in int.

	* xsettings.c (apply_xft_settings): Fix potential buffer overrun.
	This is unlikely, but can occur if DPI is outlandish.

	* xsettings.c (Ffont_get_system_normal_font, Ffont_get_system_font):
	* xselect.c (Fx_get_atom_name): Avoid need for strlen.

	* xrdb.c: Don't assume strlen fits in int; avoid some strlens.
	* xrdb.c (magic_file_p, search_magic_path):
	Omit last arg SUFFIX; it was always 0.  All callers changed.
	(magic_file_p): Use ptrdiff_t, not int.  Check for size overflow.

	* xfont.c (xfont_match): Avoid need for strlen.

	* xfns.c: Don't assume strlen fits in int.
	(xic_create_fontsetname, x_window): Use ptrdiff_t, not int.

	* xdisp.c (message_log_check_duplicate): Return intmax_t,
	not unsigned long, as we prefer signed integers.  All callers changed.
	Detect integer overflow in repeat count.
	(message_dolog): Don't assume print length fits in 39 bytes.
	(display_mode_element): Don't assume strlen fits in int.

	* termcap.c: Don't assume sizes fit in int and never overflow.
	(struct termcap_buffer, tgetent): Use ptrdiff_t, not int, for sizes.
	(gobble_line): Check for size-calculation overflow.

	* minibuf.c (Fread_buffer):
	* lread.c (intern, intern_c_string):
	* image.c (xpm_scan) [HAVE_NS && !HAVE_XPM]:
	Don't assume string length fits in int.

	* keyboard.c (parse_tool_bar_item):
	* gtkutil.c (style_changed_cb): Avoid need for strlen.

	* font.c: Don't assume string length fits in int.
	(font_parse_xlfd, font_parse_fcname, font_unparse_fcname):
	Use ptrdiff_t, not int.
	(font_intern_prop): Don't assume string length fits in int.
	Don't assume integer property fits in fixnum.
	* font.h (font_intern_prop): 2nd arg is now ptrdiff_t, not int.

	* filelock.c: Fix some buffer overrun and integer overflow issues.
	(get_boot_time): Don't assume gzip command string fits in 100 bytes.
	Reformulate so as not to need the command string.
	Invoke gzip -cd rather than gunzip, as it's more portable.
	(lock_info_type, lock_file_1, lock_file):
	Don't assume pid_t and time_t fit in unsigned long.
	(LOCK_PID_MAX): Remove; we now use more-reliable bounds.
	(current_lock_owner): Prefer signed type for sizes.
	Use memcpy, not strncpy, where memcpy is what is really wanted.
	Don't assume (via atoi) that time_t and pid_t fit in int.
	Check for time_t and/or pid_t out of range, e.g., via a network share.
	Don't alloca where an auto var works fine.

	* fileio.c: Fix some integer overflow issues.
	(file_name_as_directory, Fexpand_file_name, Fsubstitute_in_file_name):
	Don't assume string length fits in int.
	(directory_file_name): Don't assume string length fits in long.
	(make_temp_name): Don't assume pid fits in int, or that its print
	length is less than 20.

	* data.c (Fsubr_name): Rewrite to avoid a strlen call.

	* coding.c (make_subsidiaries): Don't assume string length fits in int.

	* callproc.c (child_setup): Rewrite to avoid two strlen calls.

	* process.c (Fformat_network_address): Use EMACS_INT, not EMACS_UINT.
	We prefer signed integers, even for size calculations.

	* emacs.c: Don't assume string length fits in 'int'.
	(DEFINE_DUMMY_FUNCTION, sort_args): Use ptrdiff_t, not int.
	(main): Don't invoke strlen when not needed.

	* dbusbind.c (XD_ERROR): Don't arbitrarily truncate string.
	(XD_DEBUG_MESSAGE): Don't waste a byte.

	* callproc.c (getenv_internal_1, getenv_internal)
	(Fgetenv_internal):
	* buffer.c (init_buffer): Don't assume string length fits in 'int'.

	* lread.c (invalid_syntax): Omit length argument.
	All uses changed.  This doesn't fix a bug, but it simplifies the
	code away from its former Hollerith-constant appearance, and it's
	one less 'int' to worry about when looking at integer-overflow issues.
	(string_to_number): Simplify 2011-04-26 change by invoking xsignal1.

	* lisp.h (DEFUN): Remove bogus use of sizeof (struct Lisp_Subr).
	This didn't break anything, but it didn't help either.
	It's confusing to put a bogus integer in a place where the actual
	value does not matter.
	(LIST_END_P): Remove unused macro and its bogus comment.
	(make_fixnum_or_float): Remove unnecessary cast to EMACS_INT.

	* lisp.h (union Lisp_Object.i): EMACS_INT, not EMACS_UINT.
	This is for consistency with the ordinary, non-USE_LISP_UNION_TYPE,
	implementation.
	(struct Lisp_Bool_Vector.size): EMACS_INT, not EMACS_UINT.
	We prefer signed types, and the value cannot exceed the EMACS_INT
	range anyway (because otherwise the length would not be representable).
	(XSET) [USE_LISP_UNION_TYPE]: Use uintptr_t and intptr_t,
	not EMACS_UINT and EMACS_INT, when converting pointer to integer.
	This avoids a GCC warning when WIDE_EMACS_INT.

	* indent.c (sane_tab_width): New function.
	(current_column, scan_for_column, Findent_to, position_indentation)
	(compute_motion): Use it.  This is just for clarity.
	(Fcompute_motion): Don't assume hscroll and tab offset fit in int.

	* image.c (xbm_image_p): Don't assume stated width, height fit in int.

	* lisp.h (lint_assume): New macro.
	* composite.c (composition_gstring_put_cache):
	* ftfont.c (ftfont_shape_by_flt): Use it to pacify GCC 4.6.0.

	* editfns.c, insdel.c:
	Omit unnecessary forward decls, to simplify future changes.

	* ftfont.c (ftfont_shape_by_flt): Use signed integers for lengths.

	* font.c (Ffont_shape_gstring): Don't assume glyph len fits in 'int'.

	* fns.c (Ffillarray): Don't assume bool vector size fits in 'int'.
	Use much-faster test for byte-length change.
	Don't assume string byte-length fits in 'int'.
	Check that character arg fits in 'int'.
	(mapcar1): Declare byte as byte, for clarity.

	* alloc.c (Fmake_bool_vector): Avoid unnecessary multiplication.

	* fns.c (concat): Catch string overflow earlier.
	Do not rely on integer wraparound.

	* dispextern.h (struct it.overlay_strings_charpos)
	(struct it.selective): Now EMACS_INT, not int.
	* xdisp.c (forward_to_next_line_start)
	(back_to_previous_visible_line_start)
	(reseat_at_next_visible_line_start, next_element_from_buffer):
	Don't arbitrarily truncate the value of 'selective' to int.

	* xdisp.c (init_iterator): Use XINT, not XFASTINT; it might be < 0.

	* composite.c: Don't truncate sizes to 'int'.
	(composition_gstring_p, composition_reseat_it)
	(composition_adjust_point): Use EMACS_INT, not int.
	(get_composition_id, composition_gstring_put_cache): Use EMACS_INT,
	not EMACS_UINT, for indexes.

	* category.h (CATEGORY_SET_P): Remove unnecessary cast to EMACS_INT.

	* buffer.c: Include <verify.h>.
	(struct sortvec.priority, struct sortstr.priority):
	Now EMACS_INT, not int.
	(compare_overlays, cmp_for_strings): Avoid subtraction overflow.
	(struct sortstr.size, record_overlay_string)
	(struct sortstrlist.size, struct sortlist.used):
	Don't truncate size to int.
	(record_overlay_string): Check for size-calculation overflow.
	(init_buffer_once): Check at compile-time, not run-time.

2011-06-22  Jim Meyering  <meyering@redhat.com>

	Don't leak an XBM-image-sized buffer
	* image.c (xbm_load): Free the image buffer after using it.

2011-06-21  Paul Eggert  <eggert@cs.ucla.edu>

	Port to Sun C.
	* composite.c (find_automatic_composition): Omit needless 'return 0;'
	that Sun C diagnosed.
	* fns.c (secure_hash): Fix pointer signedness issue.
	* intervals.c (static_offset_intervals): New function.
	(offset_intervals): Use it.

2011-06-21  Leo Liu  <sdl.web@gmail.com>

	* deps.mk (fns.o):
	* makefile.w32-in ($(BLD)/fns.$(O)): Include sha256.h and
	sha512.h.

	* fns.c (secure_hash): Rename from crypto_hash_function and change
	the first arg to accept symbols.
	(Fsecure_hash): New primitive.
	(syms_of_fns): New symbols.

2011-06-20  Deniz Dogan  <deniz@dogan.se>

	* process.c (Fset_process_buffer): Clarify return value in
	docstring.

2011-06-18  Chong Yidong  <cyd@stupidchicken.com>

	* dispnew.c (add_window_display_history): Use BVAR.

	* xdisp.c (debug_method_add): Use BVAR.
	(check_window_end, dump_glyph_matrix, dump_glyph)
	(dump_glyph_row, dump_glyph_string): Convert arglist to ANSI C.

	* xfaces.c (check_lface_attrs, check_lface, dump_realized_face):
	Likewise.

	* xfns.c (Fx_create_frame, x_create_tip_frame): Delay image cache
	check till after the cache is created in init_frame_faces.

2011-06-17  Stefan Monnier  <monnier@iro.umontreal.ca>

	* fns.c (Fsafe_length): Yet another int/Lisp_Object mixup.

2011-06-16  Paul Eggert  <eggert@cs.ucla.edu>

	* lisp.h: Include <limits.h>, for INT_MAX, LONG_MAX, LLONG_MAX.
	Without this, prin1 mishandles Lisp_Misc_Save_Value printing on
	hosts with pre-C99 libraries, because pD is wrongly defined to "t".

	Improve buffer-overflow checking (Bug#8873).
	* fileio.c (Finsert_file_contents):
	* insdel.c (insert_from_buffer_1, replace_range, replace_range_2):
	Remove the old (too-loose) buffer overflow checks.
	They weren't needed, since make_gap checks for buffer overflow.
	* insdel.c (make_gap_larger): Catch buffer overflows that were missed.
	The old code merely checked for Emacs fixnum overflow, and relied
	on undefined (wraparound) behavior.  The new code avoids undefined
	behavior, and also checks for ptrdiff_t and/or size_t overflow.

	* editfns.c (Finsert_char): Don't dump core with very negative counts.
	Tune.  Don't use wider integers than needed.  Don't use alloca.
	Use a bigger 'string' buffer.  Rewrite to avoid 'n > 0' test.

	* insdel.c (replace_range): Fix buf overflow when insbytes < outgoing.

	* insdel.c, lisp.h (buffer_overflow): New function.
	(insert_from_buffer_1, replace_range, replace_range_2):
	* insdel.c (make_gap_larger):
	* editfns.c (Finsert_char):
	* fileio.c (Finsert_file_contents): Use it, to normalize wording.

	* buffer.h (BUF_BYTES_MAX): Cast to ptrdiff_t so that it's signed.

2011-06-15  Paul Eggert  <eggert@cs.ucla.edu>

	Integer overflow and signedness fixes (Bug#8873).

	* ccl.c (ASCENDING_ORDER): New macro, to work around GCC bug 43772.
	(GET_CCL_RANGE, IN_INT_RANGE): Use it.

	* fileio.c: Don't assume EMACS_INT fits in off_t.
	(emacs_lseek): New static function.
	(Finsert_file_contents, Fwrite_region): Use it.
	Use SEEK_SET, SEEK_CUR, SEEK_END as appropriate.

	* fns.c (Fload_average): Don't assume 100 * load average fits in int.

	* fns.c: Don't overflow int when computing a list length.
	* fns.c (QUIT_COUNT_HEURISTIC): New constant.
	(Flength, Fsafe_length): Use EMACS_INT, not int, to avoid unwanted
	truncation on 64-bit hosts.  Check for QUIT every
	QUIT_COUNT_HEURISTIC entries rather than every other entry; that's
	faster and is responsive enough.
	(Flength): Report an error instead of overflowing an integer.
	(Fsafe_length): Return a float if the value is not representable
	as a fixnum.  This shouldn't happen except in contrived situations.
	(Fnthcdr, Fsort): Don't assume list length fits in int.
	(Fcopy_sequence): Don't assume vector length fits in int.

	* alloc.c: Check that resized vectors' lengths fit in fixnums.
	(header_size, word_size): New constants.
	(allocate_vectorlike): Don't check size overflow here.
	(allocate_vector): Check it here instead, since this is the only
	caller of allocate_vectorlike that could cause overflow.
	Check that the new vector's length is representable as a fixnum.

	* fns.c (next_almost_prime): Don't return a multiple of 3 or 5.
	The previous code was bogus.  For example, next_almost_prime (32)
	returned 39, which is undesirable as it is a multiple of 3; and
	next_almost_prime (24) returned 25, which is a multiple of 5 so
	why was the code bothering to check for multiples of 7?

	* bytecode.c (exec_byte_code): Use ptrdiff_t, not int, for vector length.

	* eval.c, doprnt.c (SIZE_MAX): Remove; inttypes.h defines this now.

	Variadic C functions now count arguments with ptrdiff_t.
	This partly undoes my 2011-03-30 change, which replaced int with size_t.
	Back then I didn't know that the Emacs coding style prefers signed int.
	Also, in the meantime I found a few more instances where arguments
	were being counted with int, which may truncate counts on 64-bit
	machines, or EMACS_INT, which may be unnecessarily wide.
	* lisp.h (struct Lisp_Subr.function.aMANY)
	(DEFUN_ARGS_MANY, internal_condition_case_n, safe_call):
	Arg counts are now ptrdiff_t, not size_t.
	All variadic functions and their callers changed accordingly.
	(struct gcpro.nvars): Now size_t, not size_t.  All uses changed.
	* bytecode.c (exec_byte_code): Check maxdepth for overflow,
	to avoid potential buffer overrun.  Don't assume arg counts fit in 'int'.
	* callint.c (Fcall_interactively): Check arg count for overflow,
	to avoid potential buffer overrun.  Use signed char, not 'int',
	for 'varies' array, so that we needn't bother to check its size
	calculation for overflow.
	* editfns.c (Fformat): Use ptrdiff_t, not EMACS_INT, to count args.
	* eval.c (apply_lambda):
	* fns.c (Fmapconcat): Use XFASTINT, not XINT, to get args length.
	(struct textprop_rec.argnum): Now ptrdiff_t, not int.  All uses changed.
	(mapconcat): Use ptrdiff_t, not int and EMACS_INT, to count args.

	* callint.c (Fcall_interactively): Don't use index var as event count.

	* vm-limit.c (check_memory_limits): Fix incorrect extern function decls.
	* mem-limits.h (SIZE): Remove; no longer used.

	* xterm.c (x_alloc_nearest_color_1): Prefer int to long when int works.

	Remove unnecessary casts.
	* xterm.c (x_term_init):
	* xfns.c (x_set_border_pixel):
	* widget.c (create_frame_gcs): Remove casts to unsigned long etc.
	These aren't needed now that we assume ANSI C.

	* sound.c (Fplay_sound_internal): Remove cast to unsigned long.
	It's more likely to cause problems (due to unsigned overflow)
	than to cure them.

	* dired.c (Ffile_attributes): Don't use 32-bit hack on 64-bit hosts.

	* unexelf.c (unexec): Don't assume BSS addr fits in unsigned.

	* xterm.c (handle_one_xevent): Omit unnecessary casts to unsigned.

	* keyboard.c (modify_event_symbol): Don't limit alist len to UINT_MAX.

	* lisp.h (CHAR_TABLE_SET): Omit now-redundant test.

	* lread.c (Fload): Don't compare a possibly-garbage time_t value.

	GLYPH_CODE_FACE returns EMACS_INT, not int.
	* dispextern.h (merge_faces):
	* xfaces.c (merge_faces):
	* xdisp.c (get_next_display_element, next_element_from_display_vector):
	Don't assume EMACS_INT fits in int.

	* character.h (CHAR_VALID_P): Remove unused parameter.
	* fontset.c, lisp.h, xdisp.c: All uses changed.

	* editfns.c (Ftranslate_region_internal): Omit redundant test.

	* fns.c (concat): Minor tuning based on overflow analysis.
	This doesn't fix any bugs.  Use int to hold character, instead
	of constantly refetching from Emacs object.  Use XFASTINT, not
	XINT, for value known to be a character.  Don't bother comparing
	a single byte to 0400, as it's always less.

	* floatfns.c (Fexpt):
	* fileio.c (make_temp_name): Omit unnecessary cast to unsigned.

	* editfns.c (Ftranslate_region_internal): Use int, not EMACS_INT
	for characters.

	* doc.c (get_doc_string): Omit (unsigned)c that mishandled negatives.

	* data.c (Faset): If ARRAY is a string, check that NEWELT is a char.
	Without this fix, on a 64-bit host (aset S 0 4294967386) would
	incorrectly succeed when S was a string, because 4294967386 was
	truncated before it was used.

	* chartab.c (Fchar_table_range): Use CHARACTERP to check range.
	Otherwise, an out-of-range integer could cause undefined behavior
	on a 64-bit host.

	* composite.c: Use int, not EMACS_INT, for characters.
	(fill_gstring_body, composition_compute_stop_pos): Use int, not
	EMACS_INT, for values that are known to be in character range.
	This doesn't fix any bugs but is the usual style inside Emacs and
	may generate better code on 32-bit machines.

	Make sure a 64-bit char is never passed to ENCODE_CHAR.
	This is for reasons similar to the recent CHAR_STRING fix.
	* charset.c (Fencode_char): Check that character arg is actually
	a character.  Pass an int to ENCODE_CHAR.
	* charset.h (ENCODE_CHAR): Verify that the character argument is no
	wider than 'int', as a compile-time check to prevent future regressions
	in this area.

	* character.c (char_string): Remove unnecessary casts.

	Make sure a 64-bit char is never passed to CHAR_STRING.
	Otherwise, CHAR_STRING would do the wrong thing on a 64-bit platform,
	by silently ignoring the top 32 bits, allowing some values
	that were far too large to be valid characters.
	* character.h: Include <verify.h>.
	(CHAR_STRING, CHAR_STRING_ADVANCE): Verify that the character
	arguments are no wider than unsigned, as a compile-time check
	to prevent future regressions in this area.
	* data.c (Faset):
	* editfns.c (Fchar_to_string, general_insert_function, Finsert_char)
	(Fsubst_char_in_region):
	* fns.c (concat):
	* xdisp.c (decode_mode_spec_coding):
	Adjust to CHAR_STRING's new requirement.
	* editfns.c (Finsert_char, Fsubst_char_in_region):
	* fns.c (concat): Check that character args are actually
	characters.  Without this test, these functions did the wrong
	thing with wildly out-of-range values on 64-bit hosts.

	Remove incorrect casts to 'unsigned' that lose info on 64-bit hosts.
	These casts should not be needed on 32-bit hosts, either.
	* keyboard.c (read_char):
	* lread.c (Fload): Remove casts to unsigned.

	* lisp.h (UNSIGNED_CMP): New macro.
	This fixes comparison bugs on 64-bit hosts.
	(ASCII_CHAR_P): Use it.
	* casefiddle.c (casify_object):
	* character.h (ASCII_BYTE_P, CHAR_VALID_P)
	(SINGLE_BYTE_CHAR_P, CHAR_STRING):
	* composite.h (COMPOSITION_ENCODE_RULE_VALID):
	* dispextern.h (FACE_FROM_ID):
	* keyboard.c (read_char): Use UNSIGNED_CMP.

	* xmenu.c (dialog_selection_callback) [!USE_GTK]: Cast to intptr_t,
	not to EMACS_INT, to avoid GCC warning.

	* xfns.c (x_set_scroll_bar_default_width): Remove unused 'int' locals.

	* buffer.h (PTR_BYTE_POS, BUF_PTR_BYTE_POS): Remove harmful cast.
	The cast incorrectly truncated 64-bit byte offsets to 32 bits, and
	isn't needed on 32-bit machines.

	* buffer.c (Fgenerate_new_buffer_name):
	Use EMACS_INT for count, not int.
	(advance_to_char_boundary): Return EMACS_INT, not int.

	* data.c (Qcompiled_function): Now static.

	* window.c (window_body_lines): Now static.

	* image.c (gif_load): Rename local to avoid shadowing.

	* lisp.h (SAFE_ALLOCA_LISP): Check for integer overflow.
	(struct Lisp_Save_Value): Use ptrdiff_t, not int, for 'integer' member.
	* alloc.c (make_save_value): Integer argument is now of type
	ptrdiff_t, not int.
	(mark_object): Use ptrdiff_t, not int.
	* lisp.h (pD): New macro.
	* print.c (print_object): Use it.

	* alloc.c: Use EMACS_INT, not int, to count objects.
	(total_conses, total_markers, total_symbols, total_vector_size)
	(total_free_conses, total_free_markers, total_free_symbols)
	(total_free_floats, total_floats, total_free_intervals)
	(total_intervals, total_strings, total_free_strings):
	Now EMACS_INT, not int.  All uses changed.
	(Fgarbage_collect): Compute overall total using a double, so that
	integer overflow is less likely to be a problem.  Check for overflow
	when converting back to an integer.
	(n_interval_blocks, n_string_blocks, n_float_blocks, n_cons_blocks)
	(n_vectors, n_symbol_blocks, n_marker_blocks): Remove.
	These were 'int' variables that could overflow on 64-bit hosts;
	they were never used, so remove them instead of repairing them.
	(nzombies, ngcs, max_live, max_zombies): Now EMACS_INT, not 'int'.
	(inhibit_garbage_collection): Set gc_cons_threshold to max value.
	Previously, this ceilinged at INT_MAX, but that doesn't work on
	64-bit machines.
	(allocate_pseudovector): Don't use EMACS_INT when int would do.

	* alloc.c (Fmake_bool_vector): Don't assume vector size fits in int.
	(allocate_vectorlike): Check for ptrdiff_t overflow.
	(mark_vectorlike, mark_char_table, mark_object): Avoid EMACS_UINT
	when a (possibly-narrower) signed value would do just as well.
	We prefer using signed arithmetic, to avoid comparison confusion.

	* alloc.c: Catch some string size overflows that we were missing.
	(XMALLOC_OVERRUN_CHECK_SIZE) [!XMALLOC_OVERRUN_CHECK]: Define to 0,
	for convenience in STRING_BYTES_MAX.
	(STRING_BYTES_MAX): New macro, superseding the old one in lisp.h.
	The definition here is exact; the one in lisp.h was approximate.
	(allocate_string_data): Check for string overflow.  This catches
	some instances we weren't catching before.  Also, it catches
	size_t overflow on (unusual) hosts where SIZE_MAX <= min
	(PTRDIFF_MAX, MOST_POSITIVE_FIXNUM), e.g., when size_t is 32 bits
	and ptrdiff_t and EMACS_INT are both 64 bits.

	* character.c, coding.c, doprnt.c, editfns.c, eval.c:
	All uses of STRING_BYTES_MAX replaced by STRING_BYTES_BOUND.
	* lisp.h (STRING_BYTES_BOUND): Rename from STRING_BYTES_MAX.

	* character.c (string_escape_byte8): Fix nbytes/nchars typo.

	* alloc.c (Fmake_string): Check for out-of-range init.

2011-06-15  Stefan Monnier  <monnier@iro.umontreal.ca>

	* eval.c (Fdefvaralias): Also mark the target as variable-special-p.

2011-06-14  Jan Djärv  <jan.h.d@swipnet.se>

	* xfns.c (x_set_scroll_bar_default_width): Remove argument to
	xg_get_default_scrollbar_width.

	* gtkutil.c: Include emacsgtkfixed.h if HAVE_GTK3.
	(int_gtk_range_get_value): Move to the scroll bar part of the file.
	(style_changed_cb): Call update_theme_scrollbar_width and call
	x_set_scroll_bar_default_width and xg_frame_set_char_size for
	all frames (Bug#8505).
	(xg_create_frame_widgets): Call emacs_fixed_new if HAVE_GTK3 (Bug#8505).
	Call gtk_window_set_resizable if HAVE_GTK3.
	(x_wm_set_size_hint): Call emacs_fixed_set_min_size with min width
	and height if HAVE_GTK3 (Bug#8505).
	(scroll_bar_width_for_theme): New variable.
	(update_theme_scrollbar_width): New function.
	(xg_get_default_scrollbar_width): Move code to
	update_theme_scrollbar_width, just return scroll_bar_width_for_theme.
	(xg_initialize): Call update_theme_scrollbar_width.

	* gtkutil.h (xg_get_default_scrollbar_width): Remove argument.

	* emacsgtkfixed.c, emacsgtkfixed.h: New files.

2011-06-12  Martin Rudalics  <rudalics@gmx.at>

	* frame.c (make_frame): Call other_buffer_safely instead of
	other_buffer.

	* window.c (temp_output_buffer_show): Call display_buffer with
	second argument Vtemp_buffer_show_specifiers and reset latter
	immediately after the call.
	(Vtemp_buffer_show_specifiers): New variable.
	(auto_window_vscroll_p, next_screen_context_lines)
	(Vscroll_preserve_screen_position): Remove leading asterisks from
	doc-strings.

2011-06-12  Paul Eggert  <eggert@cs.ucla.edu>

	Fix minor problems found by GCC 4.6.0 static checking.
	* buffer.c (Qclone_number): Remove for now, as it's unused.
	(record_buffer, Funrecord_buffer): Rename local to avoid shadowing.
	(record_buffer): Remove unused local.
	* frame.c (other_visible_frames, frame_buffer_list): Now static.
	(set_frame_buffer_list): Remove; unused.
	* frame.h (other_visible_frames): Remove decl.
	* keyboard.h (menu_items_inuse): Declare only if USE_GTK || USE_MOTIF.
	* lisp.h (frame_buffer_list, set_frame_buffer_list): Remove decls.
	(add_gpm_wait_descriptor, delete_gpm_wait_descriptor): Declare only
	if HAVE_GPM.
	* menu.c (menu_items_inuse): Now static unless USE_GTK || USE_MOTIF.
	* process.c (add_gpm_wait_descriptor, delete_gpm_wait_descriptor):
	Define only if HAVE_GPM.
	* widget.c (EmacsFrameResize, emacsFrameClassRec): Now static.
	(update_hints_inhibit): Remove; never set.  All uses removed.
	* widgetprv.h (emacsFrameClassRec): Remove decl.
	* window.c (delete_deletable_window): Now returns void, since it
	wasn't returning anything.
	(compare_window_configurations): Remove unused locals.
	* xfns.c (x_set_scroll_bar_default_width): Remove unused locals.
	* xmenu.c (x_menu_set_in_use): Define only if USE_GTK || USE_MOTIF.
	(dialog_selection_callback) [!USE_GTK]: Prefer intptr_t for integers
	the same widths as pointers.  This follows up on the 2011-05-06 patch.
	* xterm.c (x_alloc_lighter_color_for_widget): Define only if USE_LUCID.
	* xterm.h: Likewise.
	(x_menu_set_in_use): Declare only if USE_GTK || USE_MOTIF.

2011-06-12  Juanma Barranquero  <lekktu@gmail.com>

	* makefile.w32-in: Update dependencies.
	(LISP_H): Add lib/intprops.h.

2011-06-11  Chong Yidong  <cyd@stupidchicken.com>

	* image.c (gif_load): Add animation frame delay to the metadata.
	(syms_of_image): Use DEFSYM.  New symbol `delay'.

2011-06-11  Martin Rudalics  <rudalics@gmx.at>

	* window.c (delete_deletable_window): Re-add.
	(Fset_window_configuration): Rewrite to handle dead buffers and
	consequently deletable windows.
	(window_tree, Fwindow_tree): Remove.  Supply functionality in
	window.el.
	(compare_window_configurations): Simplify code.

2011-06-11  Andreas Schwab  <schwab@linux-m68k.org>

	* image.c (imagemagick_load_image): Fix type mismatch.
	(Fimagemagick_types): Likewise.

	* window.h (replace_buffer_in_windows): Declare.

2011-06-11  Martin Rudalics  <rudalics@gmx.at>

	* buffer.c: New Lisp objects Qbuffer_list_update_hook and
	Qclone_number.  Remove external declaration of Qdelete_window.
	(Fbuffer_list): Rewrite doc-string.  Minor restructuring of
	code.
	(Fget_buffer_create, Fmake_indirect_buffer, Frename_buffer):
	Run Qbuffer_list_update_hook if allowed.
	(Fother_buffer): Rewrite doc-string.  Major rewrite for new
	buffer list implementation.
	(other_buffer_safely): New function.
	(Fkill_buffer): Replace call to replace_buffer_in_all_windows by
	calls to replace_buffer_in_windows and
	replace_buffer_in_windows_safely.  Run Qbuffer_list_update_hook
	if allowed.
	(record_buffer): Inhibit quitting and rewrite using quittable
	functions.  Run Qbuffer_list_update_hook if allowed.
	(Frecord_buffer, Funrecord_buffer): New functions.
	(switch_to_buffer_1, Fswitch_to_buffer): Remove.
	Move switch-to-buffer to window.el.
	(bury-buffer): Move to window.el.
	(Vbuffer_list_update_hook): New variable.

	* lisp.h (other_buffer_safely): Add prototype in buffer.c
	section.

	* window.h (resize_frame_windows): Move up in code.
	(Fwindow_frame): Remove EXFUN.
	(replace_buffer_in_all_windows): Remove prototype.
	(replace_buffer_in_windows_safely): Add prototype.

	* window.c: Declare Qdelete_window static again.  Move down
	declaration of select_count.
	(Fnext_window, Fprevious_window): Rewrite doc-strings.
	(Fother_window): Move to window.el.
	(window_loop): Remove DELETE_BUFFER_WINDOWS and UNSHOW_BUFFER
	cases.  Add REPLACE_BUFFER_IN_WINDOWS_SAFELY case.
	(Fdelete_windows_on, Freplace_buffer_in_windows): Move to
	window.el.
	(replace_buffer_in_windows): Implement by calling
	Qreplace_buffer_in_windows.
	(replace_buffer_in_all_windows): Remove with some functionality
	moved into replace_buffer_in_windows_safely.
	(replace_buffer_in_windows_safely): New function.
	(select_window_norecord, select_frame_norecord): Move in front
	of run_window_configuration_change_hook.  Remove now obsolete
	declarations.
	(Fset_window_buffer): Rewrite doc-string.
	Call Qrecord_window_buffer.
	(keys_of_window): Move binding for other-window to window.el.

2011-06-11  Chong Yidong  <cyd@stupidchicken.com>

	* dispextern.h (struct image): Replace data member, whose int_val
	and ptr_val fields were not used by anything, with a single
	lisp_val object.

	* image.c (Fimage_metadata, make_image, mark_image, tiff_load)
	(gif_clear_image, gif_load, imagemagick_load_image)
	(gs_clear_image, gs_load): Callers changed.

2011-06-10  Paul Eggert  <eggert@cs.ucla.edu>

	* buffer.h: Include <time.h>, for time_t.
	Needed to build on FreeBSD 8.2.  Problem reported by Herbert J. Skuhra.

	Fix minor problems found by static checking.

	* image.c (PixelGetMagickColor): Declare if ImageMagick headers don't.

	Make identifiers static if they are not used in other modules.
	* data.c (Qcompiled_function, Qframe, Qvector):
	* image.c (QimageMagick, Qsvg):
	* minibuf.c (Qmetadata):
	* window.c (resize_window_check, resize_root_window): Now static.
	* window.h (resize_window_check, resize_root_window): Remove decls.

	* window.c (window_deletion_count, delete_deletable_window):
	Remove; unused.
	(window_body_lines): Now static.
	(Fdelete_other_windows_internal): Mark vars as initialized.
	Make sure 'resize_failed' is initialized.
	(run_window_configuration_change_hook): Rename local to avoid shadowing.
	(resize_window_apply): Remove unused local.
	* window.h (delete_deletable_window): Remove decl.

	* image.c (gif_load, svg_load_image): Rename locals to avoid shadowing.
	(imagemagick_load_image): Fix pointer signedness problem by changing
	last arg from unsigned char * to char *.  All uses changed.
	Also, fix a local for similar reasons.
	Remove unused locals.  Remove locals to avoid shadowing.
	(fn_rsvg_handle_free): Remove; unused.
	(svg_load, svg_load_image): Fix pointer signedness problem.
	(imagemagick_load_image): Don't use garbage pointer image_wand.

	* ftfont.c (ftfont_get_metrics, ftfont_drive_otf): Remove unused locals.

2011-06-10  Chong Yidong  <cyd@stupidchicken.com>

	* image.c (gif_load): Fix omitted cast error introduced by
	2011-06-06 change.

2011-06-10  Martin Rudalics  <rudalics@gmx.at>

	* window.h (resize_proportionally, orig_total_lines)
	(orig_top_line): Remove from window structure.
	(set_window_height, set_window_width, change_window_heights)
	(Fdelete_window): Remove prototypes.
	(resize_frame_windows): Remove duplicate declaration.

2011-06-10  Eli Zaretskii  <eliz@gnu.org>

	* window.h (resize_frame_windows, resize_window_check)
	(delete_deletable_window, resize_root_window)
	(resize_frame_windows): Declare prototypes.

	* window.c (resize_window_apply): Make definition be "static" to
	match the prototype.

2011-06-10  Martin Rudalics  <rudalics@gmx.at>

	* window.c: Remove declarations of Qwindow_size_fixed,
	window_min_size_1, window_min_size_2, window_min_size,
	size_window, window_fixed_size_p, enlarge_window, delete_window.
	Remove static from declaration of Qdelete_window, it's
	temporarily needed by Fbury_buffer.
	(replace_window): Don't assign orig_top_line and
	orig_total_lines.
	(Fdelete_window, delete_window): Remove.  Window deletion is
	handled by window.el.
	(window_loop): Remove DELETE_OTHER_WINDOWS case.
	Replace Fdelete_window calls with calls to Qdelete_window.
	(Fdelete_other_windows): Remove.  Deleting other windows is
	handled by window.el.
	(window_fixed_size_p): Remove.  Fixed-sizeness of windows is
	handled in window.el.
	(window_min_size_2, window_min_size_1, window_min_size): Remove.
	Window minimum sizes are handled in window.el.
	(shrink_windows, size_window, set_window_height)
	(set_window_width, change_window_heights, window_height)
	(window_width, CURBEG, CURSIZE, enlarge_window)
	(adjust_window_trailing_edge, Fadjust_window_trailing_edge)
	(Fenlarge_window, Fshrink_window): Remove.  Window resizing is
	handled in window.el.
	(make_dummy_parent): Rename to make_parent_window and give it a
	second argument horflag.
	(make_window): Don't set resize_proportionally any more.
	(Fsplit_window): Remove.  Windows are split in window.el.
	(save_restore_action, save_restore_orig_size)
	(shrink_window_lowest_first, save_restore_orig_size): Remove.
	Resize mini windows in window.el.
	(grow_mini_window, shrink_mini_window): Implement by calling
	Qresize_root_window_vertically, resize_window_check and
	resize_window_apply.
	(saved_window, Fset_window_configuration, save_window_save):
	Do not handle orig_top_line, orig_total_lines, and
	resize_proportionally.
	(window_min_height, window_min_width): Move to window.el.
	(keys_of_window): Move bindings for delete-other-windows,
	split-window, delete-window and enlarge-window to window.el.

	* buffer.c: Temporarily extern Qdelete_window.
	(Fbury_buffer): Temporarily call Qdelete_window instead of
	Fdelete_window (Fbury_buffer will move to window.el soon).

	* frame.c (set_menu_bar_lines_1): Remove code handling
	orig_top_line and orig_total_lines.

	* dispnew.c (adjust_frame_glyphs_initially): Don't use
	set_window_height but set heights directly.
	(change_frame_size_1): Use resize_frame_windows.

	* xdisp.c (init_xdisp): Don't use set_window_height but set
	heights directly.

	* xfns.c (x_set_menu_bar_lines, x_set_tool_bar_lines):
	Use resize_frame_windows instead of change_window_heights and run
	run_window_configuration_change_hook.

	* w32fns.c (x_set_tool_bar_lines): Use resize_frame_windows
	instead of change_window_heights and run
	run_window_configuration_change_hook.

2011-06-09  Martin Rudalics  <rudalics@gmx.at>

	* window.c (replace_window): Rename second argument REPLACEMENT to
	NEW.  New third argument SETFLAG.  Rewrite.
	(delete_window, make_dummy_parent): Call replace_window with
	third argument 1.
	(window_list_1): Move down in code.
	(run_window_configuration_change_hook): Move set_buffer part
	before select_frame_norecord part in order to unwind correctly.
	Rename count1 to count.
	(recombine_windows, delete_deletable_window, resize_root_window)
	(Fdelete_other_windows_internal)
	(Frun_window_configuration_change_hook, make_parent_window)
	(resize_window_check, resize_window_apply, Fresize_window_apply)
	(resize_frame_windows, Fsplit_window_internal)
	(Fdelete_window_internal, Fresize_mini_window_internal):
	New functions.
	(syms_of_window): New variables Vwindow_splits and Vwindow_nest.

2011-06-08  Martin Rudalics  <rudalics@gmx.at>

	* window.h (window): Add some new members to window structure -
	normal_lines, normal_cols, new_total, new_normal, clone_number,
	splits, nest, prev_buffers, next_buffers.
	(WINDOW_TOTAL_SIZE): Move here from window.c.
	(MIN_SAFE_WINDOW_WIDTH, MIN_SAFE_WINDOW_HEIGHT): Define here.

	* window.c (Fwindow_height, Fwindow_width, Fwindow_full_width_p):
	Remove.
	(make_dummy_parent): Set new members of windows structure.
	(make_window): Move down in code.  Handle new members of window
	structure.
	(Fwindow_clone_number, Fwindow_splits, Fset_window_splits)
	(Fwindow_nest, Fset_window_nest, Fwindow_new_total)
	(Fwindow_normal_size, Fwindow_new_normal, Fwindow_prev_buffers)
	(Fset_window_prev_buffers, Fwindow_next_buffers)
	(Fset_window_next_buffers, Fset_window_clone_number):
	New functions.
	(Fwindow_hscroll, Fwindow_at, Fwindow_point, Fwindow_start)
	(Fwindow_end, Fwindow_line_height, Fset_window_dedicated_p):
	Doc-string fixes.
	(Fwindow_parameters, Fwindow_parameter, Fset_window_parameter):
	Argument WINDOW can be now internal window too.
	(Fwindow_use_time): Move up in code.
	(Fget_buffer_window): Rename argument FRAME to ALL-FRAMES.
	Rewrite doc-string.
	(Fset_window_configuration, saved_window)
	(Fcurrent_window_configuration, save_window_save): Handle new
	members of window structure.
	(WINDOW_TOTAL_SIZE, MIN_SAFE_WINDOW_WIDTH)
	(MIN_SAFE_WINDOW_HEIGHT): Move to window.h.
	(syms_of_window): New Lisp objects Qrecord_window_buffer,
	Qwindow_deletable_p, Qdelete_window, Qreplace_buffer_in_windows,
	Qget_mru_window, Qresize_root_window,
	Qresize_root_window_vertically, Qsafe, Qabove, Qbelow,
	Qauto_buffer_name; staticpro them.

2011-06-07  Martin Rudalics  <rudalics@gmx.at>

	* window.c (Fwindow_total_size, Fwindow_left_column)
	(Fwindow_top_line, window_body_lines, Fwindow_body_size)
	(Fwindow_list_1): New functions.
	(window_box_text_cols): Replace with window_body_cols.
	(Fwindow_width, Fscroll_left, Fscroll_right):
	Use window_body_cols instead of window_box_text_cols.
	(delete_window, Fset_window_configuration):
	Call delete_all_subwindows with window as argument.
	(delete_all_subwindows): Take a window as argument and not a
	structure.  Rewrite.
	(window_loop): Remove handling of GET_LRU_WINDOW and
	GET_LARGEST_WINDOW.
	(Fget_lru_window, Fget_largest_window): Move to window.el.

	* window.h: Extern window_body_cols instead of
	window_box_text_cols.  delete_all_subwindows now takes a
	Lisp_Object as argument.

	* indent.c (compute_motion, Fcompute_motion):
	Use window_body_cols instead of window_box_text_cols.

	* frame.c (delete_frame): Call delete_all_subwindows with root
	window as argument.

2011-06-07  Daniel Colascione  <dan.colascione@gmail.com>

	* fns.c (Fputhash): Document return value.

2011-06-06  Chong Yidong  <cyd@stupidchicken.com>

	* image.c (gif_load): Implement gif89a spec "no disposal" method.

2011-06-06  Paul Eggert  <eggert@cs.ucla.edu>

	Cons<->int and similar integer overflow fixes (Bug#8794).

	Check for overflow when converting integer to cons and back.
	* charset.c (Fdefine_charset_internal, Fdecode_char):
	Use cons_to_unsigned to catch overflow.
	(Fencode_char): Use INTEGER_TO_CONS.
	* composite.h (LGLYPH_CODE): Use cons_to_unsigned.
	(LGLYPH_SET_CODE): Use INTEGER_TO_CONS.
	* data.c (long_to_cons, cons_to_long): Remove.
	(cons_to_unsigned, cons_to_signed): New functions.
	These signal an error for invalid or out-of-range values.
	* dired.c (Ffile_attributes): Use INTEGER_TO_CONS.
	* fileio.c (Fset_visited_file_modtime): Use CONS_TO_INTEGER.
	* font.c (Ffont_variation_glyphs):
	* fontset.c (Finternal_char_font): Use INTEGER_TO_CONS.
	* lisp.h: Include <intprops.h>.
	(INTEGER_TO_CONS, CONS_TO_INTEGER): New macros.
	(cons_to_signed, cons_to_unsigned): New decls.
	(long_to_cons, cons_to_long): Remove decls.
	* undo.c (record_first_change): Use INTEGER_TO_CONS.
	(Fprimitive_undo): Use CONS_TO_INTEGER.
	* xfns.c (Fx_window_property): Likewise.
	* xselect.c: Include <limits.h>.
	(x_own_selection, selection_data_to_lisp_data):
	Use INTEGER_TO_CONS.
	(x_handle_selection_request, x_handle_selection_clear)
	(x_get_foreign_selection, Fx_disown_selection_internal)
	(Fx_get_atom_name, x_send_client_event): Use CONS_TO_INTEGER.
	(lisp_data_to_selection_data): Use cons_to_unsigned.
	(x_fill_property_data): Use cons_to_signed.
	Report values out of range.

	Check for buffer and string overflow more precisely.
	* buffer.h (BUF_BYTES_MAX): New macro.
	* lisp.h (STRING_BYTES_MAX): New macro.
	* alloc.c (Fmake_string):
	* character.c (string_escape_byte8):
	* coding.c (coding_alloc_by_realloc):
	* doprnt.c (doprnt):
	* editfns.c (Fformat):
	* eval.c (verror):
	Use STRING_BYTES_MAX, not MOST_POSITIVE_FIXNUM,
	since they may not be the same number.
	* editfns.c (Finsert_char):
	* fileio.c (Finsert_file_contents):
	Likewise for BUF_BYTES_MAX.

	* image.c: Use ptrdiff_t, not int, for sizes.
	(slurp_file): Switch from int to ptrdiff_t.
	All uses changed.
	(slurp_file): Check that file size fits in both size_t (for
	malloc) and ptrdiff_t (for sanity and safety).

	* fileio.c (Fverify_visited_file_modtime): Avoid time overflow
	if b->modtime has its maximal value.

	* dired.c (Ffile_attributes): Don't assume EMACS_INT has >32 bits.

	Don't assume time_t can fit into int.
	* buffer.h (struct buffer.modtime): Now time_t, not int.
	* fileio.c (Fvisited_file_modtime): No need for time_t cast now.
	* undo.c (Fprimitive_undo): Use time_t, not int, for time_t value.

	Minor fixes for signed vs unsigned integers.
	* character.h (MAYBE_UNIFY_CHAR):
	* charset.c (maybe_unify_char):
	* keyboard.c (read_char, reorder_modifiers):
	XINT -> XFASTINT, since the integer must be nonnegative.
	* ftfont.c (ftfont_spec_pattern):
	* keymap.c (access_keymap, silly_event_symbol_error):
	XUINT -> XFASTINT, since the integer must be nonnegative.
	(Fsingle_key_description, preferred_sequence_p): XUINT -> XINT,
	since it makes no difference and we prefer signed.
	* keyboard.c (record_char): Use XUINT when all the neighbors do.
	(access_keymap): NATNUMP -> INTEGERP, since the integer must be
	nonnegative.

2011-06-06  Stefan Monnier  <monnier@iro.umontreal.ca>

	* window.h (Fwindow_frame): Declare.

2011-06-06  Paul Eggert  <eggert@cs.ucla.edu>

	* alloc.c: Simplify handling of large-request failures (Bug#8800).
	(SPARE_MEMORY): Always define.
	(LARGE_REQUEST): Remove.
	(memory_full): Use SPARE_MEMORY rather than LARGE_REQUEST.

2011-06-06  Martin Rudalics  <rudalics@gmx.at>

	* lisp.h: Move EXFUNS for Fframe_root_window,
	Fframe_first_window and Fset_frame_selected_window to window.h.

	* window.h: Move EXFUNS for Fframe_root_window,
	Fframe_first_window and Fset_frame_selected_window here from
	lisp.h.

	* frame.c (Fwindow_frame, Fframe_first_window)
	(Fframe_root_window, Fframe_selected_window)
	(Fset_frame_selected_window): Move to window.c.
	(Factive_minibuffer_window): Move to minibuf.c.
	(Fother_visible_frames_p): New function.

	* minibuf.c (Factive_minibuffer_window): Move here from frame.c.

	* window.c (decode_window, decode_any_window): Move up in code.
	(Fwindowp, Fwindow_live_p): Rewrite doc-strings.
	(inhibit_frame_unsplittable): Remove unused variable.
	(Fwindow_buffer): Move up and rewrite doc-string.
	(Fwindow_parent, Fwindow_vchild, Fwindow_hchild, Fwindow_next)
	(Fwindow_prev): New functions.
	(Fwindow_frame): Move here from frame.c.  Accept any window as
	argument.
	(Fframe_root_window, Fframe_first_window)
	(Fframe_selected_window): Move here from frame.c.  Accept frame
	or arbitrary window as argument.  Update doc-strings.
	(Fminibuffer_window): Move up in code.
	(Fwindow_minibuffer_p): Move up in code and simplify.
	(Fset_frame_selected_window): Move here from frame.c.
	Marginal rewrite.
	(Fselected_window, select_window, Fselect_window): Move up in
	code.  Minor doc-string fixes.

2011-06-06  Paul Eggert  <eggert@cs.ucla.edu>

	* alloc.c (memory_full) [SYSTEM_MALLOC]: Port to MacOS (Bug#8800).
	Do not assume that spare memory exists; that assumption is valid
	only if SYSTEM_MALLOC.
	(LARGE_REQUEST): New macro, so that the issue of large requests
	is separated from the issue of spare memory.

2011-06-05  Andreas Schwab  <schwab@linux-m68k.org>

	* editfns.c (Fformat): Correctly handle zero flag with hexadecimal
	format.  (Bug#8806)

	* gtkutil.c (xg_get_default_scrollbar_width): Avoid warning.

	* xfns.c (x_set_scroll_bar_default_width): Move declarations
	before statements.

2011-06-05  Jan Djärv  <jan.h.d@swipnet.se>

	* gtkutil.c (xg_get_default_scrollbar_width): New function.

	* gtkutil.h: Declare xg_get_default_scrollbar_width.

	* xfns.c (x_set_scroll_bar_default_width): If USE_GTK, get
	min width by calling x_set_scroll_bar_default_width (Bug#8505).

2011-06-05  Juanma Barranquero  <lekktu@gmail.com>

	* xdisp.c (single_display_spec_intangible_p): Remove declaration.

2011-06-04  Chong Yidong  <cyd@stupidchicken.com>

	* xselect.c (x_clipboard_manager_save): Remove redundant arg.
	(x_clipboard_manager_save): Add return value.
	(x_clipboard_manager_error_1, x_clipboard_manager_error_2):
	New error handlers.
	(x_clipboard_manager_save_frame, x_clipboard_manager_save_all):
	Obey Vx_select_enable_clipboard_manager.  Catch errors in
	x_clipboard_manager_save (Bug#8779).
	(Vx_select_enable_clipboard_manager): New variable.
	(x_get_foreign_selection): Reduce scope of x_catch_errors (Bug#8790).

2011-06-04  Dan Nicolaescu  <dann@ics.uci.edu>

	* emacs.c (main): Warn when starting a GTK emacs in daemon mode.

2011-06-04  YAMAMOTO Mitsuharu  <mituharu@math.s.chiba-u.ac.jp>

	* fringe.c (update_window_fringes): Don't update overlay arrow bitmap
	in the current matrix if keep_current_p is non-zero.

2011-06-04  Eli Zaretskii  <eliz@gnu.org>

	* bidi.c (bidi_level_of_next_char): Fix last change.

2011-06-03  Eli Zaretskii  <eliz@gnu.org>

	Support bidi reordering of text covered by display properties.

	* bidi.c (bidi_copy_it): Use offsetof instead of emulating it.
	(bidi_fetch_char, bidi_fetch_char_advance): New functions.
	(bidi_cache_search, bidi_cache_iterator_state)
	(bidi_paragraph_init, bidi_resolve_explicit, bidi_resolve_weak)
	(bidi_level_of_next_char, bidi_move_to_visually_next):
	Support character positions inside a run of characters covered by a
	display string.
	(bidi_paragraph_init, bidi_resolve_explicit_1)
	(bidi_level_of_next_char): Call bidi_fetch_char and
	bidi_fetch_char_advance instead of FETCH_CHAR and
	FETCH_CHAR_ADVANCE.
	(bidi_init_it): Initialize new members.
	(LRE_CHAR, RLE_CHAR, PDF_CHAR, LRO_CHAR, RLO_CHAR): Remove macro
	definitions.
	(bidi_explicit_dir_char): Lookup character type in bidi_type_table,
	instead of using explicit *_CHAR codes.
	(bidi_resolve_explicit, bidi_resolve_weak):
	Use FETCH_MULTIBYTE_CHAR instead of FETCH_CHAR, as reordering of
	bidirectional text is supported only in multibyte buffers.
	(bidi_init_it): Accept additional argument FRAME_WINDOW_P and use
	it to initialize the frame_window_p member of struct bidi_it.
	(bidi_cache_iterator_state, bidi_resolve_explicit_1)
	(bidi_resolve_explicit, bidi_resolve_weak)
	(bidi_level_of_next_char, bidi_move_to_visually_next): Abort if
	bidi_it->nchars is non-positive.
	(bidi_level_of_next_char): Don't try to lookup the cache for the
	next/previous character if nothing is cached there yet, or if we
	were just reseat()'ed to a new position.

	* xdisp.c (set_cursor_from_row): Set start and stop points
	according to the row's direction when priming the loop that looks
	for the glyph on which to display cursor.
	(single_display_spec_intangible_p): Function deleted.
	(display_prop_intangible_p): Reimplement to call
	handle_display_spec instead of single_display_spec_intangible_p.
	Accept 3 additional arguments needed by handle_display_spec.
	This fixes incorrect cursor motion across display property with complex
	values: lists, `(when COND...)' forms, etc.
	(single_display_spec_string_p): Support property values that are
	lists with the argument STRING its top-level element.
	(display_prop_string_p): Fix the condition for processing a
	property that is a list to be consistent with handle_display_spec.
	(handle_display_spec): New function, refactored from the
	last portion of handle_display_prop.
	(compute_display_string_pos): Accept additional argument
	FRAME_WINDOW_P.  Call handle_display_spec to determine whether the
	value of a `display' property is a "replacing spec".
	(handle_single_display_spec): Accept 2 additional arguments BUFPOS
	and FRAME_WINDOW_P.  If IT is NULL, don't set up the iterator from
	the display property, but just return a value indicating whether
	the display property will replace the characters it covers.
	(Fcurrent_bidi_paragraph_direction): Initialize the nchars and
	frame_window_p members of struct bidi_it.
	(compute_display_string_pos, compute_display_string_end):
	New functions.
	(push_it): Accept second argument POSITION, where pop_it should
	jump to continue iteration.
	(reseat_1): Initialize bidi_it.disp_pos.

	* keyboard.c (adjust_point_for_property): Adjust the call to
	display_prop_intangible_p to its new signature.

	* dispextern.h (struct bidi_it): New member frame_window_p.
	(bidi_init_it): Update prototypes.
	(display_prop_intangible_p): Update prototype.
	(compute_display_string_pos, compute_display_string_end):
	Declare prototypes.
	(struct bidi_it): New members nchars and disp_pos.  ch_len is now
	EMACS_INT.

2011-06-02  Paul Eggert  <eggert@cs.ucla.edu>

	Malloc failure behavior now depends on size of allocation.
	* alloc.c (buffer_memory_full, memory_full): New arg NBYTES.
	* lisp.h: Change signatures accordingly.
	* alloc.c, buffer.c, editfns.c, menu.c, minibuf.c, xterm.c:
	All callers changed.  (Bug#8762)

	* gnutls.c: Use Emacs's memory allocators.
	Without this change, the gnutls library would invoke malloc etc.
	directly, which causes problems on non-SYNC_INPUT hosts, and which
	runs afoul of improving memory_full behavior.  (Bug#8761)
	(fn_gnutls_global_set_mem_functions): New macro or function pointer.
	(emacs_gnutls_global_init): Use it to specify xmalloc, xrealloc,
	xfree instead of the default malloc, realloc, free.
	(Fgnutls_boot): No need to check for memory allocation failure,
	since xmalloc does that for us.

	Remove arbitrary limit of 2**31 entries in hash tables.  (Bug#8771)
	* category.c (hash_get_category_set):
	* ccl.c (ccl_driver):
	* charset.c (Fdefine_charset_internal):
	* charset.h (struct charset.hash_index):
	* composite.c (get_composition_id, gstring_lookup_cache)
	(composition_gstring_put_cache):
	* composite.h (struct composition.hash_index):
	* dispextern.h (struct image.hash):
	* fns.c (next_almost_prime, larger_vector, cmpfn_eql)
	(cmpfn_equal, cmpfn_user_defined, hashfn_eq, hashfn_eql)
	(hashfn_equal, hashfn_user_defined, make_hash_table)
	(maybe_resize_hash_table, hash_lookup, hash_put)
	(hash_remove_from_table, hash_clear, sweep_weak_table, SXHASH_COMBINE)
	(sxhash_string, sxhash_list, sxhash_vector, sxhash_bool_vector)
	(Fsxhash, Fgethash, Fputhash, Fmaphash):
	* image.c (make_image, search_image_cache, lookup_image)
	(xpm_put_color_table_h):
	* lisp.h (struct Lisp_Hash_Table):
	* minibuf.c (Ftry_completion, Fall_completions, Ftest_completion):
	* print.c (print): Use 'EMACS_UINT' and 'EMACS_INT'
	for hashes and hash indexes, instead of 'unsigned' and 'int'.
	* alloc.c (allocate_vectorlike):
	Check for overflow in vector size calculations.
	* ccl.c (ccl_driver):
	Check for overflow when converting EMACS_INT to int.
	* fns.c, image.c: Remove unnecessary static decls that would otherwise
	need to be updated by these changes.
	* fns.c (make_hash_table, maybe_resize_hash_table):
	Check for integer overflow with large hash tables.
	(make_hash_table, maybe_resize_hash_table, Fmake_hash_table):
	Prefer the faster XFLOAT_DATA to XFLOATINT where either will do.
	(SXHASH_REDUCE): New macro.
	(sxhash_string, sxhash_list, sxhash_vector, sxhash_bool_vector):
	Use it instead of discarding useful hash info with large hash values.
	(sxhash_float): New function.
	(sxhash): Use it.  No more need for "& INTMASK" due to above changes.
	* lisp.h (FIXNUM_BITS): New macro, useful for SXHASH_REDUCE etc.
	(MOST_NEGATIVE_FIXNUM, MOST_POSITIVE_FIXNUM, INTMASK):
	Rewrite to use FIXNUM_BITS, as this simplifies things.
	(next_almost_prime, larger_vector, sxhash, hash_lookup, hash_put):
	Adjust signatures to match updated version of code.
	(consing_since_gc): Now EMACS_INT, since a single hash table can
	use more than INT_MAX bytes.

2011-06-01  Dan Nicolaescu  <dann@ics.uci.edu>

	Make it possible to build with GCC-4.6+ -O2 -flto.

	* emacs.c (__malloc_initialize_hook): Mark as EXTERNALLY_VISIBLE.

2011-06-01  Stefan Monnier  <monnier@iro.umontreal.ca>

	* minibuf.c (get_minibuffer, read_minibuf_unwind):
	Call minibuffer-inactive-mode.

2011-05-31  Juanma Barranquero  <lekktu@gmail.com>

	* makefile.w32-in ($(BLD)/data.$(O), $(BLD)/editfns.$(O)):
	Update dependencies.

2011-05-31  Dan Nicolaescu  <dann@ics.uci.edu>

	* data.c (init_data): Remove code for UTS, this system is not
	supported anymore.

2011-05-31  Dan Nicolaescu  <dann@ics.uci.edu>

	Don't force ./temacs to start in terminal mode.

	* frame.c (make_initial_frame): Initialize faces in all cases, not
	only when CANNOT_DUMP is defined.
	* dispnew.c (init_display): Remove CANNOT_DUMP condition.

2011-05-31  Dan Nicolaescu  <dann@ics.uci.edu>

	* dispnew.c (add_window_display_history): Use const for the string
	pointer.  Remove declaration, not needed.

2011-05-31  Paul Eggert  <eggert@cs.ucla.edu>

	Use 'inline', not 'INLINE'.
	<http://lists.gnu.org/archive/html/emacs-devel/2011-05/msg00914.html>
	* alloc.c, fontset.c (INLINE): Remove.
	* alloc.c, bidi.c, charset.c, coding.c, dispnew.c, fns.c, image.c:
	* intervals.c, keyboard.c, process.c, syntax.c, textprop.c, w32term.c:
	* xdisp.c, xfaces.c, xterm.c: Replace all uses of INLINE with inline.
	* gmalloc.c (register_heapinfo): Use inline unconditionally.
	* lisp.h (LISP_MAKE_RVALUE): Use inline, not __inline__.

2011-05-31  Dan Nicolaescu  <dann@ics.uci.edu>

	Make it possible to run ./temacs.

	* callproc.c (set_initial_environment): Remove CANNOT_DUMP code,
	syms_of_callproc does the same thing.  Remove test for
	"initialized", do it in the caller.
	* emacs.c (main): Avoid calling set_initial_environment when dumping.

2011-05-31  Stefan Monnier  <monnier@iro.umontreal.ca>

	* minibuf.c (Finternal_complete_buffer): Return `category' metadata.
	(read_minibuf): Use get_minibuffer.
	(syms_of_minibuf): Use DEFSYM.
	(Qmetadata): New var.
	* data.c (Qbuffer): Don't make it static.
	(syms_of_data): Use DEFSYM.

2011-05-31  Paul Eggert  <eggert@cs.ucla.edu>

	* ccl.c (CCL_CODE_RANGE): Allow negative numbers.  (Bug#8751)
	(CCL_CODE_MIN): New macro.

2011-05-30  Paul Eggert  <eggert@cs.ucla.edu>

	* alloc.c (lisp_align_malloc): Omit unnecessary val==NULL tests.

	* eval.c (Qdebug): Now static.
	* lisp.h (Qdebug): Remove decl.  This reverts a part of the
	2011-04-26T11:26:05Z!dan.colascione@gmail.com that inadvertently undid part of
	2011-04-14T06:48:41Z!eggert@cs.ucla.edu.

2011-05-29  Chong Yidong  <cyd@stupidchicken.com>

	* image.c: Various fixes to ImageMagick code comments.
	(Fimagemagick_types): Doc fix.

2011-05-29  Paul Eggert  <eggert@cs.ucla.edu>

	Minor fixes prompted by GCC 4.6.0 warnings.

	* xselect.c (converted_selections, conversion_fail_tag): Now static.

	* emacs.c [HAVE_X_WINDOWS]: Include "xterm.h".
	(x_clipboard_manager_save_all): Move extern decl to ...
	* xterm.h: ... here, so that it can be checked for consistency.

2011-05-29  Chong Yidong  <cyd@stupidchicken.com>

	* xselect.c (x_clipboard_manager_save_frame)
	(x_clipboard_manager_save_all): New functions.
	(Fx_clipboard_manager_save): Lisp function deleted.

	* emacs.c (Fkill_emacs): Call x_clipboard_manager_save_all.
	* frame.c (delete_frame): Call x_clipboard_manager_save_frame.

	* xterm.h: Update prototype.

2011-05-28  William Xu  <william.xwl@gmail.com>

	* nsterm.m (ns_term_shutdown): Synchronize user defaults before
	exiting (Bug#8239).

2011-05-28  Jim Meyering  <meyering@redhat.com>

	Avoid a sign-extension bug in crypto_hash_function.
	* fns.c (to_uchar): Define.
	(crypto_hash_function): Use it to convert some newly-signed
	variables to unsigned, to avoid sign-extension bugs.  For example,
	without this change, (md5 "truc") would evaluate to
	45723a2aff78ff4fff7fff1114760e62 rather than the expected
	45723a2af3788c4ff17f8d1114760e62.  Reported by Antoine Levitt in
	https://lists.gnu.org/archive/html/emacs-devel/2011-05/msg00883.html.

2011-05-27  Paul Eggert  <eggert@cs.ucla.edu>

	Integer overflow fixes.

	* dbusbind.c: Serial number integer overflow fixes.
	(CHECK_DBUS_SERIAL_GET_SERIAL): New macro.
	(Fdbus_call_method_asynchronously, xd_read_message_1): Use a float
	to hold a serial number that is too large for a fixnum.
	(Fdbus_method_return_internal, Fdbus_method_error_internal):
	Check for serial numbers out of range.  Decode any serial number
	that was so large that it became a float.  (Bug#8722)

	* dbusbind.c: Use XFASTINT rather than XUINT, and check for nonneg.
	(Fdbus_call_method, Fdbus_call_method_asynchronously):
	Use XFASTINT rather than XUINT when numbers are nonnegative.
	(xd_append_arg, Fdbus_method_return_internal):
	(Fdbus_method_error_internal): Likewise.  Also, for unsigned
	arguments, check that Lisp number is nonnegative, rather than
	silently wrapping negative numbers around.  (Bug#8722)
	(xd_read_message_1): Don't assume dbus_uint32_t can fit in int.
	(Bug#8722)

	* data.c (arith_driver, Flsh): Avoid unnecessary casts to EMACS_UINT.

	* ccl.c (ccl_driver): Redo slightly to avoid the need for 'unsigned'.

	ccl: add integer overflow checks
	* ccl.c (CCL_CODE_MAX, GET_CCL_RANGE, GET_CCL_CODE, GET_CCL_INT):
	(IN_INT_RANGE): New macros.
	(ccl_driver): Use them to check for integer overflow when
	decoding a CCL program.  Many of the new checks are whether XINT (x)
	fits in int; it doesn't always, on 64-bit hosts.  The new version
	doesn't catch all possible integer overflows, but it's an
	improvement.  (Bug#8719)

	* alloc.c (make_event_array): Use XINT, not XUINT.
	There's no need for unsigned here.

	* mem-limits.h (EXCEEDS_LISP_PTR) [!USE_LSB_TAG]: EMACS_UINT -> uintptr_t
	This follows up to the 2011-05-06 change that substituted uintptr_t
	for EMACS_INT.  This case wasn't caught back then.

	Rework Fformat to avoid integer overflow issues.
	* editfns.c: Include <float.h> unconditionally, as it's everywhere
	now (part of C89).  Include <verify.h>.
	(MAX_10_EXP, CONVERTED_BYTE_SIZE): Remove; no longer needed.
	(pWIDE, pWIDElen, signed_wide, unsigned_wide): New defns.
	(Fformat): Avoid the prepass trying to compute sizes; it was only
	approximate and thus did not catch overflow reliably.  Instead, walk
	through the format just once, formatting and computing sizes as we go,
	checking for integer overflow at every step, and allocating a larger
	buffer as needed.  Keep track separately whether the format is
	multibyte.  Keep only the most-recently calculated precision, rather
	than them all.  Record whether each argument has been converted to
	string.  Use EMACS_INT, not int, for byte and char and arg counts.
	Support field widths and precisions larger than INT_MAX.  Avoid
	sprintf's undefined behavior with conversion specifications such as %#d
	and %.0c.  Fix bug with strchr succeeding on '\0' when looking for
	flags.  Fix bug with (format "%c" 256.0).  Avoid integer overflow when
	formatting out-of-range floating point numbers with int
	formats.  (Bug#8668)

	* lisp.h (FIXNUM_OVERFLOW_P): Work even if arg is a NaN.

	* data.c: Avoid integer truncation in expressions involving floats.
	* data.c: Include <intprops.h>.
	(arith_driver): When there's an integer overflow in an expression
	involving floating point, convert the integers to floating point
	so that the resulting value does not suffer from catastrophic
	integer truncation.  For example, on a 64-bit host (* 4
	most-negative-fixnum 0.5) should yield about -4.6e+18, not zero.
	Do not rely on undefined behavior after integer overflow.

	merge count_size_as_multibyte, parse_str_to_multibyte
	* character.c, character.h (count_size_as_multibyte):
	Rename from parse_str_to_multibyte; all uses changed.
	Check for integer overflow.
	* insdel.c, lisp.h (count_size_as_multibyte): Remove,
	since it's now a duplicate of the other.  This is more of
	a character than a buffer op, so better that it's in character.c.
	* fns.c, print.c: Adjust to above changes.

2011-05-27  Stefan Monnier  <monnier@iro.umontreal.ca>

	* xselect.c (x_convert_selection): Yet another int/Lisp_Object mixup.

2011-05-27  Paul Eggert  <eggert@cs.ucla.edu>

	* xselect.c: Fix minor problems prompted by GCC 4.6.0 warnings.
	(x_handle_selection_request, frame_for_x_selection): Remove unused vars.
	(x_clipboard_manager_save): Now static.
	(Fx_clipboard_manager_save): Rename local to avoid shadowing.

	* fns.c: Fix minor problems prompted by GCC 4.6.0 warnings.
	(crypto_hash_function): Now static.
	Fix pointer signedness problems.  Avoid unnecessary initializations.

2011-05-27  Chong Yidong  <cyd@stupidchicken.com>

	* termhooks.h (Vselection_alist): Make it terminal-local.

	* terminal.c (create_terminal): Initialize it.

	* xselect.c: Support for clipboard managers.
	(Vselection_alist): Move to termhooks.h as terminal-local var.
	(LOCAL_SELECTION): New macro.
	(x_atom_to_symbol): Handle x_display_info_for_display fail case.
	(symbol_to_x_atom): Remove gratuitous arg.
	(x_handle_selection_request, lisp_data_to_selection_data)
	(x_get_foreign_selection, Fx_register_dnd_atom): Callers changed.
	(x_own_selection, x_get_local_selection, x_convert_selection):
	New arg, specifying work frame.  Use terminal-local Vselection_alist.
	(some_frame_on_display): Delete unused function.
	(Fx_own_selection_internal, Fx_get_selection_internal)
	(Fx_disown_selection_internal, Fx_selection_owner_p)
	(Fx_selection_exists_p): New optional frame arg.
	(frame_for_x_selection, Fx_clipboard_manager_save): New functions.
	(x_handle_selection_clear): Don't treat other terminals with the
	same keyboard specially.  Use the terminal-local Vselection_alist.
	(x_clear_frame_selections): Use Frun_hook_with_args.

	* xterm.c (x_term_init): Intern ATOM and CLIPBOARD_MANAGER atoms.

	* xterm.h: Add support for those atoms.

2011-05-26  Chong Yidong  <cyd@stupidchicken.com>

	* xselect.c: ICCCM-compliant handling of MULTIPLE targets.
	(converted_selections, conversion_fail_tag): New global variables.
	(x_selection_request_lisp_error): Free the above.
	(x_get_local_selection): Remove unnecessary code.
	(x_reply_selection_request): Args changed; handle arbitrary array
	of converted selections stored in converted_selections.
	Separate the XChangeProperty and SelectionNotify steps.
	(x_handle_selection_request): Rewrite to handle MULTIPLE target.
	(x_convert_selection): New function.
	(x_handle_selection_event): Simplify.
	(x_get_foreign_selection): Don't ignore incoming requests while
	waiting for an answer; this will fail when we implement
	SAVE_TARGETS, and seems unnecessary anyway.
	(selection_data_to_lisp_data): Recognize ATOM_PAIR type.
	(Vx_sent_selection_functions): Doc fix.

2011-05-26  Leo Liu  <sdl.web@gmail.com>

	* editfns.c (Ftranspose_regions): Allow empty regions.  (Bug#8699)

2011-05-25  YAMAMOTO Mitsuharu  <mituharu@math.s.chiba-u.ac.jp>

	* dispextern.h (struct glyph_row): New member fringe_bitmap_periodic_p.

	* dispnew.c (shift_glyph_matrix, scrolling_window): Mark scrolled row
	for fringe update if it has periodic bitmap.
	(row_equal_p): Also compare left_fringe_offset, right_fringe_offset,
	and fringe_bitmap_periodic_p.

	* fringe.c (get_fringe_bitmap_data): New function.
	(draw_fringe_bitmap_1, update_window_fringes): Use it.
	(update_window_fringes): Record periodicity of fringe bitmap in glyph
	row.  Mark glyph row for fringe update if periodicity changed.

	* xdisp.c (try_window_reusing_current_matrix): Don't mark scrolled row
	for fringe update unless it has periodic bitmap.

2011-05-25  Kenichi Handa  <handa@m17n.org>

	* xdisp.c (get_next_display_element): Set correct it->face_id for
	a static composition.

2011-05-24  Leo Liu  <sdl.web@gmail.com>

	* deps.mk (fns.o):
	* makefile.w32-in ($(BLD)/fns.$(O)): Include sha1.h.

	* fns.c (crypto_hash_function, Fsha1): New function.
	(Fmd5): Use crypto_hash_function.
	(syms_of_fns): Add Ssha1.

2011-05-22  Paul Eggert  <eggert@cs.ucla.edu>

	* gnutls.c: Remove unused macros.
	(fn_gnutls_transport_set_lowat, fn_gnutls_transport_set_pull_function):
	(fn_gnutls_transport_set_push_function) [!WINDOWSNT]:
	Remove macros that are defined and never used.
	Caught by gcc -Wunused-macros (GCC 4.6.0, Fedora 14).

2011-05-22  Chong Yidong  <cyd@stupidchicken.com>

	* xselect.c (syms_of_xselect): Remove unused symbol SAVE_TARGETS.
	(Fx_get_selection_internal): Minor cleanup.
	(Fx_own_selection_internal): Rename arguments for consistency with
	select.el.

2011-05-22  Paul Eggert  <eggert@cs.ucla.edu>

	* xselect.c (QSAVE_TARGETS): New static var, to fix build failure.

2011-05-22  Chong Yidong  <cyd@stupidchicken.com>

	* xselect.c (syms_of_xselect): Include character.h; use DEFSYM.

2011-05-21  YAMAMOTO Mitsuharu  <mituharu@math.s.chiba-u.ac.jp>

	* dispnew.c (scrolling_window): Don't exclude the case that the
	last enabled row in the desired matrix touches the bottom boundary.

2011-05-21  Glenn Morris  <rgm@gnu.org>

	* Makefile.in ($(etc)/DOC): Make second command line even shorter.
	(SOME_MACHINE_OBJECTS): Replace FONT_OBJ by its maximal expansion,
	and add some more files.

2011-05-20  Eli Zaretskii  <eliz@gnu.org>

	* callproc.c (Fcall_process) [MSDOS]: Fix arguments to
	report_file_error introduced by the change from 2011-05-07.

2011-05-20  Paul Eggert  <eggert@cs.ucla.edu>

	* systime.h (Time): Define only if emacs is defined.
	This is to allow ../lib-src/profile.c to be compiled on FreeBSD,
	where the include path doesn't have X11/X.h by default.  See
	<http://lists.gnu.org/archive/html/emacs-devel/2011-05/msg00561.html>.

2011-05-20 Kenichi Handa  <handa@m17n.org>

	* composite.c (find_automatic_composition): Fix previous change.

2011-05-20  Glenn Morris  <rgm@gnu.org>

	* lisp.mk: New file, split from Makefile.in.
	* Makefile.in (lisp): Move to separate file, inserted by @lisp_frag@.
	(shortlisp): Remove.
	($(etc)/DOC): Edit lisp.mk rather than using $shortlisp.

2011-05-19  Glenn Morris  <rgm@gnu.org>

	* Makefile.in (MSDOS_SUPPORT_REAL, MSDOS_SUPPORT, NS_SUPPORT)
	(REAL_MOUSE_SUPPORT, GPM_MOUSE_SUPPORT, MOUSE_SUPPORT, TOOLTIP_SUPPORT)
	(BASE_WINDOW_SUPPORT, X_WINDOW_SUPPORT, WINDOW_SUPPORT): Remove.
	(lisp): Set the order to that of loadup.el.
	(shortlisp): Make it a copy of $lisp.
	(SOME_MACHINE_LISP): Remove.
	($(etc)/DOC): Depend just on $lisp, not $SOME_MACHINE_LISP too.
	Use just $shortlisp, not $SOME_MACHINE_LISP too.

2011-05-18  Kenichi Handa  <handa@m17n.org>

	* composite.c (CHAR_COMPOSABLE_P): Add more check for efficiency.
	(BACKWARD_CHAR): Wrap the arg STOP by parenthesis.
	(find_automatic_composition): Mostly rewrite for efficiency.

2011-05-18  Juanma Barranquero  <lekktu@gmail.com>

	* makefile.w32-in: Update dependencies.

2011-05-18  Christoph Scholtes  <cschol2112@googlemail.com>

	* menu.c: Include limits.h (fixes the MS-Windows build broken by
	2011-06-18T18:49:19Z!cyd@stupidchicken.com).

2011-05-18  Paul Eggert  <eggert@cs.ucla.edu>

	Fix some integer overflow issues, such as string length overflow.

	* insdel.c (count_size_as_multibyte): Check for string overflow.

	* character.c (lisp_string_width): Check for string overflow.
	Use EMACS_INT, not int, for string indexes and lengths; in
	particular, 2nd arg is now EMACS_INT, not int.  Do not crash if
	the resulting string length overflows an EMACS_INT; instead,
	report a string overflow if no precision given.  When checking for
	precision exhaustion, use a check that cannot possibly have
	integer overflow.  (Bug#8675)
	* character.h (lisp_string_width): Adjust to new signature.

	* alloc.c (string_overflow): New function.
	(Fmake_string): Use it.  This doesn't change behavior, but saves
	a few bytes and will simplify future changes.
	* character.c (string_escape_byte8): Likewise.
	* lisp.h (string_overflow): New decl.

	Fixups, following up to the user-interface timestamp change.
	* nsterm.m (last_mouse_movement_time, ns_mouse_position): Use Time
	for UI timestamps, instead of unsigned long.
	* msdos.c (mouse_get_pos): Likewise.
	* w32inevt.c (movement_time, w32_console_mouse_position): Likewise.
	* w32gui.h (Time): Define by including "systime.h" rather than by
	declaring it ourselves.  (Bug#8664)

	* dispextern.h (struct image): Don't assume time_t <= unsigned long.
	* image.c (clear_image_cache): Likewise.

	* term.c (term_mouse_position): Don't assume time_t wraparound.

	Be more systematic about user-interface timestamps.
	Before, the code sometimes used 'Time', sometimes 'unsigned long',
	and sometimes 'EMACS_UINT', to represent these timestamps.
	This change causes it to use 'Time' uniformly, as that's what X uses.
	This makes the code easier to follow, and makes it easier to catch
	integer overflow bugs such as Bug#8664.
	* frame.c (Fmouse_position, Fmouse_pixel_position):
	Use Time, not unsigned long, for user-interface timestamps.
	* keyboard.c (last_event_timestamp, kbd_buffer_get_event): Likewise.
	(button_down_time, make_lispy_position, make_lispy_movement): Likewise.
	* keyboard.h (last_event_timestamp): Likewise.
	* menu.c (Fx_popup_menu) [!HAVE_X_WINDOWS]: Likewise.
	* menu.h (xmenu_show): Likewise.
	* term.c (term_mouse_position): Likewise.
	* termhooks.h (struct input_event.timestamp): Likewise.
	(struct terminal.mouse_position_hook): Likewise.
	* xmenu.c (create_and_show_popup_menu, xmenu_show): Likewise.
	* xterm.c (XTmouse_position, x_scroll_bar_report_motion): Likewise.
	* systime.h (Time): New decl.  Pull it in from <X11/X.h> if
	HAVE_X_WINDOWS, otherwise define it as unsigned long, which is
	what it was before.
	* menu.h, termhooks.h: Include "systime.h", for Time.

	* keyboard.c (make_lispy_event): Fix problem in integer overflow.
	Don't assume that the difference between two unsigned long values
	can fit into an integer.  At this point, we know button_down_time
	<= event->timestamp, so the difference must be nonnegative, so
	there's no need to cast the result if double-click-time is
	nonnegative, as it should be; check that it's nonnegative, just in
	case.  This bug is triggered when events are more than 2**31 ms
	apart (about 25 days).  (Bug#8664)

	* xselect.c (last_event_timestamp): Remove duplicate decl.
	(x_own_selection): Remove needless cast to unsigned long.

	* xmenu.c (set_frame_menubar): Use int, not EMACS_UINT, for indexes
	that always fit in int.  Use a sentinel instead of a counter, to
	avoid a temp and to allay GCC's concerns about possible int overflow.
	* frame.h (struct frame): Use int for menu_bar_items_used
	instead of EMACS_INT, since it always fits in int.

	* menu.c (grow_menu_items): Check for int overflow.

	* xmenu.c (set_frame_menubar): Don't mishandle vectors with no nils.

	* xterm.c: Use EMACS_INT for Emacs modifiers, and int for X modifiers.
	Before, the code was not consistent.  These values cannot exceed
	2**31 - 1 so there's no need to make them unsigned.
	(x_x_to_emacs_modifiers): Accept int and return EMACS_INT.
	(x_emacs_to_x_modifiers): Accept EMACS_INT and return int.
	(x_x_to_emacs_modifiers, x_emacs_to_x_modifiers): Reject non-integers
	as modifiers.
	* xterm.h (x_x_to_emacs_modifiers): Adjust to signature change.

	* lisp.h (XINT) [USE_LISP_UNION_TYPE]: Cast to EMACS_INT.
	(XUINT) [USE_LISP_UNION_TYPE]: Cast to EMACS_UINT.
	Otherwise, GCC 4.6.0 warns about printf (pI, XINT (...)),
	presumably because the widths might not match.

	* window.c (size_window): Avoid needless test at loop start.

2011-05-18  Courtney Bane  <emacs-bugs-7626@cbane.org>  (tiny change)

	* term.c (Fresume_tty): Restore hooks before reinitializing (bug#8687).

2011-05-12  Drew Adams  <drew.adams@oracle.com>

	* textprop.c (Fprevious_single_char_property_change): Doc fix (bug#8655).

2011-05-12  YAMAMOTO Mitsuharu  <mituharu@math.s.chiba-u.ac.jp>

	* w32term.c (w32_draw_fringe_bitmap): Rename local vars `left' and
	`width' to `bar_area_x' and `bar_area_width', respectively.
	(x_scroll_run): Take account of fringe background extension.

	* xterm.c (x_draw_fringe_bitmap) [USE_TOOLKIT_SCROLL_BARS]:
	Rename local vars `left' and `width' to `bar_area_x' and
	`bar_area_width', respectively.
	(x_scroll_run) [USE_TOOLKIT_SCROLL_BARS]: Take account of fringe
	background extension.

2011-05-10  Jim Meyering  <meyering@redhat.com>

	* xdisp.c (x_intersect_rectangles): Fix typo "the the -> the".

2011-05-10  Juanma Barranquero  <lekktu@gmail.com>

	* image.c (Finit_image_library): Return t for built-in image types,
	like pbm and xbm.  (Bug#8640)

2011-05-09  Andreas Schwab  <schwab@linux-m68k.org>

	* w32menu.c (set_frame_menubar): Fix submenu allocation.

2011-05-07  Eli Zaretskii  <eliz@gnu.org>

	* w32console.c (Fset_screen_color): Doc fix.
	(Fget_screen_color): New function.
	(syms_of_ntterm): Defsubr it.

	* callproc.c (call_process_cleanup) [MSDOS]: Don't close and
	unlink the temporary file if Fcall_process didn't create it in the
	first place.
	(Fcall_process) [MSDOS]: Don't create tempfile if stdout of the
	child process will be redirected to a file specified with `:file'.
	Don't try to re-open tempfile in that case, and set fd[0] to -1 as
	cue to call_process_cleanup not to close that handle.

2011-05-07  Ben Key  <bkey76@gmail.com>

	* makefile.w32-in: The bootstrap-temacs rule now makes use of
	one of two shell specific rules, either bootstrap-temacs-CMD or
	bootstrap-temacs-SH.  The bootstrap-temacs-SH rule is identical
	to the previous implementation of the bootstrap-temacs rule.
	The bootstrap-temacs-CMD rule is similar to the previous
	implementation of the bootstrap-temacs rule except that it
	makes use of the ESC_CFLAGS variable instead of the CFLAGS
	variable.

	These changes, along with some changes to nt/configure.bat,
	nt/gmake.defs, and nt/nmake.defs, are required to extend my
	earlier fix to add support for --cflags and --ldflags options
	that include quotes so that it works whether make uses cmd or
	sh as the shell.

2011-05-06  Michael Albinus  <michael.albinus@gmx.de>

	* dbusbind.c (QCdbus_type_unix_fd): Declare static.
	(xd_remove_watch): Don't check QCdbus_type_unix_fd for SYMBOLP, it
	is a constant.
	(Fdbus_init_bus, xd_read_queued_messages): Bus can be a symbol or
	a string.  Handle both cases.
	(Fdbus_call_method_asynchronously, Fdbus_register_signal)
	(Fdbus_register_method): Use Qinvalid_function.

2011-05-06  Juanma Barranquero  <lekktu@gmail.com>

	* makefile.w32-in: Update dependencies.
	(LISP_H): Add inttypes.h and stdin.h.
	(PROCESS_H): Add unistd.h.

2011-05-06  Eli Zaretskii  <eliz@gnu.org>

	* lread.c: Include limits.h (fixes the MS-Windows build broken by
	2011-05-06T07:13:19Z!eggert@cs.ucla.edu).

2011-05-06  Paul Eggert  <eggert@cs.ucla.edu>

	* image.c (Finit_image_library) [!HAVE_NTGUI]: Omit unused local.

	* term.c (vfatal): Remove stray call to va_end.
	It's not needed and the C Standard doesn't allow it here anyway.

	Use C99's va_copy to avoid undefined behavior on x86-64 GNU/Linux.
	* eval.c (verror): doprnt a copy of ap, not the original.  (Bug#8545)

	* eval.c (verror): OK to create a string of up to MOST_POSITIVE_FIXNUM
	bytes.

	* term.c: Don't include <stdarg.h>, as <lisp.h> does that.

	* callproc.c (Fcall_process): Use 'volatile' to avoid vfork clobbering.

	* process.c (Fformat_network_address): Fix typo: args2 -> *args2.

	* xmenu.c (set_frame_menubar): Fix typo: int * -> int (3 times).

	* coding.c (detect_coding_charset): Fix typo: * 2 -> *4 (Bug#8601).

	* charset.h (struct charset.code_space): Now has 15 elements, not 16.
	* charset.c (Fdefine_charset_internal): Don't initialize
	charset.code_space[15].  The value was garbage, on hosts with
	32-bit int (Bug#8600).

	* lread.c (read_integer): Be more consistent with string-to-number.
	Use string_to_number to do the actual conversion; this avoids
	rounding errors and fixes some other screwups.  Without this fix,
	for example, #x1fffffffffffffff was misread as -2305843009213693952.
	(digit_to_number): Move earlier, for benefit of read_integer.
	Return -1 if the digit is out of range for the base, -2 if it is
	not a digit in any supported base.  (Bug#8602)

	* doprnt.c (doprnt): Support arbitrary pI values, such as "I64".

	* dispnew.c (scrolling_window): Return 1 if we scrolled,
	to match comment at start of function.  This also removes a
	GCC warning about overflow in a 32+64-bit port.

	* lisp.h (EMACS_INT, EMACS_UINT, BITS_PER_EMACS_INT, pI): Simplify.

	* dbusbind.c: Do not use XPNTR on a value that may be an integer.
	Reported by Stefan Monnier in
	<http://lists.gnu.org/archive/html/emacs-devel/2011-04/msg00919.html>.
	(xd_remove_watch, Fdbus_init_bus, xd_read_queued_messages):
	Use SYMBOLP-guarded XSYMBOL, not XPNTR.

	* lisp.h (EMACS_INTPTR): Remove.  All uses changed to intptr_t.
	(EMACS_UINTPTR): Likewise, with uintptr_t.

	* lisp.h: Prefer 64-bit EMACS_INT if available.
	(EMACS_INT, EMACS_UINT, BITS_PER_EMACS_INT, pI): Define to 64-bit
	on 32-bit hosts that have 64-bit int, so that they can access
	large files.
	However, temporarily disable this change unless the temporary
	symbol WIDE_EMACS_INT is defined.

	* lread.c, process.c: Do not include <inttypes.h>; lisp.h does it now.

	Prefer intptr_t/uintptr_t for integers the same widths as pointers.
	This removes an assumption that EMACS_INT and long are the same
	width as pointers.  The assumption is true for Emacs porting targets
	now, but we want to make other targets possible.
	* lisp.h: Include <inttypes.h>, for INTPTR_MAX, UINTPTR_MAX.
	(EMACS_INTPTR, EMACS_UINTPTR): New macros.
	In the rest of the code, change types of integers that hold casted
	pointers to EMACS_INTPTR and EMACS_UINTPTR, systematically
	replacing EMACS_INT, long, EMACS_UINT, and unsigned long.
	(XTYPE): Don't cast arg to EMACS_UINT; normally is not needed.
	(XSET): Cast type of XTYPE arg to EMACS_INTPTR; it is needed here.
	No need to cast type when ORing.
	(XPNTR): Return a value of type EMACS_INTPTR or EMACS_UINTPTR.
	* alloc.c (lisp_align_malloc): Remove a no-longer-needed cast.
	* doc.c (store_function_docstring): Use EMACS_INTPTR, so as not to
	assume EMACS_INT is the same width as char *.
	* gtkutil.c (xg_gtk_scroll_destroy, xg_tool_bar_button_cb):
	(xg_tool_bar_callback, xg_tool_bar_help_callback, xg_make_tool_item):
	Remove no-longer-needed casts.
	(xg_create_scroll_bar, xg_tool_bar_button_cb, xg_tool_bar_callback):
	(xg_tool_bar_help_callback, xg_make_tool_item):
	Use EMACS_INTPTR to hold an integer
	that will be cast to void *; this can avoid a GCC warning
	if EMACS_INT is not the same width as void *.
	* menu.c (find_and_call_menu_selection): Remove no-longer-needed cast.
	* xdisp.c (display_echo_area_1, resize_mini_window_1):
	(current_message_1, set_message_1):
	Use a local to convert to proper width without a cast.
	* xmenu.c (dialog_selection_callback): Likewise.

	* sysdep.c (get_random): Don't assume EMACS_INT is no wider than long.
	Also, don't assume VALBITS / RAND_BITS is less than 5,
	and don't rely on undefined behavior when shifting a 1 left into
	the sign bit.
	* lisp.h (get_random): Change signature to match.

	* lread.c (hash_string): Use size_t, not int, for hash computation.
	Normally we prefer signed values; but hashing is special, because
	it's better to use unsigned division on hash table sizes so that
	the remainder is nonnegative.  Also, size_t is the natural width
	for hashing into memory.  The previous code used 'int', which doesn't
	retain enough info to hash well into very large tables.
	(oblookup, oblookup_last_bucket_number, Funintern): Likewise.

	* dbusbind.c: Don't possibly lose pointer info when converting.
	(xd_remove_watch, Fdbus_init_bus, xd_read_queued_messages):
	Use XPNTR rather than XHASH, so that the high-order bits of
	the pointer aren't lost when converting through void *.

	* eval.c (Fautoload): Don't double-shift a pointer.

	* fns.c (Frandom): Let EMACS_UINT be wider than unsigned long.

2011-05-06  Juanma Barranquero  <lekktu@gmail.com>

	* gnutls.c (DEF_GNUTLS_FN):
	* image.c (DEF_IMGLIB_FN): Make function pointers static.

2011-05-05  Andreas Schwab  <schwab@linux-m68k.org>

	* lread.c (lisp_file_lexically_bound_p): Stop scanning at end
	marker.  (Bug#8610)

2011-05-05 Eli Zaretskii  <eliz@gnu.org>

	* w32heap.c (allocate_heap) [USE_LISP_UNION_TYPE || USE_LSB_TAG]:
	New version that can reserve upto 2GB of heap space.

2011-05-05  Chong Yidong  <cyd@stupidchicken.com>

	* nsfns.m (Fns_read_file_name): Doc fix (Bug#8534).

2011-05-05  Teodor Zlatanov  <tzz@lifelogs.com>

	* gnutls.c (fn_gnutls_certificate_set_x509_key_file): Add alias to
	`gnutls_certificate_set_x509_key_file'.

2011-05-05  Juanma Barranquero  <lekktu@gmail.com>

	* makefile.w32-in ($(BLD)/image.$(O), $(BLD)/process.$(O)):
	Update dependencies.

2011-05-04  Juanma Barranquero  <lekktu@gmail.com>

	* gnutls.h (emacs_gnutls_write, emacs_gnutls_read):
	* gnutls.c (emacs_gnutls_write, emacs_gnutls_read):
	Remove unused parameter `fildes'.
	* process.c (read_process_output, send_process): Don't pass it.

2011-05-04  Juanma Barranquero  <lekktu@gmail.com>

	Fix previous change: the library cache is defined in w32.c.
	* image.c (CACHE_IMAGE_TYPE) [!HAVE_NTGUI]: Define to noop.
	(Finit_image_library): Wrap Vlibrary_cache on "#ifdef HAVE_NTGUI".

2011-05-04  Juanma Barranquero  <lekktu@gmail.com>

	Implement dynamic loading of GnuTLS on Windows.

	* gnutls.h (GNUTLS_EMACS_ERROR_NOT_LOADED): New macro.
	(emacs_gnutls_write, emacs_gnutls_read): Mark as extern.
	(emacs_gnutls_record_check_pending, emacs_gnutls_transport_set_errno):
	Declare.

	* gnutls.c (Qgnutls_dll): Define.
	(DEF_GNUTLS_FN, LOAD_GNUTLS_FN): New macros.
	(gnutls_*): Declare function pointers.
	(init_gnutls_functions): New function to initialize function pointers.
	(emacs_gnutls_handshake, Fgnutls_error_string, Fgnutls_deinit)
	(emacs_gnutls_global_init, Fgnutls_bye): Use function pointers.
	(emacs_gnutls_record_check_pending, emacs_gnutls_transport_set_errno):
	Wrappers for gnutls_record_check_pending and gnutls_transport_set_errno.
	(emacs_gnutls_write, emacs_gnutls_read)
	(emacs_gnutls_handle_error, Fgnutls_error_fatalp)
	(Fgnutls_available_p): New function.
	(Fgnutls_boot): Call Fgnutls_available_p.  Use function pointers.
	(syms_of_gnutls) <Qgnutls_dll>: Initialize and staticpro it.
	(syms_of_gnutls) <Sgnutls_available_p>: defsubr it.

	* image.c: Include w32.h.
	(Vimage_type_cache): Delete.
	(syms_of_image) <Vimage_type_cache>: Don't initialize and staticpro it.
	(CACHE_IMAGE_TYPE, Finit_image_library): Use Vlibrary_cache instead.
	(w32_delayed_load): Move to w32.c.

	* w32.h (VlibraryCache, QCloaded_from, w32_delayed_load): Declare.

	* w32.c (QCloaded_from, Vlibrary_cache): Define.
	(w32_delayed_load): Move from image.c.  When loading a library, record
	its filename in the :loaded-from property of the library id.
	(globals_of_w32) <QCloaded_from, Vlibrary_cache>:
	Initialize and staticpro them.
	(emacs_gnutls_pull, emacs_gnutls_push): Call emacs_gnutls_* functions.

	* process.c: Include lisp.h before w32.h, not after.
	(wait_reading_process_output): Call emacs_gnutls_record_check_pending
	instead of gnutls_record_check_pending.

	* callproc.c, emacs.c: Include lisp.h before w32.h, not after.

2011-05-04  Teodor Zlatanov  <tzz@lifelogs.com>

	* gnutls.c (Fgnutls_boot): Support :keylist and :crlfiles options
	instead of :keyfiles.  Give GnuTLS the keylist and the CRL lists
	as passed in.

2011-05-03  Jan Djärv  <jan.h.d@swipnet.se>

	* xterm.c (x_set_frame_alpha): Do not set property on anything
	else than FRAME_X_OUTER_WINDOW (Bug#8608).

2011-05-02  Juanma Barranquero  <lekktu@gmail.com>

	* sysdep.c (get_tty_size) [WINDOWSNT]: Implement.  (Bug#8596)

2011-05-02  Juanma Barranquero  <lekktu@gmail.com>

	* gnutls.c (Qgnutls_log_level, Qgnutls_code, Qgnutls_anon)
	(Qgnutls_x509pki, Qgnutls_e_interrupted, Qgnutls_e_again)
	(Qgnutls_e_invalid_session, Qgnutls_e_not_ready_for_handshake)
	(gnutls_global_initialized, Qgnutls_bootprop_priority)
	(Qgnutls_bootprop_trustfiles, Qgnutls_bootprop_keyfiles)
	(Qgnutls_bootprop_callbacks, Qgnutls_bootprop_loglevel)
	(Qgnutls_bootprop_hostname, Qgnutls_bootprop_verify_flags)
	(Qgnutls_bootprop_verify_error, Qgnutls_bootprop_verify_hostname_error)
	(Qgnutls_bootprop_callbacks_verify): Make static.

2011-05-01  Andreas Schwab  <schwab@linux-m68k.org>

	* callproc.c: Indentation fixup.

	* sysdep.c (wait_for_termination_1): Make static.
	(wait_for_termination, interruptible_wait_for_termination):
	Move after wait_for_termination_1.

2011-05-01  Lars Magne Ingebrigtsen  <larsi@gnus.org>

	* sysdep.c (interruptible_wait_for_termination): New function
	which is like wait_for_termination, but allows keyboard
	interruptions.

	* callproc.c (Fcall_process): Add (:file "file") as an option for
	the STDOUT buffer.
	(Fcall_process_region): Ditto.

2011-04-30  Eli Zaretskii  <eliz@gnu.org>

	* dosfns.c (Fint86, Fdos_memget, Fdos_memput): Use `ASIZE (FOO)'
	rather than `XVECTOR (FOO)->size'.

	* process.c: Remove HAVE_INTTYPES_H condition from inclusion of
	inttypes.h, as a gnulib replacement is used if it not available in
	system headers.

2011-04-21  Eli Zaretskii  <eliz@gnu.org>

	Lift the MOST_POSITIVE_FIXNUM/4 limitation on visited files.
	* fileio.c (Finsert_file_contents): Don't limit file size to 1/4
	of MOST_POSITIVE_FIXNUM.  (Bug#8528)

	* coding.c (coding_alloc_by_realloc): Error out if destination
	will grow beyond MOST_POSITIVE_FIXNUM.
	(decode_coding_emacs_mule): Abort if there isn't enough place in
	charbuf for the composition carryover bytes.  Reserve an extra
	space for up to 2 characters produced in a loop.
	(decode_coding_iso_2022): Abort if there isn't enough place in
	charbuf for the composition carryover bytes.

2011-04-21  Eli Zaretskii  <eliz@gnu.org>

	* doprnt.c (doprnt) [!HAVE_LONG_LONG_INT]: Error out instead of
	aborting when %lld or %lll format is passed.
	[!HAVE_UNSIGNED_LONG_LONG_INT]: Error out instead of aborting when
	%llo or %llx format is passed.  (Bug#8545)

	* window.c (window_scroll_line_based): Use a marker instead of
	simple variables to record original value of point.  (Bug#7952)

	* doprnt.c (doprnt): Fix the case where a multibyte sequence
	produced by %s or %c overflows available buffer space.  (Bug#8545)

2011-04-28  Paul Eggert  <eggert@cs.ucla.edu>

	* doprnt.c (doprnt): Omit useless test; int overflow check (Bug#8545).
	(SIZE_MAX): Move defn after all includes, as they might #define it.

2011-04-28  Juanma Barranquero  <lekktu@gmail.com>

	* w32.c (init_environment): Warn about defaulting HOME to C:\.

2011-04-28  Juanma Barranquero  <lekktu@gmail.com>

	* keyboard.c (Qdelayed_warnings_hook): Define.
	(command_loop_1): Run `delayed-warnings-hook'
	if Vdelayed_warnings_list is non-nil.
	(syms_of_keyboard) <delayed-warnings-hook>: DEFSYM it.
	(syms_of_keyboard) <delayed-warnings-list>: DEFVAR_LISP it.

2011-04-28  Eli Zaretskii  <eliz@gnu.org>

	* doprnt.c (doprnt): Don't return value smaller than the buffer
	size if the message was truncated.  (Bug#8545).

2011-04-28  Juanma Barranquero  <lekktu@gmail.com>

	* w32fns.c (Fx_change_window_property, Fx_delete_window_property)
	(Fx_window_property): #if-0 the whole functions, not just the bodies.

2011-04-27  Paul Eggert  <eggert@cs.ucla.edu>

	* doprnt.c (doprnt): Support "ll" length modifier, for long long.

2011-04-27  Juanma Barranquero  <lekktu@gmail.com>

	* makefile.w32-in: Update dependencies.

2011-04-27  Eli Zaretskii  <eliz@gnu.org>

	Improve `doprnt' and its usage.  (Bug#8545)
	* doprnt.c (doprnt): Make sure `format' is never accessed beyond
	`format_end'.  Remove support for %l as a conversion specifier.
	Don't use xrealloc.  Improve diagnostics when the %l size modifier
	is used.  Update the commentary.

	* eval.c (verror): Simplify calculation of size_t.

	* coding.c (Ffind_operation_coding_system): Fix diagnostic error
	messages.

2011-04-27  Yoshiaki Kasahara  <kasahara@nc.kyushu-u.ac.jp>  (tiny change)

	* buffer.c (init_buffer) [USE_MMAP_FOR_BUFFERS]: Adjust to aliasing
	change.

2011-04-27  Paul Eggert  <eggert@cs.ucla.edu>

	* nsmenu.m: Replace all uses of XVECTOR with ASIZE and AREF.
	This makes this file independent of the recent pseudovector change.

2011-04-26  Paul Eggert  <eggert@cs.ucla.edu>

	* keyboard.c (handle_user_signal): Fix pointer signedness problem.

	* gnutls.c (emacs_gnutls_handle_error): Remove unused local.
	(Fgnutls_boot): gnutls_certificate_verify_peers2 wants unsigned *.
	Remove unused local.
	(emacs_gnutls_write): Don't use uninitialized rtnval if nbyte <= 0.

	* lisp.h: Fix a problem with aliasing and vector headers.  (Bug#8546)
	GCC 4.6.0 optimizes based on type-based alias analysis.
	For example, if b is of type struct buffer * and v of type struct
	Lisp_Vector *, then gcc -O2 was incorrectly assuming that &b->size
	!= &v->size, and therefore "v->size = 1; b->size = 2; return
	v->size;" must therefore return 1.  This assumption is incorrect
	for Emacs, since it type-puns struct Lisp_Vector * with many other
	types.  To fix this problem, this patch adds a new type struct
	vectorlike_header that documents the constraints on layout of vectors
	and pseudovectors, and helps optimizing compilers not get fooled
	by Emacs's type punning.  It also adds the macros XSETTYPED_PVECTYPE
	XSETTYPED_PSEUDOVECTOR, TYPED_PSEUDOVECTORP, for similar reasons.
	* lisp.h (XSETTYPED_PVECTYPE): New macro, specifying the name of
	the size member.
	(XSETPVECTYPE): Rewrite in terms of new macro.
	(XSETPVECTYPESIZE): New macro, specifying both type and size.
	This is a bit clearer, and further avoids the possibility of
	undesirable aliasing.
	(XSETTYPED_PSEUDOVECTOR): New macro, specifying the size.
	(XSETPSEUDOVECTOR): Rewrite in terms of XSETTYPED_PSEUDOVECTOR.
	(XSETSUBR): Rewrite in terms of XSETTYPED_PSEUDOVECTOR and XSIZE,
	since Lisp_Subr is a special case (no "next" field).
	(ASIZE): Now uses header.size rather than size.
	All previous uses of XVECTOR (foo)->size replaced to use this macro,
	to avoid the hassle of writing XVECTOR (foo)->header.size.
	(struct vectorlike_header): New type.
	(TYPED_PSEUDOVECTORP): New macro, also specifying the C type of the
	object, to help avoid aliasing.
	(PSEUDOVECTORP): Rewrite in terms of TYPED_PSEUDOVECTORP.
	(SUBRP): Likewise, since Lisp_Subr is a special case.
	* lisp.h (struct Lisp_Vector, struct Lisp_Char_Table):
	(struct Lisp_Sub_Char_Table, struct Lisp_Bool_Vector):
	(struct Lisp_Hash_Table): Combine first two members into a single
	struct vectorlike_header member.  All uses of "size" and "next" members
	changed to be "header.size" and "header.next".
	* buffer.h (struct buffer): Likewise.
	* font.h (struct font_spec, struct font_entity, struct font): Likewise.
	* frame.h (struct frame): Likewise.
	* process.h (struct Lisp_Process): Likewise.
	* termhooks.h (struct terminal): Likewise.
	* window.c (struct save_window_data, struct saved_window): Likewise.
	* window.h (struct window): Likewise.
	* alloc.c (allocate_buffer, Fmake_bool_vector, allocate_pseudovector):
	Use XSETPVECTYPESIZE, not XSETPVECTYPE, to avoid aliasing problems.
	* buffer.c (init_buffer_once): Likewise.
	* lread.c (defsubr): Use XSETTYPED_PVECTYPE, since Lisp_Subr is a
	special case.
	* process.c (Fformat_network_address): Use local var for size,
	for brevity.

	* bytecode.c (exec_byte_code): Don't use XVECTOR before CHECK_VECTOR.

	Make the Lisp reader and string-to-float more consistent (Bug#8525)
	* data.c (atof): Remove decl; no longer used or needed.
	(digit_to_number): Move to lread.c.
	(Fstring_to_number): Use new string_to_number function, to be
	consistent with how the Lisp reader treats infinities and NaNs.
	Do not assume that floating-point numbers represent EMACS_INT
	without losing information; this is not true on most 64-bit hosts.
	Avoid double-rounding errors, by insisting on integers when
	parsing non-base-10 numbers, as the documentation specifies.
	* lisp.h (string_to_number): New decl, replacing ...
	(isfloat_string): Remove.
	* lread.c: Include <inttypes.h>, for uintmax_t and strtoumax.
	(read1): Do not accept +. and -. as integers; this
	appears to have been a coding error.  Similarly, do not accept
	strings like +-1e0 as floating point numbers.  Do not report
	overflow for integer overflows unless the base is not 10 which
	means we have no simple and reliable way to continue.
	Break out the floating-point parsing into a new
	function string_to_number, so that Fstring_to_number parses
	floating point numbers consistently with the Lisp reader.
	(digit_to_number): Move here from data.c.  Make it static inline.
	(E_CHAR, EXP_INT): Remove, replacing with ...
	(E_EXP): New macro, to solve the "1.0e+" problem mentioned below.
	(string_to_number): New function, replacing isfloat_string.
	This function checks for valid syntax and produces the resulting
	Lisp float number too.  Rework it so that string-to-number
	no longer mishandles examples like "1.0e+".  Use strtoumax,
	so that overflow for non-base-10 numbers is reported only when
	there's no portable and simple way to convert to floating point.

	* textprop.c (set_text_properties_1): Rewrite for clarity,
	and to avoid GCC warning about integer overflow.

	* intervals.h (struct interval): Use EMACS_INT for members
	where EMACS_UINT might cause problems.  See
	<http://lists.gnu.org/archive/html/emacs-devel/2011-04/msg00514.html>.
	(CHECK_TOTAL_LENGTH): Remove cast to EMACS_INT; no longer needed.
	* intervals.c (interval_deletion_adjustment): Now returns EMACS_INT.
	All uses changed.
	(offset_intervals): Tell GCC not to worry about length overflow
	when negating a negative length.

	* alloc.c (overrun_check_malloc, overrun_check_realloc): Now static.
	(overrun_check_free): Likewise.

	* alloc.c (SDATA_SIZE) [!GC_CHECK_STRING_BYTES]: Avoid runtime check
	in the common case where SDATA_DATA_OFFSET is a multiple of Emacs
	word size.

	* gnutls.c: Fix problems found by GCC 4.6.0 on Ubuntu 10.10.
	(gnutls_make_error): Rename local to avoid shadowing.
	(gnutls_emacs_global_deinit): ifdef out; not used.
	(Fgnutls_boot): Use const for pointer to readonly storage.
	Comment out unused local.  Fix pointer signedness problems.

	* lread.c (openp): Don't stuff size_t into an 'int'.
	Use <= on length, not < on length + 1, to avoid GCC 4.6.0 warning
	about possible signed overflow.

	* gtkutil.c: Fix problems found by GCC 4.6.0 on Ubuntu 10.10.
	(GDK_KEY_g): Don't define if already defined.
	(xg_prepare_tooltip): Avoid pointer signedness problem.
	(xg_set_toolkit_scroll_bar_thumb): Redo to avoid two casts.

	* process.c (Fnetwork_interface_info): Avoid left-shift undefined
	behavior with 1 << 31.  GCC 4.6.0 warns about this on 32-bit hosts.

	* xfns.c (Fx_window_property): Simplify a bit,
	to make a bit faster and to avoid GCC 4.6.0 warning.
	* xselect.c (x_get_window_property, x_handle_dnd_message): Likewise.

	* fns.c (internal_equal): Don't assume size_t fits in int.

	* alloc.c (compact_small_strings): Tighten assertion a little.

	Replace pEd with more-general pI, and fix some printf arg casts.
	* lisp.h (pI): New macro, generalizing old pEd macro to other
	conversion specifiers.  For example, use "...%"pI"d..." rather
	than "...%"pEd"...".
	(pEd): Remove.  All uses replaced with similar uses of pI.
	* src/m/amdx86-64.h, src/m/ia64.h, src/m/ibms390x.h: Likewise.
	* alloc.c (check_pure_size): Don't overflow by converting size to int.
	* bidi.c (bidi_dump_cached_states): Use pI to avoid cast.
	* data.c (Fnumber_to_string): Use pI instead of if-then-else-abort.
	* dbusbind.c (xd_append_arg): Use pI to avoid cast.
	(Fdbus_method_return_internal, Fdbus_method_error_internal): Likewise.
	* font.c (font_unparse_xlfd): Avoid potential buffer overrun on
	64-bit hosts.
	(font_unparse_xlfd, font_unparse_fcname): Use pI to avoid casts.
	* keyboard.c (record_char, modify_event_symbol): Use pI to avoid casts.
	* print.c (safe_debug_print, print_object): Likewise.
	(print_object): Don't overflow by converting EMACS_INT or EMACS_UINT
	to int.
	Use pI instead of if-then-else-abort.  Use %p to avoid casts,
	avoiding the 0 flag, which is not portable.
	* process.c (Fmake_network_process): Use pI to avoid cast.
	* region-cache.c (pp_cache): Likewise.
	* xdisp.c (decode_mode_spec): Likewise.
	* xrdb.c (x_load_resources) [USE_MOTIF]: Use pI to avoid undefined
	behavior on 64-bit hosts with printf arg.
	* xselect.c (x_queue_event): Use %p to avoid casts, avoiding 0 flag.
	(x_stop_queuing_selection_requests): Likewise.
	(x_get_window_property): Don't truncate byte count to an 'int'
	when tracing.

	* frame.c (frame_name_fnn_p): Get rid of strtol, which isn't right
	here, since it parses constructs like leading '-' and spaces,
	which are not wanted; and it overflows with large numbers.
	Instead, simply match F[0-9]+, which is what is wanted anyway.

	* alloc.c: Remove unportable assumptions about struct layout.
	(SDATA_SELECTOR, SDATA_DATA_OFFSET): New macros.
	(SDATA_OF_STRING, SDATA_SIZE, allocate_string_data):
	(allocate_vectorlike, make_pure_vector): Use the new macros,
	plus offsetof, to remove unportable assumptions about struct layout.
	These assumptions hold on all porting targets that I know of, but
	they are not guaranteed, they're easy to remove, and removing them
	makes further changes easier.

	* alloc.c (BLOCK BYTES): Fix typo by changing "ablock" to "ablocks".
	This doesn't fix a bug but makes the code clearer.
	(string_overrun_cookie): Now const.  Use initializers that
	don't formally overflow signed char, to avoid warnings.
	(allocate_string_data) [GC_CHECK_STRING_OVERRUN]: Fix typo that
	can cause Emacs to crash when string overrun checking is enabled.
	(allocate_buffer): Don't assume sizeof (struct buffer) is a
	multiple of sizeof (EMACS_INT); it need not be, if
	alignof(EMACS_INT) < sizeof (EMACS_INT).
	(check_sblock, check_string_bytes, check_string_free_list): Protoize.

2011-04-26  Juanma Barranquero  <lekktu@gmail.com>

	* keyboard.c (QCrtl): Rename from Qrtl.  All uses changed.

2011-04-26  Teodor Zlatanov  <tzz@lifelogs.com>

	* gnutls.c (emacs_gnutls_handshake): Return an error if we're not
	supposed to be handshaking.  (Bug#8556)
	Reported by Paul Eggert <eggert@cs.ucla.edu>.

2011-04-26  Daniel Colascione  <dan.colascione@gmail.com>

	* lisp.h (Qdebug): List symbol.
	* eval.c (Qdebug): Restore global linkage.
	* keyboard.c (debug-on-event): New variable.
	(handle_user_signal): Break into debugger when debug-on-event
	matches the current signal symbol.

2011-04-25  Dan Nicolaescu  <dann@ics.uci.edu>

	* alloc.c (check_sblock, check_string_bytes)
	(check_string_free_list): Convert to standard C.

2011-04-25  Teodor Zlatanov  <tzz@lifelogs.com>

	* w32.c (emacs_gnutls_push): Fix typo.

2011-04-25  Eli Zaretskii  <eliz@gnu.org>

	* gnutls.c (emacs_gnutls_handshake): Avoid compiler warnings about
	"cast to pointer from integer of different size".

	Improve doprnt and its use in verror.  (Bug#8545)
	* doprnt.c (doprnt): Document the set of format control sequences
	supported by the function.  Use SAFE_ALLOCA instead of always
	using `alloca'.

	* eval.c (verror): Don't limit the buffer size at size_max-1, that
	is one byte too soon.  Don't use xrealloc; instead xfree and
	xmalloc anew.

2011-04-24  Teodor Zlatanov  <tzz@lifelogs.com>

	* gnutls.h: Add GNUTLS_STAGE_CALLBACKS enum to denote we're in the
	callbacks stage.

	* gnutls.c: Renamed global_initialized to
	gnutls_global_initialized.  Added internals for the
	:verify-hostname-error, :verify-error, and :verify-flags
	parameters of `gnutls-boot' and documented those parameters in the
	docstring.  Start callback support.
	(emacs_gnutls_handshake): Add Woe32 support.  Retry handshake
	unless a fatal error occurred.  Call gnutls_alert_send_appropriate
	on error.  Return error code.
	(emacs_gnutls_write): Call emacs_gnutls_handle_error.
	(emacs_gnutls_read): Likewise.
	(Fgnutls_boot): Return handshake error code.
	(emacs_gnutls_handle_error): New function.
	(wsaerror_to_errno): Likewise.

	* w32.h (emacs_gnutls_pull): Add prototype.
	(emacs_gnutls_push): Likewise.

	* w32.c (emacs_gnutls_pull): New function for GnuTLS on Woe32.
	(emacs_gnutls_push): Likewise.

2011-04-24  Claudio Bley  <claudio.bley@gmail.com>  (tiny change)

	* process.c (wait_reading_process_output): Check if GnuTLS
	buffered some data internally if no FDs are set for TLS
	connections.

	* makefile.w32-in (OBJ2): Add gnutls.$(O).
	(LIBS): Link to USER_LIBS.
	($(BLD)/gnutls.$(0)): New target.

2011-04-24  Eli Zaretskii  <eliz@gnu.org>

	* xdisp.c (handle_single_display_spec): Rename the
	display_replaced_before_p argument into display_replaced_p, to
	make it consistent with the commentary.  Fix typos in the
	commentary.

	* textprop.c (syms_of_textprop): Remove dead code.
	(copy_text_properties): Delete obsolete commentary about an
	interface that was deleted long ago.  Fix typos in the description
	of arguments.

	* msdos.c (XMenuActivate, XMenuAddSelection): Adjust argument list
	to changes in oldXMenu/XMenu.h from 2011-04-16.
	<menu_help_message, prev_menu_help_message>: Constify.
	(IT_menu_make_room): menu->help_text is now `const char **';
	adjust.

	* msdos.h (XMenuActivate, XMenuAddSelection): Adjust prototypes
	to changes in oldXMenu/XMenu.h from 2011-04-16.
	(struct XMenu): Declare `help_text' `const char **'.

	* xfaces.c <Qunspecified>: Make extern again.

	* syntax.c: Include sys/types.h before including regex.h, as
	required by Posix.

	* doc.c (get_doc_string): Improve the format passed to `error'.

	* doprnt.c (doprnt): Improve commentary.

	* term.c (init_tty) [MSDOS]: Fix 1st argument to maybe_fatal.

	* Makefile.in (TAGS): Depend on $(M_FILE) and $(S_FILE), and scan
	them with etags.

	* makefile.w32-in (globals.h): Add a dummy recipe, to make any
	changes in globals.h immediately force recompilation.
	(TAGS): Depend on $(CURDIR)/m/intel386.h and
	$(CURDIR)/s/ms-w32.h.
	(TAGS-gmake): Scan $(CURDIR)/m/intel386.h and $(CURDIR)/s/ms-w32.h.

	* character.c (Fchar_direction): Function deleted.
	(syms_of_character): Don't defsubr it.
	<char-direction-table>: Deleted.

2011-04-23  Eli Zaretskii  <eliz@gnu.org>

	Fix doprnt so it could be used again safely in `verror'.  (Bug#8435)
	* doprnt.c: Include limits.h.
	(SIZE_MAX): New macro.
	(doprnt): Return a size_t value.  2nd arg is now size_t.
	Many local variables are now size_t instead of int or unsigned.
	Improve overflow protection.  Support `l' modifier for integer
	conversions.  Support %l conversion.  Don't assume an EMACS_INT
	argument for integer conversions and for %c.

	* lisp.h (doprnt): Restore prototype.

	* makefile.w32-in ($(BLD)/callint.$(O)): Depend on
	$(SRC)/character.h.

	* Makefile.in (base_obj): Add back doprnt.o.

	* deps.mk (doprnt.o): Add back prerequisites.
	(callint.o): Depend on character.h.

	* eval.c (internal_lisp_condition_case): Include the handler
	representation in the error message.
	(verror): Call doprnt instead of vsnprintf.  Fix an off-by-one bug
	when breaking from the loop.

	* xdisp.c (vmessage): Call doprnt instead of vsnprintf.

	* callint.c (Fcall_interactively): When displaying error message
	about invalid control letter, pass the character's codepoint, not
	a pointer to its multibyte form.  Improve display of the character
	in octal and display also its hex code.

	* character.c (char_string): Use %x to display the (unsigned)
	codepoint of an invalid character, to avoid displaying a bogus
	negative value.

	* font.c (check_otf_features): Pass SDATA of SYMBOL_NAME to
	`error', not SYMBOL_NAME itself.

	* coding.c (Fencode_sjis_char, Fencode_big5_char): Use %c for
	character arguments to `error'.

	* charset.c (check_iso_charset_parameter): Fix incorrect argument
	to `error' in error message about FINAL_CHAR argument.  Make sure
	FINAL_CHAR is a character, and use %c when it is passed as
	argument to `error'.

2011-04-23  Eli Zaretskii  <eliz@gnu.org>

	* s/ms-w32.h (localtime): Redirect to sys_localtime.

	* w32.c: Include <time.h>.
	(sys_localtime): New function.

2011-04-23  Chong Yidong  <cyd@stupidchicken.com>

	* xdisp.c (init_xdisp): Initialize echo_area_window (Bug#6451).

	* buffer.c (syms_of_buffer): Doc fix (Bug#6902).

2011-04-23  Samuel Thibault  <sthibault@debian.org>  (tiny change)

	* sysdep.c (wait_for_termination): On GNU Hurd, kill returns -1 on
	zombies (Bug#8467).

2011-04-19  Eli Zaretskii  <eliz@gnu.org>

	* syntax.h (SETUP_SYNTAX_TABLE_FOR_OBJECT): Fix setting of
	gl_state.e_property when gl_state.object is Qt.

	* insdel.c (make_gap_larger): Remove limitation of buffer size
	to <= INT_MAX.

2011-04-18  Chong Yidong  <cyd@stupidchicken.com>

	* xdisp.c (lookup_glyphless_char_display)
	(produce_glyphless_glyph): Handle cons cell entry in
	glyphless-char-display.
	(Vglyphless_char_display): Document it.

	* term.c (produce_glyphless_glyph): Handle cons cell entry in
	glyphless-char-display.

2011-04-17  Chong Yidong  <cyd@stupidchicken.com>

	* xdisp.c (get_next_display_element): Remove unnecessary ifdefs.

	* termhooks.h (FRAME_WINDOW_P): Remove duplicated definitions.

	* dispextern.h (FACE_SUITABLE_FOR_ASCII_CHAR_P): Add missing
	definition for no-X builds.

2011-04-16  Paul Eggert  <eggert@cs.ucla.edu>

	Static checks with GCC 4.6.0 and non-default toolkits.

	* s/sol2-6.h, s/unixware.h (PTY_TTY_NAME_SPRINTF): Protoize decl.

	* process.c (keyboard_bit_set): Define only if SIGIO.
	(send_process_trap): Mark it with NO_RETURN if it doesn't return.
	(send_process): Repair possible setjmp clobbering.

	* s/usg5-4-common.h (SETUP_SLAVE_PTY): Don't pass extra arg to 'fatal'.

	* eval.c: Include <stdio.h>, for vsnprintf on non-GNU/Linux hosts.

	* data.c (arith_error): Mark with NO_RETURN if it doesn't return.

	* alloc.c (bytes_used_when_full, SPARE_MEMORY, BYTES_USED):
	Define only if needed.

	* sysdep.c (_FILE_OFFSET_BITS): Make this hack even uglier
	by pacifying GCC about it.  Maybe it's time to retire it?
	* xfaces.c (USG, __TIMEVAL__): Likewise.

	* dispextern.h (struct redisplay_interface): Rename param
	to avoid shadowing.
	* termhooks.h (struct terminal): Likewise.
	* xterm.c (xembed_send_message): Likewise.

	* insdel.c (make_gap_smaller): Define only if
	USE_MMAP_FOR_BUFFERS || REL_ALLOC || DOUG_LEA_MALLOC.

	* keyboard.c (read_char): Make a var volatile so longjmp won't clobber
	it.

	* emacs.c (MAX_HEAP_BSS_DIFF, my_edata): Move to where they're used,
	so that we aren't warned about unused symbols.

	* xfns.c (Fx_file_dialog): Rename local to avoid shadowing.

	* xdisp.c (x_produce_glyphs): Mark var as initialized (Bug#8512).

	* xfns.c (x_real_positions): Mark locals as initialized.

	* xmenu.c (xmenu_show): Don't use uninitialized vars.

	* xterm.c: Fix problems found by static analysis with other toolkits.
	(toolkit_scroll_bar_interaction): Define and use only if USE_X_TOOLKIT.
	(x_dispatch_event): Declare static if USE_GTK, and
	define if USE_GTK || USE_X_TOOLKIT.
	(SET_SAVED_BUTTON_EVENT): Define only if USE_X_TOOLKIT || USE_GTK.
	* xterm.h (x_dispatch_event): Extern only if USE_X_TOOLKIT.
	* xterm.c, xterm.h (x_mouse_leave): Bring this function back, but only
	if defined HAVE_MENUS && !defined USE_X_TOOLKIT && !defined USE_GTK.

	* xmenu.c (menu_help_callback): Pointer type fixes.
	Use const pointers when pointing at readonly data.  Avoid pointer
	signedness clashes.
	(FALSE): Remove unused macro.
	(update_frame_menubar): Remove unused decl.

	* xfns.c (Fx_hide_tip): Move locals to avoid shadowing.

	* menu.c (push_submenu_start, push_submenu_end): Do not define unless
	USE_X_TOOLKIT || USE_GTK || HAVE_NS || defined HAVE_NTGUI.
	(single_menu_item): Rename local to avoid shadowing.

	* keyboard.c (make_lispy_event): Remove unused local var.

	* frame.c, frame.h (x_get_resource_string): Bring this back, but
	only if HAVE_X_WINDOWS && !USE_X_TOOLKIT.

	* bitmaps: Change bitmaps from unsigned char back to the X11
	compatible char.  Avoid the old compiler warnings about
	out-of-range initializers by using, for example, '\xab' rather
	than 0xab.

	* xgselect.c (xgselect_initialize): Check vs interface
	even if ! (defined (USE_GTK) || defined (HAVE_GCONF)).

	* xmenu.c (xmenu_show): Rename parm to avoid shadowing.

	* xterm.c (x_create_toolkit_scroll_bar): Use const * for pointers
	to read-only memory.

	* fns.c (vector): Remove; this old hack is no longer needed.

	* xsmfns.c (create_client_leader_window): Rename shadowing arg.
	Remove unused var.
	(gdk_x11_set_sm_client_id) [!USE_GTK]: Don't define.

	* xrdb.c (x_load_resources): Omit unused local.

	* xfns.c (free_frame_menubar, atof): Remove duplicate decls.
	(x_window): Rename locals to avoid shadowing.
	(USG): Use the kludged USG macro, to pacify gcc.

	* xterm.c (x_alloc_nearest_color_for_widget): Remove; unused.
	(x_term_init): Remove local to avoid shadowing.

	* xfns.c, xterm.c (_XEditResCheckMessages): Protoize decl.

	* xdisp.c, dispextern.h (set_vertical_scroll_bar): Now extern if
	USE_TOOLKIT_SCROLL_BARS && !USE_GTK, as xterm.c needs it then.

2011-04-16  Eli Zaretskii  <eliz@gnu.org>

	* gnutls.c (Fgnutls_boot): Don't pass Lisp_Object to `error'.

	Fix regex.c, syntax.c and friends for buffers > 2GB.
	* syntax.h (struct gl_state_s): Declare character position members
	EMACS_INT.

	* syntax.c (update_syntax_table): Declare 2nd argument EMACS_INT.

	* textprop.c (verify_interval_modification, interval_of):
	Declare arguments EMACS_INT.

	* intervals.c (adjust_intervals_for_insertion): Declare arguments
	EMACS_INT.

	* intervals.h (CHECK_TOTAL_LENGTH): Cast to EMACS_INT, not `int'.

	* indent.c (Fvertical_motion): Local variable it_start is now
	EMACS_INT.

	* regex.c (re_match, re_match_2, re_match_2_internal)
	(bcmp_translate, regcomp, regexec, print_double_string)
	(group_in_compile_stack, re_search, re_search_2, regex_compile)
	(re_compile_pattern, re_exec): Declare arguments and local
	variables `size_t' and `ssize_t' and return values `regoff_t', as
	appropriate.
	(POP_FAILURE_REG_OR_COUNT) <pfreg>: Declare `long'.
	(CHECK_INFINITE_LOOP) <failure>: Declare `ssize_t'.
	<compile_stack_type>: `size' and `avail' are now `size_t'.

	* regex.h <regoff_t>: Use ssize_t, not int.
	(re_search, re_search_2, re_match, re_match_2): Arguments that
	specify buffer/string position and length are now ssize_t and
	size_t.  Return type is regoff_t.

2011-04-16  Ben Key  <bkey76@gmail.com>

	* nsfont.m: Fixed bugs in ns_get_family and
	ns_descriptor_to_entity that were caused by using free to
	deallocate memory blocks that were allocated by xmalloc (via
	xstrdup).  This caused Emacs to crash when compiled with
	XMALLOC_OVERRUN_CHECK defined (when Emacs was configured with
	--enable-checking=xmallocoverrun).  xfree is now used to
	deallocate these memory blocks.

2011-04-15  Paul Eggert  <eggert@cs.ucla.edu>

	* sysdep.c (emacs_read): Remove unnecessary check vs MAX_RW_COUNT.

	emacs_write: Accept and return EMACS_INT for sizes.
	See http://lists.gnu.org/archive/html/emacs-devel/2011-04/msg00514.html
	et seq.
	* gnutls.c, gnutls.h (emacs_gnutls_read, emacs_gnutls_write):
	Accept and return EMACS_INT.
	(emacs_gnutls_write): Return the number of bytes written on
	partial writes.
	* sysdep.c, lisp.h (emacs_read, emacs_write): Likewise.
	(emacs_read, emacs_write): Remove check for negative size, as the
	Emacs source code has been audited now.
	* sysdep.c (MAX_RW_COUNT): New macro, to work around kernel bugs.
	(emacs_read, emacs_write): Use it.
	* process.c (send_process): Adjust to the new signatures of
	emacs_write and emacs_gnutls_write.  Do not attempt to store
	a byte offset into an 'int'; it might overflow.
	See http://lists.gnu.org/archive/html/emacs-devel/2011-04/msg00483.html

	* sound.c: Don't assume sizes fit in 'int'.
	(struct sound_device.period_size, alsa_period_size):
	Return EMACS_INT, not int.
	(struct sound_device.write, vox_write, alsa_write):
	Accept EMACS_INT, not int.
	(wav_play, au_play): Use EMACS_INT to store sizes and to
	record read return values.

2011-04-15  Ben Key  <bkey76@gmail.com>

	* keyboard.c (Qundefined): Don't declare static since it is used
	in nsfns.m.
	* xfaces.c (Qbold, Qexpanded, Qitalic, Qcondensed): Don't declare
	static since they are used in nsfont.m.

2011-04-15  Stefan Monnier  <monnier@iro.umontreal.ca>

	* process.c (Qprocessp): Don't declare static.
	* lisp.h (Qprocessp): Declare again.

2011-04-15  Juanma Barranquero  <lekktu@gmail.com>

	* font.c (Qopentype): Don't make static (used from w32uniscribe.c).

2011-04-14  Paul Eggert  <eggert@cs.ucla.edu>

	Improve C-level modularity by making more things 'static'.

	Don't publish debugger-only interfaces to other modules.
	* lisp.h (safe_debug_print, debug_output_compilation_hack):
	(verify_bytepos, count_markers): Move decls to the only modules
	that need them.
	* region-cache.h (pp_cache): Likewise.
	* window.h (check_all_windows): Likewise.
	* marker.c, print.c, region-cache.c, window.c: Decls moved here.

	* sysdep.c (croak): Now static, if
	defined TIOCNOTTY || defined USG5 || defined CYGWIN.
	* syssignal.h (croak): Declare only if not static.

	* alloc.c (refill_memory_reserve): Now static if
	!defined REL_ALLOC || defined SYSTEM_MALLOC.
	* lisp.h (refill_memory_reserve): Declare only if not static.

	* xsettings.c, xsettings.h (xsettings_get_system_normal_font):
	Define only if USE_LUCID.

	* xrdb.c (x_customization_string, x_rm_string): Now static.

	* xmenu.c (x_menu_wait_for_event): Export only if USE_MOTIF.
	* xterm.h (x_menu_wait_for_event): Declare only if USE_MOTIF.

	* xdisp.c (draw_row_with_mouse_face): Now static.
	* dispextern.h (draw_row_with_mouse_fave): Remove decl.

	* window.h (check_all_windows): Mark externally visible.

	* window.c (window_deletion_count): Now static.

	* undo.c: Make symbols static if they're not exported.
	(last_undo_buffer, last_boundary_position, pending_boundary):
	Now static.

	* textprop.c (interval_insert_behind_hooks): Now static.
	(interval_insert_in_front_hooks): Likewise.

	* term.c: Make symbols static if they're not exported.
	(tty_turn_off_highlight, get_tty_terminal, max_frame_cols):
	(max_frame_lines, tty_set_terminal_modes):
	(tty_reset_terminal_modes, tty_turn_off_highlight):
	(get_tty_terminal): Now static.
	(term_mouse_moveto): Do not define if HAVE_WINDOW_SYSTEM.
	* termhooks.h (term_mouse_moveto): Do not declare if
	HAVE_WINDOW_SYSTEM.
	* dispextern.h (tty_set_terminal_modes, tty_reset_terminal_modes):
	(tty_turn_off_highlight, get_tty_terminal): Remove decls.

	* sysdep.c: Make symbols static if they're not exported.
	(emacs_get_tty, emacs_set_tty, old_fcntl_flags, old_fcntl_owner):
	Now static.
	(sigprocmask_set, full_mask): Remove; unused.
	(wait_debugging): Mark as visible.
	* syssignal.h (SIGFULLMASK, full_mask): Remove decls.
	* systty.h (emacs_get_tty, emacs_set_tty): Remove decls.

	* syntax.c (syntax_temp): Define only if !__GNUC__.

	* sound.c (current_sound_device, current_sound): Now static.

	* search.c (searchbufs, searchbuf_head): Now static.

	* scroll.c (scroll_cost): Remove; unused.
	* dispextern.h (scroll_cost): Remove decl.

	* region-cache.h (pp_cache): Mark as externally visible.

	* process.c: Make symbols static if they're not exported.
	(process_tick, update_tick, create_process, chan_process):
	(Vprocess_alist, proc_buffered_char, datagram_access):
	(fd_callback_data, send_process_frame, process_sent_to): Now static.
	(deactivate_process): Mark defn as static, as well as decl.
	* lisp.h (create_process): Remove decl.
	* process.h (chan_process, Vprocess_alist): Remove decls.

	* print.c: Make symbols static if they're not exported.
	(print_depth, new_backquote_output, being_printed, print_buffer):
	(print_buffer_size, print_buffer_pos, print_buffer_pos_byte):
	(print_interval, print_number_index, initial_stderr_stream):
	Now static.
	* lisp.h (Fprinc): Remove decl.
	(debug_output_compilation_hack): Mark as externally visible.

	* sysdep.c (croak): Move decl from here to syssignal.h.
	* syssignal.h (croak): Put it here, so the API can be checked when
	'croak' is called from dissociate_if_controlling_tty.

	* minibuf.c: Make symbols static if they're not exported.
	(minibuf_save_list, choose_minibuf_frame): Now static.
	* lisp.h (choose_minibuf_frame): Remove decl.

	* lisp.h (verify_bytepos, count_markers): Mark as externally visible.

	* lread.c: Make symbols static if they're not exported.
	(read_objects, initial_obarray, oblookup_last_bucket_number):
	Now static.
	(make_symbol): Remove; unused.
	* lisp.h (initial_obarray, make_symbol): Remove decls.

	* keyboard.c: Make symbols static if they're not exported.
	(single_kboard, recent_keys_index, total_keys, recent_keys):
	(this_command_key_count_reset, raw_keybuf, raw_keybuf_count):
	(this_single_command_key_start, echoing, last_auto_save):
	(read_key_sequence_cmd, dribble, recursive_edit_unwind):
	(command_loop, echo_now, keyboard_init_hook, help_char_p):
	(quit_throw_to_read_char, command_loop_2, top_level_1, poll_timer):
	(Vlispy_mouse_stem, double_click_count):
	Now static.
	(force_auto_save_soon): Define only if SIGDANGER.
	(ignore_mouse_drag_p): Now static if
	!defined HAVE_WINDOW_SYSTEM || defined USE_GTK || defined HAVE_NS.
	(print_help): Remove; unused.
	(stop_character, last_timer_event): Mark as externally visible.
	* keyboard.h (ignore_mouse_drag_p): Declare only if
	defined HAVE_WINDOW_SYSTEM && !defined USE_GTK && !defined HAVE_NS.
	(echo_now, help_char_p, quit_throw_to_read_char): Remove decls.
	* lisp.h (echoing): Remove decl.
	(force_auto_save_soon): Declare only if SIGDANGER.
	* xdisp.c (redisplay_window): Simplify code, to make it more
	obvious that ignore_mouse_drag_p is not accessed if !defined
	USE_GTK && !defined HAVE_NS.

	* intervals.c: Make symbols static if they're not exported.
	(merge_properties_sticky, merge_interval_right, delete_interval):
	Now static.
	* intervals.h (merge_interval_right, delete_interval): Remove decls.

	* insdel.c: Make symbols static if they're not exported.
	However, leave prepare_to_modify_buffer alone.  It's never
	called from outside this function, but that appears to be a bug.
	(combine_after_change_list, combine_after_change_buffer):
	(adjust_after_replace, signal_before_change): Now static.
	(adjust_after_replace_noundo): Remove; unused.
	* lisp.h (adjust_after_replace, adjust_after_replace_noundo):
	(signal_before_change): Remove decls.

	* indent.c (val_compute_motion, val_vmotion): Now static.

	* image.c: Make symbols static if they're not exported.
	* dispextern.h (x_create_bitmap_from_xpm_data): Do not declare
	if USE_GTK.
	* image.c (x_create_bitmap_from_xpm_data): Do not define if USE_GTK.
	(xpm_color_cache, ct_table, ct_colors_allocated): Now static.

	* fringe.c (standard_bitmaps): Now static.
	(max_used_fringe_bitmap): Now static, unless HAVE_NS.

	* frame.c: Make symbols static if they're not exported.
	(x_report_frame_params, make_terminal_frame): Now static.
	(get_frame_param): Now static, unless HAVE_NS.
	(x_fullscreen_adjust): Define if WINDOWSNT, not if HAVE_WINDOW_SYSTEM.
	(x_get_resource_string): Remove; not used.
	* frame.h (make_terminal_frame, x_report_frame_params):
	(x_get_resource_string); Remove decls.
	(x_fullscreen_adjust): Declare only if WINDOWSNT.
	* lisp.h (get_frame_param): Declare only if HAVE_NS.

	* font.c, fontset.c: Make symbols static if they're not exported.
	* dispextern.h (FACE_SUITABLE_FOR_ASCII_CHAR_P): New macro.
	(FACE_SUITABLE_FOR_CHAR_P): Use it.
	* font.c (font_close_object): Now static.
	* font.h (font_close_object): Remove.
	* fontset.c (FONTSET_OBJLIST): Remove.
	(free_realized_fontset) #if-0 the body, which does nothing.
	(face_suitable_for_char_p): #if-0, as it's never called.
	* fontset.h (face_suitable_for_char_p): Remove decl.
	* xfaces.c (face_at_string_position):
	Use FACE_SUITABLE_FOR_ASCII_CHAR_P, not FACE_SUITABLE_FOR_CHAR_P,
	since 0 is always ASCII.

	* fns.c (weak_hash_tables): Now static.

	* fileio.c: Make symbols static if they're not exported.
	(auto_saving, auto_save_mode_bits, auto_save_error_occurred):
	(Vwrite_region_annotation_buffers): Now static.

	* eval.c: Make symbols static if they're not exported.
	(backtrace_list, lisp_eval_depth, when_entered_debugger): Now static.
	* lisp.h (backtrace_list): Remove decl.

	* emacs.c: Make symbols static if they're not exported.
	(malloc_state_ptr, malloc_using_checking, syms_of_emacs):
	(fatal_error_code, fatal_error_signal_hook, standard_args):
	Now static.
	(fatal_error_signal): Now static, unless FLOAT_CATCH_SIGKILL.
	(DEFINE_DUMMY_FUNCTION): Mark function as externally visible.
	(__CTOR_LIST__, __DTOR_LIST__): Now externally visible.
	* lisp.h (fatal_error_signal_hook): Remove decl.
	(fatal_error_signal): Declare only if FLOAT_CATCH_SIGKILL.

	* editfns.c: Move a (normally-unused) function to its only use.
	* editfns.c, lisp.h (get_operating_system_release): Remove.
	* process.c (init_process) [DARWIN_OS]: Do it inline, as it is not
	worth the hassle of breaking this out.

	* xterm.c: Make symbols static if they're not exported.
	(x_raise_frame, x_lower_frame, x_wm_set_window_state):
	(x_wm_set_icon_pixmap, x_initialize, XTread_socket_fake_io_error):
	(x_destroy_window, x_delete_display):
	Now static.
	(x_dispatch_event): Now static if ! (USE_MOTIF || USE_X_TOOLKIT).
	(x_mouse_leave): Remove; unused.
	* xterm.h (x_display_info_for_name, x_raise_frame, x_lower_frame):
	(x_destroy_window, x_wm_set_window_state, x_wm_set_icon_pixmap):
	(x_delete_display, x_initialize, x_set_border_pixel, x_screen_planes):
	Remove decls.
	(x_mouse_leave): Declare only if WINDOWSNT.
	(x_dispatch_event): Declare only if USE_MOTIF or USE_X_TOOLKIT.
	(xic_create_fontsetname): Declare only if HAVE_X_WINDOWS &&
	USE_X_TOOLKIT.

	* ftxfont.c: Make symbols static if they're not exported.
	(ftxfont_driver): Export only if !defined HAVE_XFT && def8ined
	HAVE_FREETYPE.
	* font.h (ftxfont_driver): Likewise.

	* xfns.c: Make symbols static if they're not exported.
	(x_last_font_name, x_display_info_for_name):
	(x_set_foreground_color, x_set_background_color, x_set_mouse_color):
	(x_set_cursor_color, x_set_border_pixel, x_set_border_color):
	(x_set_cursor_type, x_set_icon_type, x_set_icon_name):
	(x_set_scroll_bar_foreground, x_set_scroll_bar_background):
	(x_explicitly_set_name, x_set_title, xic_defaut_fontset, tip_timer):
	(last_show_tip_args): Now static.
	(xic_defaut_fontset, xic_create_fontsetname): Define only if
	defined HAVE_X_WINDOWS && defined USE_X_TOOLKIT
	(x_screen_planes): Remove; unused.
	* dispextern.h (x_screen_planes): Remove decl.

	* dispnew.c: Make symbols static if they're not exported.
	* dispextern.h (redraw_garbaged_frames, scrolling):
	(increment_row_positions): Remove.
	* dispnew.c (new_glyph_matrix, increment_row_positions, scrolling):
	(delayed_size_change, glyph_matrix_count, glyph_pool_count):
	Now static.
	(redraw_garbaged_frames): Remove; unused.

	* xfaces.c: Make symbols static if they're not exported.
	* dispextern.h (ascii_face_of_lisp_face, free_realized_face):
	Remove decls.
	* xterm.h (defined_color): Remove decls.
	(x_free_dpy_colors): Declare only if USE_X_TOOLKIT.
	* xfaces.c (tty_suppress_bold_inverse_default_colors_p):
	(menu_face_changed_default, defined_color, free_realized_face):
	(x_free_dpy_colors): Define only if USE_X_TOOLKIT.
	(ascii_face_of_lisp_face): Remove; unused.

	* xdisp.c: Make symbols static if they're not exported.
	* dispextern.h (scratch_glyph_row, window_box_edges):
	(glyph_to_pixel_coords, set_cursor_from_row):
	(get_next_display_element, set_iterator_to_next):
	(highlight_trailing_whitespace, frame_to_window_pixel_xy):
	(show_mouse_face): Remove decls
	* frame.h (message_buf_print): Likewise.
	* lisp.h (pop_message, set_message, check_point_in_composition):
	Likewise.
	* xterm.h (set_vertical_scroll_bar): Likewise.
	* xdisp.c (list_of_error, Vmessage_stack, line_number_displayed):
	(message_buf_print, scratch_glyph_row, displayed_buffer):
	(set_iterator_to_next, pop_message, set_message, set_cursor_from_row):
	(get_next_display_element, show_mouse_face, window_box_edges):
	(frame_to_window_pixel_xy, check_point_in_composition):
	(set_vertical_scroll_bar, highlight_trailing_whitespace): Now static.
	(glyph_to_pixel_coords): Remove; unused.

	* dired.c (file_name_completion): Now static.

	* dbusbind.c (xd_in_read_queued_messages): Now static.

	* lisp.h (circular_list_error, FOREACH): Remove; unused.
	* data.c (circular_list_error): Remove.

	* commands.h (last_point_position, last_point_position_buffer):
	(last_point_position_window): Remove decls.
	* keyboard.c: Make these variables static.

	* coding.h (coding, code_convert_region, encode_coding_gap):
	Remove decls.
	* coding.c (Vsjis_coding_system, Vbig5_coding_system):
	(iso_code_class, detect_coding, code_convert_region): Now static.
	(encode_coding_gap): Remove; unused.

	* chartab.c (chartab_chars, chartab_bits): Now static.

	* charset.h (charset_iso_8859_1): Remove decl.
	* charset.c (charset_iso_8859_1, charset_emacs, map_charset_for_dump):
	Now static.

	* ccl.h (check_ccl_update, Vccl_program_table): Remove decls.
	* ccl.c (Vccl_program_table): Now static.
	(check_ccl_update): Remove; unused.

	* category.c (SET_CATEGORY_SET, set_category_set): Move here.
	* category.h: ... from here.
	* category.c (check_category_table, set_category_set): Now static.

	* casetab.c (Vascii_upcase_table, Vascii_eqv_table): Now static.
	* lisp.h: Remove these decls.

	* buffer.c (buffer_count): Remove unused var.

	* bidi.c (bidi_dump_cached_states): Mark as externally visible,
	so that it's not optimized away.
	(bidi_ignore_explicit_marks_for_paragraph_level): Likewise.
	* dispextern.h (bidi_dump_cached_states): Remove, since it's
	exported only to the debugger.

	* atimer.c (alarm_signal_handler, run_all_atimers): Now static.
	* atimer.h (run_all_atimers): Remove; not exported.

	font.c: Make copy_font_spec and merge_font_spec ordinary C functions.
	* font.c (copy_font_spec): Rename from Fcopy_font_spec, since it
	was inaccessible from Lisp.
	(merge_font_spec): Likewise, renaming from Fmerge_font_spec.
	* font.c, font.h, fontset.c, xfaces.c, xfont.c: Change all uses.

	alloc.c: Import and export fewer symbols, and remove unused items.
	* lisp.h (suppress_checking, die): Declare only if ENABLE_CHECKING
	is defined.
	(suppress_checking): Add EXTERNALLY_VISIBLE attribute, so that
	it's not optimized away by whole-program optimization.
	(message_enable_multibyte, free_misc): Remove.
	(catchlist, handlerlist, mark_backtrace):
	Declare only if BYTE_MARK_STACK.
	(mark_byte_stack): Likewise, fixing a ifdef-vs-if typo.
	* alloc.c (pure): Export only if VIRT_ADDR_VARIES is defined.
	(message_enable_multibyte): Remove decl.
	(free_misc, interval_free_list, float_block, float_block_index):
	(n_float_blocks, float_free_list, cons_block, cons_block_index):
	(cons_free_list, last_marked_index):
	Now static.
	(suppress_checking, die): Define only if ENABLE_CHECKING is defined.
	* eval.c (catchlist, handlerlist): Export only if BYTE_MARK_STACK.
	(mark_backtrace): Define only if BYTE_MARK_STACK.
	* xdisp.c (message_enable_multibyte): Now static.

	Declare Lisp_Object Q* variables to be 'static' if not exported.
	This makes it easier for human readers (and static analyzers)
	to see whether these variables are used from other modules.
	* alloc.c, buffer.c, bytecode.c, callint.c, casetab.c, category.c:
	* ccl.c, character.c, charset.c, cmds.c, coding.c, composite.c:
	* data.c, dbusbind.c, dired.c, editfns.c, eval.c, fileio.c, fns.c:
	* font.c, frame.c, fringe.c, ftfont.c, image.c, keyboard.c, keymap.c:
	* lread.c, macros.c, minibuf.c, print.c, process.c, search.c:
	* sound.c, syntax.c, textprop.c, window.c, xdisp.c, xfaces.c, xfns.c:
	* xmenu.c, xselect.c:
	Declare Q* vars static if they are not used in other modules.
	* ccl.h, character.h, charset.h, coding.h, composite.h, font.h:
	* frame.h, intervals.h, keyboard.h, lisp.h, process.h, syntax.h:
	Remove decls of unexported vars.
	* keyboard.h (EVENT_HEAD_UNMODIFIED): Remove now-unused macro.

	* lisp.h (DEFINE_FUNC): Make sname 'static'.

	Make Emacs functions such as Fatom 'static' by default.
	This makes it easier for human readers (and static analyzers)
	to see whether these functions can be called from other modules.
	DEFUN now defines a static function.  To make the function external
	so that it can be used in other C modules, use the new macro DEFUE.
	* lisp.h (Funibyte_char_to_multibyte, Fsyntax_table_p):
	(Finit_image_library):
	(Feval_region, Fbacktrace, Ffetch_bytecode, Fswitch_to_buffer):
	(Ffile_executable_p, Fmake_symbolic_link, Fcommand_execute):
	(Fget_process, Fdocumentation_property, Fbyte_code, Ffile_attributes):
	Remove decls, since these functions are now static.
	(Funintern, Fget_internal_run_time): New decls, since these functions
	were already external.

	* alloc.c, buffer.c, callint.c, callproc.c, casefiddle.c, casetab.c:
	* ccl.c, character.c, chartab.c, cmds.c, coding.c, data.c, dispnew.c:
	* doc.c, editfns.c, emacs.c, eval.c, fileio.c, filelock.c, floatfns.c:
	* fns.c, font.c, fontset.c, frame.c, image.c, indent.c:
	* keyboard.c, keymap.c, lread.c:
	* macros.c, marker.c, menu.c, minibuf.c, print.c, process.c, search.c:
	* syntax.c, term.c, terminal.c, textprop.c, undo.c:
	* window.c, xdisp.c, xfaces.c, xfns.c, xmenu.c, xsettings.c:
	Mark functions with DEFUE instead of DEFUN,
	if they are used in other modules.
	* buffer.c (Fset_buffer_major_mode, Fdelete_overlay): New forward
	decls for now-static functions.
	* buffer.h (Fdelete_overlay): Remove decl.
	* callproc.c (Fgetenv_internal): Mark as internal.
	* composite.c (Fremove_list_of_text_properties): Remove decl.
	(Fcomposition_get_gstring): New forward static decl.
	* composite.h (Fcomposite_get_gstring): Remove decl.
	* dired.c (Ffile_attributes): New forward static decl.
	* doc.c (Fdocumntation_property): New forward static decl.
	* eval.c (Ffetch_bytecode): New forward static decl.
	(Funintern): Remove extern decl; now in .h file where it belongs.
	* fileio.c (Fmake_symbolic_link): New forward static decl.
	* image.c (Finit_image_library): New forward static decl.
	* insdel.c (Fcombine_after_change_execute): Make forward decl static.
	* intervals.h (Fprevious_property_change):
	(Fremove_list_of_text_properties): Remove decls.
	* keyboard.c (Fthis_command_keys): Remove decl.
	(Fcommand_execute): New forward static decl.
	* keymap.c (Flookup_key): New forward static decl.
	(Fcopy_keymap): Now static.
	* keymap.h (Flookup_key): Remove decl.
	* process.c (Fget_process): New forward static decl.
	(Fprocess_datagram_address): Mark as internal.
	* syntax.c (Fsyntax_table_p): New forward static decl.
	(skip_chars): Remove duplicate decl.
	* textprop.c (Fprevious_property_change): New forward static decl.
	* window.c (Fset_window_fringes, Fset_window_scroll_bars):
	Now internal.
	(Fset_window_margins, Fset_window_vscroll): New forward static decls.
	* window.h (Fset_window_vscroll, Fset_window_margins): Remove decls.

	* editfns.c (Fformat): Remove unreachable code.

2011-04-14  Andreas Schwab  <schwab@linux-m68k.org>

	* fileio.c (Finsert_file_contents): Fix typo in 2005-05-13
	change.  (Bug#8496)

2011-04-13  Eli Zaretskii  <eliz@gnu.org>

	* xdisp.c (handle_invisible_prop): Don't call bidi_paragraph_init
	when at ZV.  (Bug#8487)

2011-04-12  Andreas Schwab  <schwab@linux-m68k.org>

	* charset.c (Fclear_charset_maps): Use xfree instead of free.
	(Bug#8437)
	* keyboard.c (parse_tool_bar_item): Likewise.
	* sound.c (sound_cleanup, alsa_close): Likewise.
	* termcap.c (tgetent): Likewise.
	* xfns.c (x_default_font_parameter): Likewise.
	* xsettings.c (read_and_apply_settings): Likewise.

	* alloc.c (overrun_check_malloc, overrun_check_realloc)
	(overrun_check_free): Protoize.

2011-04-12  Paul Eggert  <eggert@cs.ucla.edu>

	* sysdep.c (emacs_read, emacs_write): Check for negative sizes
	since callers should never pass a negative size.
	Change the signature to match that of plain 'read' and 'write'; see
	<http://lists.gnu.org/archive/html/emacs-devel/2011-04/msg00397.html>.
	* lisp.h: Update prototypes of emacs_write and emacs_read.

2011-04-11  Eli Zaretskii  <eliz@gnu.org>

	* xdisp.c (redisplay_window): Don't try to determine the character
	position of the scroll margin if the window start point w->startp
	is outside the buffer's accessible region.  (Bug#8468)

2011-04-10  Eli Zaretskii  <eliz@gnu.org>

	Fix write-region and its subroutines for buffers > 2GB.
	* fileio.c (a_write, e_write): Modify declaration of arguments and
	local variables to support buffers larger than 2GB.
	(Fcopy_file): Use EMACS_INT for return value of emacs_read.

	* sysdep.c (emacs_write, emacs_read): Use ssize_t for last
	argument, local variables, and return value.

	* lisp.h: Update prototypes of emacs_write and emacs_read.

	* sound.c (vox_write): Use ssize_t for return value of emacs_write.

2011-04-10  Paul Eggert  <eggert@cs.ucla.edu>

	* xdisp.c (vmessage): Use memchr, not strnlen, which some hosts lack.

	Fix more problems found by GCC 4.6.0's static checks.

	* xdisp.c (vmessage): Use a better test for character truncation.

	* charset.c (load_charset_map): <, not <=, for optimization,
	and to avoid potential problems with integer overflow.
	* chartab.c (sub_char_table_set_range, char_table_set_range): Likewise.
	* casetab.c (set_identity, shuffle): Likewise.
	* editfns.c (Fformat): Likewise.
	* syntax.c (skip_chars): Likewise.

	* xmenu.c (set_frame_menubar): Allocate smaller local vectors.
	This also lets GCC 4.6.0 generate slightly better loop code.

	* callint.c (Fcall_interactively): <, not <=, for optimization.
	(Fcall_interactively): Count the number of arguments produced,
	not the number of arguments given.  This is simpler and lets GCC
	4.6.0 generate slightly better code.

	* ftfont.c: Distingish more carefully between FcChar8 and char.
	The previous code passed unsigned char * to a functions like
	strlen and xstrcasecmp that expect char *, which does not
	conform to the C standard.
	(get_adstyle_property, ftfont_pattern_entity): Use FcChar8 for
	arguments to FcPatternGetString, and explicitly cast FcChar8 * to
	char * when the C standard requires it.

	* keyboard.c (read_char): Remove unused var.

	* eval.c: Port to Windows vsnprintf (Bug#8435).
	Include <limits.h>.
	(SIZE_MAX): Define if the headers do not.
	(verror): Do not give up if vsnprintf returns a negative count.
	Instead, grow the buffer.  This ports to Windows vsnprintf, which
	does not conform to C99.  Problem reported by Eli Zaretskii.
	Also, simplify the allocation scheme, by avoiding the need for
	calling realloc, and removing the ALLOCATED variable.

	* eval.c (verror): Initial buffer size is 4000 (not 200) bytes.

	Remove invocations of doprnt, as Emacs now uses vsnprintf.
	But keep the doprint source code for now, as we might revamp it
	and use it again (Bug#8435).
	* lisp.h (doprnt): Remove.
	* Makefile.in (base_obj): Remove doprnt.o.
	* deps.mk (doprnt.o): Remove.

	error: Print 32- and 64-bit integers portably (Bug#8435).
	Without this change, on typical 64-bit hosts error ("...%d...", N)
	was used to print both 32- and 64-bit integers N, which relied on
	undefined behavior.
	* lisp.h, src/m/amdx86-64.h, src/m/ia64.h, src/m/ibms390x.h (pEd):
	New macro.
	* lisp.h (error, verror): Mark as printf-like functions.
	* eval.c (verror): Use vsnprintf, not doprnt, to do the real work.
	Report overflow in size calculations when allocating printf buffer.
	Do not truncate output string at its first null byte.
	* xdisp.c (vmessage): Use vsnprintf, not doprnt, to do the real work.
	Truncate the output at a character boundary, since vsnprintf does not
	do that.
	* charset.c (check_iso_charset_parameter): Convert internal
	character to string before calling 'error', since %c now has the
	printf meaning.
	* coding.c (Fdecode_sjis_char, Fdecode_big5_char): Avoid int
	overflow when computing char to be passed to 'error'.  Do not
	pass Lisp_Object to 'error'; pass the integer instead.
	* nsfns.m (Fns_do_applescript): Use int, not long, since it's
	formatted with plain %d.

	* eval.c (internal_lisp_condition_case): Don't pass spurious arg.

	* keyboard.c (access_keymap_keyremap): Print func name, not garbage.

	* coding.c (Fdecode_sjis_char): Don't assume CODE fits in int.

	* xterm.c (x_catch_errors): Remove duplicate declaration.

	* term.c (maybe_fatal): Mark its 3rd arg as a printf format, too.

	* xdisp.c, lisp.h (message_nolog): Remove; unused.

2011-04-10  Jim Meyering  <meyering@redhat.com>

	use ssize_t and size_t for read- and write-like emacs_gnutls_* functions
	* gnutls.c (emacs_gnutls_read): Adjust signature to be more read-like:
	return ssize_t not "int", and use size_t as the buffer length.
	(emacs_gnutls_write): Likewise, and make the buffer pointer "const".
	* gnutls.h: Update declarations.
	* process.c (read_process_output): Use ssize_t, to match.
	(send_process): Likewise.

2011-04-09  Chong Yidong  <cyd@stupidchicken.com>

	* image.c (Fimagemagick_types): Doc fix, and comment cleanup.

2011-04-09  Chong Yidong  <cyd@stupidchicken.com>

	* ftfont.c (get_adstyle_property, ftfont_pattern_entity):
	Use unsigned char, to match FcChar8 type definition.

	* xterm.c (handle_one_xevent):
	* xmenu.c (create_and_show_popup_menu):
	* xselect.c (x_decline_selection_request)
	(x_reply_selection_request): Avoid type-punned deref of X events.

2011-04-09  Eli Zaretskii  <eliz@gnu.org>

	Fix some uses of `int' instead of EMACS_INT.
	* search.c (string_match_1, fast_string_match)
	(fast_c_string_match_ignore_case, fast_string_match_ignore_case)
	(scan_buffer, find_next_newline_no_quit)
	(find_before_next_newline, search_command, Freplace_match)
	(Fmatch_data): Make some `int' variables be EMACS_INT.

	* xdisp.c (display_count_lines): 3rd argument and return value now
	EMACS_INT.  All callers changed.
	(pint2hrstr): Last argument is now EMACS_INT.

	* coding.c (detect_coding_utf_8, detect_coding_emacs_mule)
	(detect_coding_iso_2022, detect_coding_sjis, detect_coding_big5)
	(detect_coding_ccl, detect_coding_charset, decode_coding_utf_8)
	(decode_coding_utf_16, decode_coding_emacs_mule)
	(decode_coding_iso_2022, decode_coding_sjis, decode_coding_big5)
	(decode_coding_ccl, decode_coding_charset)
	<consumed_chars, consumed_chars_base>: Declare EMACS_INT.
	(decode_coding_iso_2022, decode_coding_emacs_mule)
	(decode_coding_sjis, decode_coding_big5, decode_coding_charset)
	<char_offset, last_offset>: Declare EMACS_INT.
	(encode_coding_utf_8, encode_coding_utf_16)
	(encode_coding_emacs_mule, encode_invocation_designation)
	(encode_designation_at_bol, encode_coding_iso_2022)
	(encode_coding_sjis, encode_coding_big5, encode_coding_ccl)
	(encode_coding_raw_text, encode_coding_charset) <produced_chars>:
	Declare EMACS_INT.
	(ASSURE_DESTINATION): Declare more_bytes EMACS_INT.
	(encode_invocation_designation): Last argument P_NCHARS is now
	EMACS_INT.
	(decode_eol): Declare pos_byte, pos, and pos_end EMACS_INT.
	(produce_chars): from_nchars and to_nchars are now EMACS_INT.

	* coding.h (struct coding_system) <head_ascii>: Declare EMACS_INT.
	All users changed.

	* ccl.c (Fccl_execute_on_string): Declare some variables
	EMACS_INT.

2011-04-08  Samuel Thibault  <sthibault@debian.org>  (tiny change)

	* term.c (init_tty): Fix incorrect ifdef placement (Bug#8450).

2011-03-19  Christoph Scholtes  <cschol2112@googlemail.com>

	* process.c (Fformat_network_address): Doc fix.

2011-04-08  T.V. Raman  <tv.raman.tv@gmail.com>  (tiny change)

	* xml.c (parse_region): Avoid creating spurious whiespace nodes.

2011-04-08  Chong Yidong  <cyd@stupidchicken.com>

	* keyboard.c (read_char): Call Lisp function help-form-show,
	instead of using internal_with_output_to_temp_buffer.
	(Qhelp_form_show): New var.
	(syms_of_keyboard): Use DEFSYM macro.

	* print.c (internal_with_output_to_temp_buffer): Function deleted.

	* lisp.h (internal_with_output_to_temp_buffer): Remove prototype.

2011-04-06  Chong Yidong  <cyd@stupidchicken.com>

	* process.c (Flist_processes): Remove to Lisp.
	(list_processes_1): Delete.

2011-04-06  Eli Zaretskii  <eliz@gnu.org>

	* msdos.c (careadlinkat, careadlinkatcwd): MS-DOS replacements.

	* w32.c (careadlinkat, careadlinkatcwd): New always-fail stubs.

2011-04-06  Paul Eggert  <eggert@cs.ucla.edu>

	Fix more problems found by GCC 4.6.0's static checks.

	* xmenu.c (Fx_popup_dialog): Don't assume string is free of formats.

	* menu.c (Fx_popup_menu): Don't assume error_name lacks printf formats.

	* lisp.h (message, message_nolog, fatal): Mark as printf-like.

	* xdisp.c (vmessage): Mark as a printf-like function.

	* term.c (vfatal, maybe_fatal): Mark as printf-like functions.

	* sound.c (sound_warning): Don't crash if arg contains a printf format.

	* image.c (tiff_error_handler, tiff_warning_handler): Mark as
	printf-like functions.
	(tiff_load): Add casts to remove these marks before passing them
	to system-supplied API.

	* eval.c (Fsignal): Remove excess argument to 'fatal'.

	* coding.c (EMIT_ONE_BYTE, EMIT_TWO_BYTES): Use unsigned, not int.
	This avoids several warnings with gcc -Wstrict-overflow.
	(DECODE_COMPOSITION_RULE): If the rule is invalid, goto invalid_code
	directly, rather than having caller test rule sign.  This avoids
	some unnecessary tests.
	* composite.h (COMPOSITION_ENCODE_RULE_VALID): New macro.
	(COMPOSITION_ENCODE_RULE): Arguments now must be valid.  This
	affects only one use, in DECODE_COMPOSITION_RULE, which is changed.

	* xfont.c (xfont_text_extents): Remove var that was set but not used.
	(xfont_open): Avoid unnecessary tests.

	* composite.c (composition_gstring_put_cache): Use unsigned integer.

	* composite.h, composite.c (composition_gstring_put_cache):
	Use EMACS_INT, not int, for length.

	* composite.h (COMPOSITION_DECODE_REFS): New macro,
	breaking out part of COMPOSITION_DECODE_RULE.
	(COMPOSITION_DECODE_RULE): Use it.
	* composite.c (get_composition_id): Remove unused local vars,
	by using the new macro.

	* textprop.c (set_text_properties_1): Change while to do-while,
	since the condition is always true at first.

	* intervals.c (graft_intervals_into_buffer): Mark var as used.
	(interval_deletion_adjustment): Return unsigned value.
	All uses changed.

	* process.c (list_processes_1, create_pty, read_process_output):
	(exec_sentinel): Remove vars that were set but not used.
	(create_pty): Remove unnecessary "volatile"s.
	(Fnetwork_interface_info): Avoid possibility of int overflow.
	(read_process_output): Do adaptive read buffering even if carryover.
	(read_process_output): Simplify nbytes computation if buffered.

	* bytecode.c (exec_byte_code): Rename local to avoid shadowing.

	* syntax.c (scan_words): Remove var that was set but not used.
	(update_syntax_table): Use unsigned instead of int.

	* lread.c (lisp_file_lexically_bound_p): Use ints rather than endptrs.
	(lisp_file_lexically_bound_p, read1): Use unsigned instead of int.
	(safe_to_load_p): Make the end-of-loop test the inverse of the in-loop.

	* print.c (print_error_message): Avoid int overflow.

	* font.c (font_list_entities): Redo for clarity,
	so that reader need not know FONT_DPI_INDEX + 1 == FONT_SPACING_INDEX.

	* font.c (font_find_for_lface, Ffont_get_glyphs): Remove unused vars.
	(font_score): Avoid potential overflow in diff calculation.

	* fns.c (substring_both): Remove var that is set but not used.
	(sxhash): Redo loop for clarity and to avoid wraparound warning.

	* eval.c (funcall_lambda): Rename local to avoid shadowing.

	* alloc.c (mark_object_loop_halt, mark_object): Use size_t, not int.
	Otherwise, GCC 4.6.0 optimizes the loop check away since the check
	can always succeed if overflow has undefined behavior.

	* search.c (boyer_moore, wordify): Remove vars set but not used.
	(wordify): Omit three unnecessary tests.

	* indent.c (MULTIBYTE_BYTES_WIDTH): Don't compute wide_column.
	All callers changed.  This avoids the need for an unused var.

	* casefiddle.c (casify_region): Remove var that is set but not used.

	* dired.c (file_name_completion): Remove var that is set but not used.

	* fileio.c (Finsert_file_contents): Make EOF condition clearer.

	* fileio.c (Finsert_file_contents): Avoid signed integer overflow.
	(Finsert_file_contents): Remove unnecessary code checking fd.

	* minibuf.c (read_minibuf_noninteractive): Use size_t for sizes.
	Check for integer overflow on size calculations.

	* buffer.c (Fprevious_overlay_change): Remove var that is set
	but not used.

	* keyboard.c (menu_bar_items, read_char_minibuf_menu_prompt):
	Remove vars that are set but not used.
	(timer_check_2): Don't assume timer-list and idle-timer-list are lists.
	(timer_check_2): Mark vars as initialized.

	* gtkutil.c (xg_get_file_with_chooser): Mark var as initialized.

	* image.c (lookup_image): Remove var that is set but not used.
	(xbm_load): Use parse_p, for gcc -Werror=unused-but-set-variable.

	* fontset.c (Finternal_char_font, Ffontset_info): Remove vars
	that are set but not used.

	* xfns.c (make_invisible_cursor): Don't return garbage
	if XCreateBitmapFromData fails (Bug#8410).

	* xselect.c (x_get_local_selection, x_handle_property_notify):
	Remove vars that are set but not used.

	* xfns.c (x_create_tip_frame): Remove var that is set but not used.
	(make_invisible_cursor): Initialize a possibly-uninitialized variable.

	* xterm.c (x_scroll_bar_to_input_event) [!USE_GTK]:
	Remove var that is set but not used.
	(scroll_bar_windows_size): Now size_t, not int.
	(x_send_scroll_bar_event): Use size_t, not int, for sizes.
	Check for overflow.

	* xfaces.c (realize_named_face): Remove vars that are set but not used.
	(map_tty_color) [!defined MSDOS]: Likewise.

	* term.c (tty_write_glyphs): Use size_t; this avoids overflow warning.

	* coding.c: Remove vars that are set but not used.
	(DECODE_COMPOSITION_RULE): Remove 2nd arg, which is unused.
	All callers changed.
	(decode_coding_utf_8, decode_coding_utf_16 decode_coding_emacs_mule):
	(decode_coding_iso_2022, encode_coding_sjis, encode_coding_big5):
	(decode_coding_charset): Remove vars that are set but not used.

	* bytecode.c (Fbyte_code) [!defined BYTE_CODE_SAFE]: Remove var
	that is set but not used.

	* print.c (print_object): Remove var that is set but not used.

	Replace 2 copies of readlink code with 1 gnulib version (Bug#8401).
	The gnulib version avoids calling malloc in the usual case,
	and on 64-bit hosts doesn't have some arbitrary 32-bit limits.
	* fileio.c (Ffile_symlink_p): Use emacs_readlink.
	* filelock.c (current_lock_owner): Likewise.
	* lisp.h (READLINK_BUFSIZE, emacs_readlink): New function.
	* sysdep.c: Include allocator.h, careadlinkat.h.
	(emacs_no_realloc_allocator): New static constant.
	(emacs_readlink): New function.
	* deps.mk (sysdep.o): Depend on ../lib/allocator.h and on
	../lib/careadlinkat.h.

2011-04-04  Stefan Monnier  <monnier@iro.umontreal.ca>

	* keyboard.c (safe_run_hook_funcall): Fix last change (don't stop at the
	first non-nil return value).

2011-04-03  Jan Djärv  <jan.h.d@swipnet.se>

	* nsterm.m (ns_update_auto_hide_menu_bar): Define MAC_OS_X_VERSION_10_6
	if not defined (Bug#8403).

2011-04-02  Juanma Barranquero  <lekktu@gmail.com>

	* xdisp.c (display_count_lines): Remove parameter `start',
	unused since 1998-01-01T02:27:27Z!rms@gnu.org.  All callers changed.
	(get_char_face_and_encoding): Remove parameter `multibyte_p',
	unused since 2008-05-14T01:40:23Z!handa@m17n.org.  All callers changed.
	(fill_stretch_glyph_string): Remove parameters `row' and `area',
	unused at least since Kim's GUI unification at 2003-03-16T20:45:46Z!storm@cua.dk
	and thereabouts.  All callers changed.
	(get_per_char_metric): Remove parameter `f', unused since
	2008-05-14T01:40:23Z!handa@m17n.org.  All callers changed.

2011-04-02  Jim Meyering  <meyering@redhat.com>

	do not dereference NULL upon failed strdup
	* nsfont.m (ns_descriptor_to_entity): Use xstrdup, not strdup.
	(ns_get_family): Likewise.

2011-04-02  Juanma Barranquero  <lekktu@gmail.com>

	* eval.c (unwind_to_catch) [DEBUG_GCPRO]: Remove redundant assignment.

2011-04-02  Jan Djärv  <jan.h.d@swipnet.se>

	* nsterm.m (ns_update_auto_hide_menu_bar): Only for OSX 10.6 or
	later (Bug#8403).

2011-04-01  Stefan Monnier  <monnier@iro.umontreal.ca>

	Add lexical binding.

	* window.c (Ftemp_output_buffer_show): New fun.
	(Fsave_window_excursion):
	* print.c (Fwith_output_to_temp_buffer): Move to subr.el.

	* lread.c (lisp_file_lexically_bound_p): New function.
	(Fload): Bind Qlexical_binding.
	(readevalloop): Remove `evalfun' arg.
	Bind Qinternal_interpreter_environment.
	(Feval_buffer): Bind Qlexical_binding.
	(defvar_int, defvar_bool, defvar_lisp_nopro, defvar_kboard):
	Mark as dynamic.
	(syms_of_lread): Declare `lexical-binding'.

	* lisp.h (struct Lisp_Symbol): New field `declared_special'.

	* keyboard.c (eval_dyn): New fun.
	(menu_item_eval_property): Use it.

	* image.c (parse_image_spec): Use Ffunctionp.

	* fns.c (concat, mapcar1): Accept byte-code-functions.

	* eval.c (Fsetq): Handle lexical vars.
	(Fdefun, Fdefmacro, Ffunction): Make closures when needed.
	(Fdefconst, Fdefvaralias, Fdefvar): Mark as dynamic.
	(FletX, Flet): Obey lexical binding.
	(Fcommandp): Handle closures.
	(Feval): New `lexical' arg.
	(eval_sub): New function extracted from Feval.  Use it almost
	everywhere where Feval was used.  Look up vars in lexical env.
	Handle closures.
	(Ffunctionp): Move from subr.el.
	(Ffuncall): Handle closures.
	(apply_lambda): Remove `eval_flags'.
	(funcall_lambda): Handle closures and new byte-code-functions.
	(Fspecial_variable_p): New function.
	(syms_of_eval): Initialize the Vinternal_interpreter_environment var,
	but without exporting it to Lisp.

	* doc.c (Fdocumentation, store_function_docstring):
	* data.c (Finteractive_form): Handle closures.

	* callint.c (Fcall_interactively): Preserve lexical-binding mode for
	interactive spec.

	* bytecode.c (Bstack_ref, Bstack_set, Bstack_set2, BdiscardN):
	New byte-codes.
	(exec_byte_code): New function extracted from Fbyte_code to handle new
	calling convention for byte-code-functions.  Add new byte-codes.

	* buffer.c (defvar_per_buffer): Set new `declared_special' field.

	* alloc.c (Fmake_symbol): Init new `declared_special' field.

2011-03-31  Juanma Barranquero  <lekktu@gmail.com>

	* xdisp.c (redisplay_internal): Fix prototype.

2011-03-31  Eli Zaretskii  <eliz@gnu.org>

	* xdisp.c (SCROLL_LIMIT): New macro.
	(try_scrolling): Use it when setting scroll_limit.
	Limit scrolling to 100 screen lines.
	(redisplay_window): Even when falling back on "recentering",
	position point in the window according to scroll-conservatively,
	scroll-margin, and scroll-*-aggressively variables.  (Bug#6671)

	(try_scrolling): When point is above the window, allow searching
	as far as scroll_max, or one screenful, to compute vertical
	distance from PT to the scroll margin position.  This prevents
	try_scrolling from unnecessarily failing when
	scroll-conservatively is set to a value slightly larger than the
	window height.  Clean up the case of PT below the margin at bottom
	of window: scroll_max can no longer be INT_MAX.  When aggressive
	scrolling is in use, don't let point enter the opposite scroll
	margin as result of the scroll.
	(syms_of_xdisp) <scroll-conservatively>: Document the
	threshold of 100 lines for never-recentering scrolling.

2011-03-31  Juanma Barranquero  <lekktu@gmail.com>

	* dispextern.h (move_it_by_lines):
	* xdisp.c (move_it_by_lines): Remove parameter `need_y_p', unused
	since 2000-12-29T14:24:09Z!gerd@gnu.org.  All callers changed.
	(message_log_check_duplicate): Remove parameters `prev_bol' and
	`this_bol', unused since 1998-01-01T02:27:27Z!rms@gnu.org.  All callers changed.
	(redisplay_internal): Remove parameter `preserve_echo_area',
	unused since 1999-07-21T21:43:52Z!gerd@gnu.org.  All callers changed.

	* indent.c (Fvertical_motion):
	* window.c (window_scroll_pixel_based, Frecenter):
	Don't pass `need_y_p' to `move_it_by_lines'.

2011-03-30  Stefan Monnier  <monnier@iro.umontreal.ca>

	* eval.c (struct backtrace): Don't cheat with negative numbers, but do
	steal a few bits to be more compact.
	(interactive_p, Fbacktrace, Fbacktrace_frame, mark_backtrace):
	Remove unneeded casts.

	* bytecode.c (Fbyte_code): CAR and CDR can GC.

2011-03-30  Zachary Kanfer  <zkanfer@gmail.com>  (tiny change)

	* keyboard.c (Fexecute_extended_command): Do log the "suggest key
	binding" message (bug#7967).

2011-03-30  Paul Eggert  <eggert@cs.ucla.edu>

	Fix more problems found by GCC 4.6.0's static checks.

	* unexelf.c (unexec) [! (defined _SYSTYPE_SYSV || defined __sgi)]:
	Remove unused local var.

	* editfns.c (Fmessage_box): Remove unused local var.

	* xdisp.c (try_window_reusing_current_matrix, x_produce_glyphs):
	(note_mode_line_or_margin_highlight, note_mouse_highlight):
	Omit unused local vars.
	* window.c (shrink_windows): Omit unused local var.
	* menu.c (digest_single_submenu): Omit unused local var.
	* dispnew.c (update_window) [PERIODIC_PREEMPTION_CHECKING]:
	Omit unused local var.

	* keyboard.c (parse_modifiers_uncached, parse_modifiers):
	Don't assume string length fits in int.
	(keyremap_step, read_key_sequence): Use size_t for sizes.
	(read_key_sequence): Don't check last_real_key_start redundantly.

	* callproc.c (Fcall_process, Fcall_process_region): Use SAFE_ALLOCA
	instead of alloca (Bug#8344).

	* eval.c (Fbacktrace): Don't assume nargs fits in int.
	(Fbacktrace_frame): Don't assume nframes fits in int.

	* syntax.c (scan_sexps_forward): Avoid pointer wraparound.

	* xterm.c (x_make_frame_visible, same_x_server): Redo to avoid overflow
	concerns.

	* term.c (produce_glyphless_glyph): Remove unnecessary test.

	* cm.c (calccost): Turn while-do into do-while, for clarity.

	* keyboard.c (syms_of_keyboard): Use the same style as later
	in this function when indexing through an array.  This also
	works around GCC bug 48267.

	* image.c (tiff_load): Fix off-by-one image count (Bug#8336).

	* xselect.c (x_check_property_data): Return correct size (Bug#8335).

	* chartab.c (sub_char_table_ref_and_range): Redo for slight
	efficiency gain, and to bypass a gcc -Wstrict-overflow warning.

	* keyboard.c, keyboard.h (num_input_events): Now size_t.
	This avoids undefined behavior on integer overflow, and is a bit
	more convenient anyway since it is compared to a size_t variable.

	Variadic C functions now count arguments with size_t, not int.
	This avoids an unnecessary limitation on 64-bit machines, which
	caused (substring ...) to crash on large vectors (Bug#8344).
	* lisp.h (struct Lisp_Subr.function.aMANY): Now takes size_t, not int.
	(DEFUN_ARGS_MANY, internal_condition_case_n, safe_call): Likewise.
	All variadic functions and their callers changed accordingly.
	(struct gcpro.nvars): Now size_t, not int.  All uses changed.
	* data.c (arith_driver, float_arith_driver): Likewise.
	* editfns.c (general_insert_function): Likewise.
	* eval.c (struct backtrace.nargs, interactive_p)
	(internal_condition_case_n, run_hook_with_args, apply_lambda)
	(funcall_lambda, mark_backtrace): Likewise.
	* fns.c (concat): Likewise.
	* frame.c (x_set_frame_parameters): Likewise.
	* fns.c (get_key_arg): Now accepts and returns size_t, and returns
	0 if not found, not -1.  All callers changed.

	* alloc.c (garbage_collect): Don't assume stack size fits in int.
	(stack_copy_size): Now size_t, not int.
	(stack_copy, stack_copy_size): Define only if MAX_SAVE_STACK > 0.

2011-03-28  Juanma Barranquero  <lekktu@gmail.com>

	* coding.c (encode_designation_at_bol): Remove parameter `charbuf_end',
	unused since 2002-03-01T01:17:24Z!handa@m17n.org and 2008-02-01T16:01:31Z!miles@gnu.org.
	All callers changed.

	* lisp.h (multibyte_char_to_unibyte):
	* character.c (multibyte_char_to_unibyte): Remove parameter `rev_tbl',
	unused since 2002-03-01T01:16:34Z!handa@m17n.org and 2008-02-01T16:01:31Z!miles@gnu.org.
	* character.h (CHAR_TO_BYTE8):
	* cmds.c (internal_self_insert):
	* editfns.c (general_insert_function):
	* keymap.c (push_key_description):
	* search.c (Freplace_match):
	* xdisp.c (message_dolog, set_message_1): All callers changed.

2011-03-28  Stefan Monnier  <monnier@iro.umontreal.ca>

	* keyboard.c (safe_run_hook_funcall): New function.
	(safe_run_hooks_1, safe_run_hooks_error, safe_run_hooks): On error,
	don't set the hook to nil, but remove the offending function instead.
	(Qcommand_hook_internal): Remove, unused.
	(syms_of_keyboard): Don't initialize Qcommand_hook_internal nor define
	Vcommand_hook_internal.

	* eval.c (enum run_hooks_condition): Remove.
	(funcall_nil, funcall_not): New functions.
	(run_hook_with_args): Call each function through a `funcall' argument.
	Remove `cond' argument, now redundant.
	(Frun_hooks, Frun_hook_with_args, Frun_hook_with_args_until_success)
	(Frun_hook_with_args_until_failure): Adjust accordingly.
	(run_hook_wrapped_funcall, Frun_hook_wrapped): New functions.

2011-03-28  Juanma Barranquero  <lekktu@gmail.com>

	* dispextern.h (string_buffer_position): Remove declaration.

	* print.c (strout): Remove parameter `multibyte', unused since
	1999-08-21T19:30:21Z!gerd@gnu.org.  All callers changed.

	* search.c (boyer_moore): Remove parameters `len', `pos' and `lim',
	never used since function introduction in 1998-02-08T21:33:56Z!rms@gnu.org.
	All callers changed.

	* w32.c (_wsa_errlist): Use braces for struct initializers.

	* xdisp.c (string_buffer_position_lim): Remove parameter `w',
	never used since function introduction in 2001-03-09T18:41:50Z!gerd@gnu.org.
	All callers changed.
	(string_buffer_position): Likewise.  Also, make static (it's never
	used outside xdisp.c).
	(cursor_row_p): Remove parameter `w', unused since
	2000-10-17T16:08:57Z!gerd@gnu.org.  All callers changed.
	(decode_mode_spec): Remove parameter `precision', introduced during
	Gerd Moellmann's rewrite at 1999-07-21T21:43:52Z!gerd@gnu.org, but never used.
	All callers changed.

2011-03-27  Jan Djärv  <jan.h.d@swipnet.se>

	* nsterm.m (syms_of_nsterm): Use doc: for ns-auto-hide-menu-bar.

2011-03-27  Anders Lindgren  <andlind@gmail.com>

	* nsterm.m (ns_menu_bar_is_hidden): New variable.
	(ns_constrain_all_frames, ns_menu_bar_should_be_hidden)
	(ns_update_auto_hide_menu_bar): New functions.
	(ns_update_begin): Call ns_update_auto_hide_menu_bar.
	(applicationDidBecomeActive): Call ns_update_auto_hide_menu_bar and
	ns_constrain_all_frames.
	(constrainFrameRect): Return at once if ns_menu_bar_should_be_hidden.
	(syms_of_nsterm): DEFVAR ns-auto-hide-menu-bar, init to Qnil.

2011-03-27  Jan Djärv  <jan.h.d@swipnet.se>

	* nsmenu.m (runDialogAt): Remove argument to timer_check.

2011-03-27  Glenn Morris  <rgm@gnu.org>

	* syssignal.h: Replace RETSIGTYPE with void.
	* atimer.c, data.c, dispnew.c, emacs.c, floatfns.c, keyboard.c:
	* keyboard.h, lisp.h, process.c, sysdep.c, xterm.c:
	Replace SIGTYPE with void everywhere.
	* s/usg5-4-common.h (SIGTYPE): Remove definition.
	* s/template.h (SIGTYPE): Remove commented out definition.

2011-03-26  Eli Zaretskii  <eliz@gnu.org>

	* xdisp.c (redisplay_window): Don't check buffer's clip_changed
	flag as a prerequisite for invoking try_scrolling.  (Bug#6671)

2011-03-26  Juanma Barranquero  <lekktu@gmail.com>

	* w32.c (read_unc_volume): Use parameter `henum', instead of
	global variable `wget_enum_handle'.

	* keymap.c (describe_vector): Remove parameters `indices' and
	`char_table_depth', unused since 2002-03-01T01:43:26Z!handa@m17n.org.
	(describe_map, Fdescribe_vector): Adjust calls to `describe_vector'.

	* keyboard.h (timer_check, show_help_echo): Remove unused parameters.

	* keyboard.c (timer_check): Remove parameter `do_it_now',
	unused since 1996-04-12T06:01:29Z!rms@gnu.org.
	(show_help_echo): Remove parameter `ok_to_overwrite_keystroke_echo',
	unused since 2008-04-19T19:30:53Z!monnier@iro.umontreal.ca.

	* keyboard.c (read_char):
	* w32menu.c (w32_menu_display_help):
	* xmenu.c (show_help_event, menu_help_callback):
	Adjust calls to `show_help_echo'.

	* gtkutil.c (xg_maybe_add_timer):
	* keyboard.c (readable_events):
	* process.c (wait_reading_process_output):
	* xmenu.c (x_menu_wait_for_event): Adjust calls to `timer_check'.

	* insdel.c (adjust_markers_gap_motion):
	Remove; no-op since 1998-01-02T21:29:48Z!rms@gnu.org.
	(gap_left, gap_right): Don't call it.

2011-03-25  Chong Yidong  <cyd@stupidchicken.com>

	* xdisp.c (handle_fontified_prop): Discard changes to clip_changed
	incurred during fontification.

2011-03-25  Juanma Barranquero  <lekktu@gmail.com>

	* buffer.c (defvar_per_buffer): Remove unused parameter `doc'.
	(DEFVAR_PER_BUFFER): Don't pass it.

	* dispnew.c (row_equal_p, add_row_entry): Remove unused parameter `w'.
	(scrolling_window): Don't pass it.

2011-03-25  Juanma Barranquero  <lekktu@gmail.com>

	* dispextern.h (glyph_matric): Use #if GLYPH_DEBUG, not #ifdef.

	* fileio.c (check_executable) [DOS_NT]: Remove unused variables `len'
	and `suffix'.
	(Fset_file_selinux_context) [HAVE_LIBSELINUX]: Move here declaration
	of variables specific to SELinux and computation of `encoded_absname'.

	* image.c (XPutPixel): Remove unused variable `height'.

	* keyboard.c (make_lispy_event): Remove unused variable `hpos'.

	* unexw32.c (get_section_info): Remove unused variable `section'.

	* w32.c (stat): Remove unused variables `drive_root' and `devtype'.
	(system_process_attributes): Remove unused variable `sess'.
	(sys_read): Remove unused variable `err'.

	* w32fns.c (top): Wrap variables with #if GLYPH_DEBUG, not #ifdef.
	(w32_wnd_proc): Remove unused variable `isdead'.
	(unwind_create_frame): Use #if GLYPH_DEBUG, not #ifdef.
	(Fx_server_max_request_size): Remove unused variable `dpyinfo'.
	(x_create_tip_frame): Remove unused variable `tem'.

	* w32inevt.c (w32_console_read_socket):
	Remove unused variable `no_events'.

	* w32term.c (x_draw_composite_glyph_string_foreground):
	Remove unused variable `width'.

2011-03-24  Juanma Barranquero  <lekktu@gmail.com>

	* w32term.c (x_set_glyph_string_clipping):
	Don't pass uninitialized region to CombineRgn.

2011-03-23  Juanma Barranquero  <lekktu@gmail.com>

	* w32fns.c (x_set_menu_bar_lines): Remove unused variable `olines'.
	(w32_wnd_proc): Pass NULL to Windows API, not uninitialized buffer.
	(Fx_close_connection): Remove unused variable `i'.

	* w32font.c (w32font_draw): Return number of glyphs.
	(w32font_open_internal): Remove unused variable `i'.
	(w32font_driver): Add missing initializer.

	* w32menu.c (utf8to16): Remove unused variable `utf16'.
	(fill_in_menu): Remove unused variable `items_added'.

	* w32term.c (last_mouse_press_frame): Remove static global variable.
	(w32_clip_to_row): Remove unused variable `f'.
	(x_delete_terminal): Remove unused variable `i'.

	* w32uniscribe.c (uniscribe_shape): Remove unused variable `nclusters'.
	(NOTHING): Remove unused static global variable.
	(uniscribe_check_otf): Remove unused variable `table'.
	(uniscribe_font_driver): Add missing initializers.

2011-03-23  Julien Danjou  <julien@danjou.info>

	* term.c (Fsuspend_tty, Fresume_tty):
	* minibuf.c (read_minibuf, run_exit_minibuf_hook):
	* window.c (temp_output_buffer_show):
	* insdel.c (signal_before_change):
	* frame.c (Fhandle_switch_frame):
	* fileio.c (Fdo_auto_save):
	* emacs.c (Fkill_emacs):
	* editfns.c (save_excursion_restore):
	* cmds.c (internal_self_insert):
	* callint.c (Fcall_interactively):
	* buffer.c (Fkill_all_local_variables):
	* keyboard.c (Fcommand_execute, Fsuspend_emacs, safe_run_hooks_1):
	Use Frun_hooks.
	(command_loop_1): Use Frun_hooks.  Call safe_run_hooks
	unconditionnaly since it does the check itself.

2011-03-23  Paul Eggert  <eggert@cs.ucla.edu>

	Fix more problems found by GCC 4.5.2's static checks.

	* coding.c (encode_coding_raw_text): Avoid unnecessary test
	the first time through the loop, since we know p0 < p1 then.
	This also avoids a gcc -Wstrict-overflow warning.

	* lisp.h (SAFE_ALLOCA, SAFE_ALLOCA_LISP): Avoid 'int' overflow
	leading to a memory leak, possible in functions like
	load_charset_map_from_file that can allocate an unbounded number
	of objects (Bug#8318).

	* xmenu.c (set_frame_menubar): Use EMACS_UINT, not int, for indexes
	that could (at least in theory) be that large.

	* xdisp.c (message_log_check_duplicate): Return unsigned long, not int.
	This is less likely to overflow, and avoids undefined behavior if
	overflow does occur.  All callers changed.  Use strtoul to scan
	for the unsigned long integer.
	(pint2hrstr): Simplify and tune code slightly.
	This also avoids a (bogus) GCC warning with gcc -Wstrict-overflow.

	* scroll.c (do_scrolling): Work around GCC bug 48228.
	See <http://gcc.gnu.org/bugzilla/show_bug.cgi?id=48228>.

	* frame.c (Fmodify_frame_parameters): Simplify loop counter.
	This also avoids a warning with gcc -Wstrict-overflow.
	(validate_x_resource_name): Simplify count usage.
	This also avoids a warning with gcc -Wstrict-overflow.

	* fileio.c (Fcopy_file): Report error if fchown or fchmod
	fail (Bug#8306).

	* emacs.c (Fdaemon_initialized): Do not ignore I/O errors (Bug#8303).

	* process.c (Fmake_network_process): Use socklen_t, not int,
	where POSIX says socklen_t is required in portable programs.
	This fixes a porting bug on hosts like 64-bit HP-UX, where
	socklen_t is wider than int (Bug#8277).
	(Fmake_network_process, server_accept_connection):
	(wait_reading_process_output, read_process_output):
	Likewise.

	* process.c: Rename or move locals to avoid shadowing.
	(list_processes_1, Fmake_network_process):
	(read_process_output_error_handler, exec_sentinel_error_handler):
	Rename or move locals.
	(Fmake_network_process): Define label "retry_connect" only if needed.
	(Fnetwork_interface_info): Fix pointer signedness.
	(process_send_signal): Add cast to avoid pointer signedness problem.
	(FIRST_PROC_DESC, IF_NON_BLOCKING_CONNECT): Remove unused macros.
	(create_process): Use 'volatile' to avoid vfork clobbering (Bug#8298).

	Make tparam.h and terminfo.c consistent.
	* cm.c (tputs, tgoto, BC, UP): Remove extern decls.
	Include tparam.h instead, since it declares them.
	* cm.h (PC): Remove extern decl; tparam.h now does this.
	* deps.mk (cm.o, terminfo.o): Depend on tparam.h.
	* terminfo.c: Include tparam.h, to check interfaces.
	(tparm): Make 1st arg a const pointer in decl.  Put it at top level.
	(tparam): Adjust signature to match interface in tparam.h;
	this removes some undefined behavior.  Check that outstring and len
	are zero, which they always are with Emacs.
	* tparam.h (PC, BC, UP): New extern decls.

	* xftfont.c (xftfont_shape): Now static, and defined only if needed.
	(xftfont_open): Rename locals to avoid shadowing.

	* ftfont.c (ftfont_resolve_generic_family): Fix pointer signedness.
	(ftfont_otf_capability, ftfont_shape): Omit decls if not needed.
	(OTF_TAG_SYM): Omit macro if not needed.
	(ftfont_list): Remove unused local.
	(get_adstyle_property, ftfont_pattern_entity):
	(ftfont_lookup_cache, ftfont_open, ftfont_anchor_point):
	Rename locals to avoid shadowing.

	* xfont.c (xfont_list_family): Mark var as initialized.

	* xml.c (make_dom): Now static.

	* composite.c (composition_compute_stop_pos): Rename local to
	avoid shadowing.
	(composition_reseat_it): Remove unused locals.
	(find_automatic_composition, composition_adjust_point): Likewise.
	(composition_update_it): Mark var as initialized.
	(find_automatic_composition): Mark vars as initialized,
	with a FIXME (Bug#8290).

	character.h: Rename locals to avoid shadowing.
	* character.h (PREV_CHAR_BOUNDARY, FETCH_STRING_CHAR_ADVANCE):
	(FETCH_STRING_CHAR_AS_MULTIBYTE_ADVANCE, FETCH_CHAR_ADVANCE):
	(FETCH_CHAR_ADVANCE_NO_CHECK, INC_POS, DEC_POS, BUF_INC_POS):
	(BUF_DEC_POS): Be more systematic about renaming local temporaries
	to avoid shadowing.

	* textprop.c (property_change_between_p): Remove; unused.

	* intervals.c (interval_start_pos): Now static.

	* intervals.h (CHECK_TOTAL_LENGTH): Avoid empty "else".

	* atimer.c (start_atimer, append_atimer_lists, set_alarm):
	Rename locals to avoid shadowing.

	* sound.c (wav_play, au_play, Fplay_sound_internal):
	Fix pointer signedness.
	(alsa_choose_format): Remove unused local var.
	(wav_play): Initialize a variable to 0, to prevent undefined
	behavior (Bug#8278).

	* region-cache.c (insert_cache_boundary): Redo var to avoid shadowing.

	* region-cache.h (pp_cache): New decl, for gcc -Wmissing-prototypes.

	* callproc.c (Fcall_process): Use 'volatile' to avoid vfork
	clobbering (Bug#8298).
	* sysdep.c (sys_subshell): Likewise.
	Previously, the sys_subshell 'volatile' was incorrectly IF_LINTted out.

	* lisp.h (child_setup): Now NO_RETURN unless DOS_NT.
	This should get cleaned up, so that child_setup has the
	same signature on all platforms.

	* callproc.c (call_process_cleanup): Now static.
	(relocate_fd): Rename locals to avoid shadowing.

2011-03-22  Chong Yidong  <cyd@stupidchicken.com>

	* xterm.c (x_clear_frame): Remove XClearWindow call.  This appears
	not to be necessary, and produces flickering.

2011-03-20  Glenn Morris  <rgm@gnu.org>

	* config.in: Remove file.

2011-03-20  Juanma Barranquero  <lekktu@gmail.com>

	* minibuf.c (Vcompleting_read_function): Don't declare, global variables
	are now in src/globals.h.
	(syms_of_minibuf): Remove spurious & from previous change.

2011-03-20  Leo  <sdl.web@gmail.com>

	* minibuf.c (completing-read-function): New variable.
	(completing-read-default): Rename from completing-read.
	(completing-read): Call completing-read-function.

2011-03-19  Juanma Barranquero  <lekktu@gmail.com>

	* xfaces.c (Fx_load_color_file):
	Read color file from absolute filename (bug#8250).

2011-03-19  Juanma Barranquero  <lekktu@gmail.com>

	* makefile.w32-in: Update dependencies.

2011-03-17  Eli Zaretskii  <eliz@gnu.org>

	* makefile.w32-in ($(BLD)/unexw32.$(O)): Depend on $(SRC)/unexec.h.

2011-03-17  Paul Eggert  <eggert@cs.ucla.edu>

	Fix more problems found by GCC 4.5.2's static checks.

	* process.c (make_serial_process_unwind, send_process_trap):
	(sigchld_handler): Now static.

	* process.c (allocate_pty): Let PTY_ITERATION declare iteration vars.
	That way, the code declares only the vars that it needs.
	* s/aix4-2.h (PTY_ITERATION): Declare iteration vars.
	* s/cygwin.h (PTY_ITERATION): Likewise.
	* s/darwin.h (PTY_ITERATION): Likewise.
	* s/gnu-linux.h (PTY_ITERATION): Likewise.

	* s/irix6-5.h (PTY_OPEN): Declare stb, to loosen coupling.
	* process.c (allocate_pty): Don't declare stb unless it's needed.

	* bytecode.c (MAYBE_GC): Rewrite so as not to use empty "else".
	(CONSTANTLIM): Remove; unused.
	(METER_CODE, Bscan_buffer, Bread_char, Bset_mark):
	Define only if needed.

	* unexelf.c (unexec): Name an expression,
	to avoid gcc -Wbad-function-cast warning.
	Use a different way to cause a compilation error if anyone uses
	n rather than nn, a way that does not involve shadowing.
	(ELF_BSS_SECTION_NAME, OLD_PROGRAM_H): Remove; unused.

	* deps.mk (unexalpha.o): Remove; unused.

	New file unexec.h, the (simple) interface for unexec (Bug#8267).
	* unexec.h: New file.
	* deps.mk (emacs.o, unexaix.o, unexcw.o, unexcoff.o, unexelf.o):
	(unexhp9k800.o, unexmacosx.o, unexsol.o, unexw32.o):
	Depend on unexec.h.
	* emacs.c [!defined CANNOT_DUMP]: Include unexec.h.
	* unexaix.c, unexcoff.c, unexcw.c, unexelf.c, unexhp9k800.c:
	* unexmacosx.c, unexsol.c, unexw32.c: Include unexec.h.
	Change as necessary to match prototype in unexec.h.

	* syntax.c (Fforward_comment, scan_lists): Rename locals to avoid
	shadowing.
	(back_comment, skip_chars): Mark vars as initialized.

	* character.h (FETCH_STRING_CHAR_ADVANCE_NO_CHECK, BUF_INC_POS):
	Rename locals to avoid shadowing.

	* lread.c (read1): Rewrite so as not to use empty "else".
	(Fload, readevalloop, read1): Rename locals to avoid shadowing.

	* print.c (Fredirect_debugging_output): Fix pointer signedess.

	* lisp.h (debug_output_compilation_hack): Add decl here, to avoid
	warning when compiling print.c.

	* font.c (font_unparse_fcname): Abort in an "impossible" situation
	instead of using an uninitialized var.
	(font_sort_entities): Mark var as initialized.

	* character.h (FETCH_CHAR_ADVANCE): Rename locals to avoid shadowing.

	* font.c (font_unparse_xlfd): Don't mix pointers to variables with
	pointers to constants.
	(font_parse_fcname): Remove unused vars.
	(font_delete_unmatched): Now static.
	(font_get_spec): Remove; unused.
	(font_style_to_value, font_prop_validate_style, font_unparse_fcname):
	(font_update_drivers, Ffont_get_glyphs, font_add_log):
	Rename or move locals to avoid shadowing.

	* fns.c (require_nesting_list, require_unwind): Now static.
	(Ffillarray): Rename locals to avoid shadowing.

	* floatfns.c (domain_error2): Define only if needed.
	(Ffrexp, Fldexp): Rename locals to avoid shadowing.

	* alloc.c (mark_backtrace): Move decl from here ...
	* lisp.h: ... to here, so that it can be checked.

	* eval.c (call_debugger, do_debug_on_call, grow_specpdl): Now static.
	(Fdefvar): Rewrite so as not to use empty "else".
	(lisp_indirect_variable): Name an expression,
	to avoid gcc -Wbad-function-cast warning.
	(Fdefvar): Rename locals to avoid shadowing.

	* callint.c (quotify_arg, quotify_args): Now static.
	(Fcall_interactively): Rename locals to avoid shadowing.
	Use const pointer when appropriate.

	* lisp.h (get_system_name, get_operating_system_release):
	Move decls here, to check interfaces.
	* process.c (get_operating_system_release): Move decl to lisp.h.
	* xrdb.c (get_system_name): Likewise.
	* editfns.c (init_editfns, Fuser_login_name, Fuser_uid):
	(Fuser_real_uid, Fuser_full_name): Remove unnecessary casts,
	some of which prompt warnings from gcc -Wbad-function-cast.
	(Fformat_time_string, Fencode_time, Finsert_char):
	(Ftranslate_region_internal, Fformat):
	Rename or remove local vars to avoid shadowing.
	(Ftranslate_region_internal): Mark var as initialized.

	* doc.c (Fdocumentation, Fsnarf_documentation): Move locals to
	avoid shadowing.

	* lisp.h (eassert): Check that the argument compiles, even if
	ENABLE_CHECKING is not defined.

	* data.c (Findirect_variable): Name an expression, to avoid
	gcc -Wbad-function-cast warning.
	(default_value, arithcompare, arith_driver, arith_error): Now static.
	(store_symval_forwarding): Rename local to avoid shadowing.
	(Fmake_variable_buffer_local, Fmake_local_variable):
	Mark variables as initialized.
	(do_blv_forwarding, do_symval_forwarding): Remove; unused.

	* alloc.c (check_cons_list): Do not define unless GC_CHECK_CONS_LIST.
	(Fmake_vector, Fvector, Fmake_byte_code, Fgarbage_collect):
	Rename locals to avoid shadowing.
	(mark_stack): Move local variables into the #ifdef region where
	they're used.
	(BLOCK_INPUT_ALLOC, UNBLOCK_INPUT_ALLOC): Define only if
	! defined SYSTEM_MALLOC && ! defined SYNC_INPUT, as they are not
	needed otherwise.
	(CHECK_ALLOCATED): Define only if GC_CHECK_MARKED_OBJECTS.
	(GC_STRING_CHARS): Remove; not used.
	(Fmemory_limit): Cast sbrk's returned value to char *.

	* lisp.h (check_cons_list): Declare if GC_CHECK_CONS_LIST; this
	avoids undefined behavior in theory.

	* regex.c (IF_LINT): Add defn, for benefit of ../lib-src.

	Use functions, not macros, for up- and down-casing (Bug#8254).
	* buffer.h (DOWNCASE_TABLE, UPCASE_TABLE, DOWNCASE, UPPERCASEP):
	(NOCASEP, LOWERCASEP, UPCASE, UPCASE1): Remove.  All callers changed
	to use the following functions instead of these macros.
	(downcase): Adjust to lack of DOWNCASE_TABLE.  Return int, not
	EMACS_INT, since callers assume the returned value fits in int.
	(upcase1): Likewise, for UPCASE_TABLE.
	(uppercasep, lowercasep, upcase): New static inline functions.
	* editfns.c (Fchar_equal): Remove no-longer-needed workaround for
	the race-condition problem in the old DOWNCASE.

	* regex.c (CHARSET_LOOKUP_RANGE_TABLE_RAW, POP_FAILURE_REG_OR_COUNT):
	Rename locals to avoid shadowing.
	(regex_compile, re_match_2_internal): Move locals to avoid shadowing.
	(regex_compile, re_search_2, re_match_2_internal):
	Remove unused local vars.
	(FREE_VAR): Rewrite so as not to use empty "else",
	which gcc can warn about.
	(regex_compile, re_match_2_internal): Mark locals as initialized.
	(RETALLOC_IF): Define only if needed.
	(WORDCHAR_P): Likewise.  This one is never needed, but is used
	only in a comment talking about a compiler bug, so put inside
	the #if 0 of that comment.
	(CHARSET_LOOKUP_BITMAP, FAIL_STACK_FULL, RESET_FAIL_STACK):
	(PUSH_FAILURE_ELT, BUF_PUSH_3, STOP_ADDR_VSTRING):
	Remove; unused.

	* search.c (boyer_moore): Rename locals to avoid shadowing.
	* character.h (FETCH_STRING_CHAR_AS_MULTIBYTE_ADVANCE):
	(PREV_CHAR_BOUNDARY): Likewise.

	* search.c (simple_search): Remove unused var.

	* dired.c (compile_pattern): Move decl from here ...
	* lisp.h: ... to here, so that it can be checked.
	(struct re_registers): New forward decl.

	* character.h (INC_POS, DEC_POS): Rename locals to avoid shadowing.

	* indent.c (MULTIBYTE_BYTES_WIDTH): New args bytes, width.
	All uses changed.
	(MULTIBYTE_BYTES_WIDTH, scan_for_column, compute_motion):
	Rename locals to avoid shadowing.
	(Fvertical_motion): Mark locals as initialized.

	* casefiddle.c (casify_object, casify_region): Now static.
	(casify_region): Mark local as initialized.

	* cmds.c (internal_self_insert): Rename local to avoid shadowing.

	* lisp.h (GCPRO2_VAR, GCPRO3_VAR, GCPRO4_VAR, GCPRO5_VAR, GCPRO6_VAR):
	New macros, so that the caller can use some names other than
	gcpro1, gcpro2, etc.
	(GCPRO2, GCPRO3, GCPRO4, GCPRO5, GCPRO6): Reimplement in terms
	of the new macros.
	(GCPRO1_VAR, UNGCPRO_VAR): Change the meaning of the second
	argument, for consistency with GCPRO2_VAR, etc: it is now the
	prefix of the variable, not the variable itself.  All uses
	changed.
	* dired.c (directory_files_internal, file_name_completion):
	Rename locals to avoid shadowing.

	Fix a race condition diagnosed by gcc -Wsequence-point (Bug#8254).
	An expression of the form (DOWNCASE (x) == DOWNCASE (y)), found in
	dired.c's scmp function, had undefined behavior.
	* lisp.h (DOWNCASE_TABLE, UPCASE_TABLE, DOWNCASE, UPPERCASEP):
	(NOCASEP, LOWERCASEP, UPCASE, UPCASE1): Move from here ...
	* buffer.h: ... to here, because these macros use current_buffer,
	and the new implementation with inline functions needs to have
	current_buffer in scope now, rather than later when the macros
	are used.
	(downcase, upcase1): New static inline functions.
	(DOWNCASE, UPCASE1): Reimplement using these functions.
	This avoids undefined behavior in expressions like
	DOWNCASE (x) == DOWNCASE (y), which previously suffered
	from race conditions in accessing the global variables
	case_temp1 and case_temp2.
	* casetab.c (case_temp1, case_temp2): Remove; no longer needed.
	* lisp.h (case_temp1, case_temp2): Remove their decls.
	* character.h (ASCII_CHAR_P): Move from here ...
	* lisp.h: ... to here, so that the inline functions mentioned
	above can use them.

	* dired.c (directory_files_internal_unwind): Now static.

	* fileio.c (file_name_as_directory, directory_file_name):
	(barf_or_query_if_file_exists, auto_save_error, auto_save_1):
	Now static.
	(file_name_as_directory): Use const pointers when appropriate.
	(Fexpand_file_name): Likewise.  In particular, newdir might
	point at constant storage, so make it a const pointer.
	(Fmake_directory_internal, Fread_file_name): Remove unused vars.
	(Ffile_selinux_context, Fset_file_selinux_context): Fix pointer
	signedness issues.
	(Fset_file_times, Finsert_file_contents, auto_save_error):
	Rename locals to avoid shadowing.

	* minibuf.c (choose_minibuf_frame_1): Now static.
	(Ftry_completion, Fall_completions): Rename or remove locals
	to avoid shadowing.

	* marker.c (bytepos_to_charpos): Remove; unused.

	* lisp.h (verify_bytepos, count_markers): New decls,
	so that gcc does not warn that these functions aren't declared.

	* insdel.c (check_markers, make_gap_larger, make_gap_smaller):
	(reset_var_on_error, Fcombine_after_change_execute_1): Now static.
	(CHECK_MARKERS): Redo to avoid gcc -Wempty-body diagnostic.
	(copy_text): Remove unused local var.

	* filelock.c (within_one_second): Now static.
	(lock_file_1): Rename local to avoid shadowing.

	* buffer.c (fix_overlays_before): Mark locals as initialized.
	(fix_start_end_in_overlays): Likewise.  This function should be
	simplified by using pointers-to-pointers, but that's a different
	matter.
	(switch_to_buffer_1): Now static.
	(Fkill_buffer, record_buffer, Fbury_buffer, Fset_buffer_multibyte):
	(report_overlay_modification): Rename locals to avoid shadowing.

	* sysdep.c (system_process_attributes): Rename vars to avoid shadowing.
	Fix pointer signedness issue.
	(sys_subshell): Mark local as volatile if checking for lint,
	to suppress a gcc -Wclobbered warning that does not seem to be right.
	(MAXPATHLEN): Define only if needed.

	* process.c (serial_open, serial_configure): Move decls from here ...
	* systty.h: ... to here, so that they can be checked.

	* fns.c (get_random, seed_random): Move extern decls from here ...
	* lisp.h: ... to here, so that they can be checked.

	* sysdep.c (reset_io): Now static.
	(wait_for_termination_signal): Remove; unused.

	* keymap.c (keymap_parent, keymap_memberp, map_keymap_internal):
	(copy_keymap_item, append_key, push_text_char_description):
	Now static.
	(Fwhere_is_internal): Don't test CONSP (sequences) unnecessarily.
	(DENSE_TABLE_SIZE): Remove; unused.
	(get_keymap, access_keymap, Fdefine_key, Fwhere_is_internal):
	(describe_map_tree):
	Rename locals to avoid shadowing.

	* keyboard.c: Declare functions static if they are not used elsewhere.
	(echo_char, echo_dash, cmd_error, top_level_2):
	(poll_for_input, handle_async_input): Now static.
	(read_char, kbd_buffer_get_event, make_lispy_position):
	(make_lispy_event, make_lispy_movement, apply_modifiers):
	(decode_keyboard_code, tty_read_avail_input, menu_bar_items):
	(parse_tool_bar_item, read_key_sequence, Fread_key_sequence):
	(Fread_key_sequence_vector): Rename locals to avoid shadowing.
	(read_key_sequence, read_char): Mark locals as initialized.
	(Fexit_recursive_edit, Fabort_recursive_edit): Mark with NO_RETURN.

	* keyboard.h (make_ctrl_char): New decl.
	(mark_kboards): Move decl here ...
	* alloc.c (mark_kboards): ... from here.

	* lisp.h (force_auto_save_soon): New decl.

	* emacs.c (init_cmdargs): Rename local to avoid shadowing.
	(DEFINE_DUMMY_FUNCTION): New macro.
	(__do_global_ctors, __do_global_ctors_aux, __do_global_dtors, __main):
	Use it.
	(main): Add casts to avoid warnings
	if GCC considers string literals to be constants.

	* lisp.h (fatal_error_signal): Add decl, since it's exported.

	* dbusbind.c: Pointer signedness fixes.
	(xd_signature, xd_append_arg, xd_initialize):
	(Fdbus_call_method, Fdbus_call_method_asynchronously):
	(Fdbus_method_return_internal, Fdbus_method_error_internal):
	(Fdbus_send_signal, xd_read_message_1, Fdbus_register_service):
	(Fdbus_register_signal): Use SSDATA when the context wants char *.

	* dbusbind.c (Fdbus_init_bus): Add cast to avoid warning
	if GCC considers string literals to be constants.
	(Fdbus_register_service, Fdbus_register_method): Remove unused vars.

2011-03-16  Stefan Monnier  <monnier@iro.umontreal.ca>

	* print.c (PRINT_CIRCLE_CANDIDATE_P): New macro.
	(print_preprocess, print_object): New macro to fix last change.

	* print.c (print_preprocess): Don't forget font objects.

2011-03-16  Juanma Barranquero  <lekktu@gmail.com>

	* emacs.c (USAGE3): Doc fixes.

2011-03-15  Andreas Schwab  <schwab@linux-m68k.org>

	* coding.c (detect_coding_iso_2022): Reorganize code to clarify
	structure.

2011-03-14  Juanma Barranquero  <lekktu@gmail.com>

	* lisp.h (VWindow_system, Qfile_name_history):
	* keyboard.h (lispy_function_keys) [WINDOWSNT]:
	* w32term.h (w32_system_caret_hwnd, w32_system_caret_height)
	(w32_system_caret_x, w32_system_caret_y): Declare extern.

	* w32select.c: Don't #include "keyboard.h".
	(run_protected): Add extern declaration for waiting_for_input.

	* w32.c (Qlocal, noninteractive1, inhibit_window_system):
	* w32console.c (detect_input_pending, read_input_pending)
	(encode_terminal_code):
	* w32fns.c (quit_char, lispy_function_keys, Qtooltip)
	(w32_system_caret_hwnd, w32_system_caret_height, w32_system_caret_x)
	(w32_system_caret_y, Qfile_name_history):
	* w32font.c (w32font_driver, QCantialias, QCotf, QClang):
	* w32inevt.c (reinvoke_input_signal, lispy_function_keys):
	* w32menu.c (Qmenu_bar, QCtoggle, QCradio, Qoverriding_local_map)
	(Qoverriding_terminal_local_map, Qmenu_bar_update_hook):
	* w32proc.c (Qlocal, report_file_error):
	* w32term.c (Vwindow_system, updating_frame):
	* w32uniscribe.c (initialized, uniscribe_font_driver):
	Remove unneeded extern declarations.

2011-03-14  Chong Yidong  <cyd@stupidchicken.com>

	* buffer.c (Fmake_indirect_buffer): Fix incorrect assertions.

2011-03-13  Chong Yidong  <cyd@stupidchicken.com>

	* buffer.h (BUF_BEGV, BUF_BEGV_BYTE, BUF_ZV, BUF_ZV_BYTE, BUF_PT)
	(BUF_PT_BYTE): Rewrite to handle indirect buffers (Bug#8219).
	These macros can no longer be used for assignment.

	* buffer.c (Fget_buffer_create, Fmake_indirect_buffer):
	Assign struct members directly, instead of using BUF_BEGV etc.
	(record_buffer_markers, fetch_buffer_markers): New functions for
	recording and fetching special buffer markers.
	(set_buffer_internal_1, set_buffer_temp): Use them.

	* lread.c (unreadchar): Use SET_BUF_PT_BOTH.

	* insdel.c (adjust_point): Use SET_BUF_PT_BOTH.

	* intervals.c (temp_set_point_both): Use SET_BUF_PT_BOTH.
	(get_local_map): Use SET_BUF_BEGV_BOTH and SET_BUF_ZV_BOTH.

	* xdisp.c (hscroll_window_tree):
	(reconsider_clip_changes): Use PT instead of BUF_PT.

2011-03-13  Eli Zaretskii  <eliz@gnu.org>

	* makefile.w32-in ($(BLD)/editfns.$(O)): Depend on
	$(EMACS_ROOT)/lib/intprops.h.

2011-03-13  Paul Eggert  <eggert@cs.ucla.edu>

	Fix more problems found by GCC 4.5.2's static checks.

	* gtkutil.c (xg_get_pixbuf_from_pixmap): Add cast from char *
	to unsigned char * to avoid compiler diagnostic.
	(xg_free_frame_widgets): Make it clear that a local variable is
	needed only if USE_GTK_TOOLTIP.
	(gdk_window_get_screen): Make it clear that this macro is needed
	only if USE_GTK_TOOLTIP.
	(int_gtk_range_get_value): New function, which avoids a diagnostic
	from gcc -Wbad-function-cast.
	(xg_set_toolkit_scroll_bar_thumb): Use it.
	(xg_tool_bar_callback, xg_tool_item_stale_p): Rewrite to avoid
	diagnostic from gcc -Wbad-function-cast.
	(get_utf8_string, xg_get_file_with_chooser):
	Rename locals to avoid shadowing.
	(create_dialog): Move locals to avoid shadowing.

	* xgselect.c (xg_select): Remove unused var.

	* image.c (four_corners_best): Mark locals as initialized.
	(gif_load): Initialize transparent_p to zero (Bug#8238).
	Mark another local as initialized.
	(my_png_error, my_error_exit): Mark with NO_RETURN.

	* image.c (clear_image_cache): Now static.
	(DIM, HAVE_STDLIB_H_1): Remove unused macros.
	(xpm_load): Redo to avoid "discards qualifiers" gcc warning.
	(x_edge_detection): Remove unnecessary cast that
	gcc -Wbad-function-cast diagnoses.
	(gif_load): Fix pointer signedness.
	(clear_image_cache, xbm_read_bitmap_data, x_detect_edges):
	(jpeg_load, gif_load): Rename locals to avoid shadowing.

2011-03-12  Paul Eggert  <eggert@cs.ucla.edu>

	Improve quality of tests for time stamp overflow.
	For example, without this patch (encode-time 0 0 0 1 1
	1152921504606846976) returns the obviously-bogus value (-948597
	62170) on my RHEL 5.5 x86-64 host.  With the patch, it correctly
	reports time overflow.  See
	<http://lists.gnu.org/archive/html/emacs-devel/2011-03/msg00470.html>.
	* deps.mk (editfns.o): Depend on ../lib/intprops.h.
	* editfns.c: Include limits.h and intprops.h.
	(TIME_T_MIN, TIME_T_MAX): New macros.
	(time_overflow): Move earlier, to before first use.
	(hi_time, lo_time): New functions, for an accurate test for
	out-of-range times.
	(Fcurrent_time, Fget_internal_run_time, make_time): Use them.
	(Fget_internal_run_time): Don't assume time_t fits in int.
	(make_time): Use list2 instead of Fcons twice.
	(Fdecode_time): More accurate test for out-of-range times.
	(check_tm_member): New function.
	(Fencode_time): Use it, to test for out-of-range times.
	(lisp_time_argument): Don't rely on undefined left-shift and
	right-shift behavior when checking for time stamp overflow.

	* editfns.c (time_overflow): New function, refactoring common code.
	(Fformat_time_string, Fdecode_time, Fencode_time):
	(Fcurrent_time_string): Use it.

	Move 'make_time' to be next to its inverse 'lisp_time_argument'.
	* dired.c (make_time): Move to ...
	* editfns.c (make_time): ... here.
	* systime.h: Note the move.

2011-03-12  YAMAMOTO Mitsuharu  <mituharu@math.s.chiba-u.ac.jp>

	* fringe.c (update_window_fringes): Remove unused variables.

	* unexmacosx.c (copy_data_segment): Also copy __got section.
	(Bug#8223)

2011-03-12  Eli Zaretskii  <eliz@gnu.org>

	* termcap.c [MSDOS]: Include "msdos.h".
	(find_capability, tgetnum, tgetflag, tgetstr, tputs, tgetent):
	Constify `char *' arguments and their references according to
	prototypes in tparam.h.

	* deps.mk (termcap.o): Depend on tparam.h and msdos.h.

	* msdos.c (XMenuAddPane): 3rd argument is `const char *' now.
	Adapt all references accordingly.

	* msdos.h (XMenuAddPane): 3rd argument is `const char *' now.

2011-03-11  Tom Tromey  <tromey@redhat.com>

	* buffer.c (syms_of_buffer): Remove obsolete comment.

2011-03-11  Eli Zaretskii  <eliz@gnu.org>

	* termhooks.h (encode_terminal_code): Declare prototype.

	* msdos.c (encode_terminal_code): Don't declare prototype.

	* term.c (encode_terminal_code): Now external again, used by
	w32console.c and msdos.c.

	* makefile.w32-in ($(BLD)/term.$(O), ($(BLD)/tparam.$(O)):
	Depend on $(SRC)/tparam.h, see 2011-03-11T07:24:21Z!eggert@cs.ucla.edu.

2011-03-11  Paul Eggert  <eggert@cs.ucla.edu>

	Fix some minor problems found by GCC 4.5.2's static checks.

	* fringe.c (update_window_fringes): Mark locals as initialized
	(Bug#8227).
	(destroy_fringe_bitmap, init_fringe_bitmap): Now static.

	* alloc.c (mark_fringe_data): Move decl from here ...
	* lisp.h (mark_fringe_data) [HAVE_WINDOW_SYSTEM]: ... to here,
	to check its interface.
	(init_fringe_once): Do not declare unless HAVE_WINDOW_SYSTEM.

	* fontset.c (free_realized_fontset): Now static.
	(Fset_fontset_font): Rename local to avoid shadowing.
	(fontset_font): Mark local as initialized.
	(FONTSET_SPEC, FONTSET_REPERTORY, RFONT_DEF_REPERTORY): Remove; unused.

	* xrdb.c: Include "xterm.h", to check x_load_resources's interface.

	* xselect.c (x_disown_buffer_selections): Remove; not used.
	(TRACE3) [!defined TRACE_SELECTION]: Remove; not used.
	(x_own_selection, Fx_disown_selection_internal): Rename locals
	to avoid shadowing.
	(x_handle_dnd_message): Remove local to avoid shadowing.

	* lisp.h (GCPRO1_VAR, UNGCPRO_VAR): New macros,
	so that the caller can use some name other than gcpro1.
	(GCPRO1, UNGCPRO): Reimplement in terms of the new macros.
	* xfns.c (Fx_create_frame, x_create_tip_frame, Fx_show_tip):
	(Fx_backspace_delete_keys_p):
	Use them to avoid shadowing, and rename vars to avoid shadowing.
	(x_decode_color, x_set_name, x_window): Now static.
	(Fx_create_frame): Add braces to silence GCC warning.
	(Fx_file_dialog, Fx_select_font): Fix pointer signedness.
	(x_real_positions, xg_set_icon_from_xpm_data, x_create_tip_frame):
	Remove unused locals.
	(Fx_create_frame, x_create_tip_frame, Fx_show_tip):
	(Fx_backspace_delete_keys_p): Rename locals to avoid shadowing.
	Some of these renamings use the new GCPRO1_VAR and UNGCPRO_VAR
	macros.

	* xterm.h (x_mouse_leave): New decl.

	* xterm.c (x_copy_dpy_color, x_focus_on_frame, x_unfocus_frame):
	Remove unused functions.
	(x_shift_glyphs_for_insert, XTflash, XTring_bell):
	(x_calc_absolute_position): Now static.
	(XTread_socket): Don't define label "out" unless it's used.
	Don't declare local "event" unless it's used.
	(x_iconify_frame, x_free_frame_resources): Don't declare locals
	unless they are used.
	(XEMBED_VERSION, xembed_set_info): Don't define unless needed.
	(x_fatal_error_signal): Remove; not used.
	(x_draw_image_foreground, redo_mouse_highlight, XTmouse_position):
	(x_scroll_bar_report_motion, handle_one_xevent, x_draw_bar_cursor):
	(x_error_catcher, x_connection_closed, x_error_handler):
	(x_error_quitter, xembed_send_message, x_iconify_frame):
	(my_log_handler): Rename locals to avoid shadowing.
	(x_delete_glyphs, x_ins_del_lines): Mark with NO_RETURN.
	(x_connection_closed): Tell GCC not to suggest NO_RETURN.

	* xfaces.c (clear_face_cache, Fx_list_fonts, Fface_font):
	Rename or move locals to avoid shadowing.
	(tty_defined_color, merge_face_heights): Now static.
	(free_realized_faces_for_fontset): Remove; not used.
	(Fx_list_fonts): Mark variable that gcc -Wuninitialized
	does not deduce is never used uninitialized.
	(STRDUPA, LSTRDUPA, FONT_POINT_SIZE_QUANTUM): Remove; not used.
	(LFACEP): Define only if XASSERTS, as it's not needed otherwise.

	* terminal.c (store_terminal_param): Now static.

	* xmenu.c (menu_highlight_callback): Now static.
	(set_frame_menubar): Remove unused local.
	(xmenu_show): Rename parameter to avoid shadowing.
	(xmenu_show, xdialog_show, xmenu_show): Make local pointers "const"
	since they might point to immutable storage.
	(next_menubar_widget_id): Declare only if USE_X_TOOLKIT,
	since it's unused otherwise.

	* xdisp.c (produce_glyphless_glyph): Initialize lower_xoff.
	Add a FIXME, since the code still doesn't look right.  (Bug#8215)
	(Fcurrent_bidi_paragraph_direction): Simplify slightly; this
	avoids a gcc -Wuninitialized diagnostic.
	(display_line, BUILD_COMPOSITE_GLYPH_STRING, draw_glyphs):
	(note_mouse_highlight): Mark variables that gcc -Wuninitialized
	does not deduce are never used uninitialized.

	* lisp.h (IF_LINT): New macro, copied from ../lib-src/emacsclient.c.

	* xdisp.c (redisplay_window): Rename local to avoid shadowing.
	* window.c (window_loop, size_window):
	(run_window_configuration_change_hook, enlarge_window): Likewise.

	* window.c (display_buffer): Now static.
	(size_window): Mark variables that gcc -Wuninitialized
	does not deduce are never used uninitialized.
	* window.h (check_all_windows): New decl, to forestall
	gcc -Wmissing-prototypes diagnostic.
	* dispextern.h (bidi_dump_cached_states): Likewise.

	* charset.h (CHECK_CHARSET_GET_CHARSET): Rename locals to avoid
	shadowing.
	* charset.c (map_charset_for_dump, Fchar_charset): Likewise.
	Include <limits.h>.
	(Fsort_charsets): Redo min/max calculation to shorten the code a bit
	and to avoid gcc -Wuninitialized warning.
	(load_charset_map): Mark variables that gcc -Wuninitialized
	does not deduce are never used uninitialized.
	(load_charset): Abort instead of using uninitialized var (Bug#8229).

	* coding.c (coding_set_source, coding_set_destination):
	Use "else { /* comment */ }" rather than "else /* comment */;"
	for clarity, and to avoid gcc -Wempty-body warning.
	(Fdefine_coding_system_internal): Don't redeclare 'i' inside
	a block, when the outer 'i' will do.
	(decode_coding_utf_8, decode_coding_utf_16, detect_coding_emacs_mule):
	(emacs_mule_char, decode_coding_emacs_mule, detect_coding_iso_2022):
	(decode_coding_iso_2022, decode_coding_sjis, decode_coding_big5):
	(decode_coding_raw_text, decode_coding_charset, get_translation_table):
	(Fdecode_sjis_char, Fdefine_coding_system_internal):
	Rename locals to avoid shadowing.
	* character.h (FETCH_STRING_CHAR_ADVANCE): Likewise.
	* coding.c (emacs_mule_char, encode_invocation_designation):
	Now static, since they're not used elsewhere.
	(decode_coding_iso_2022): Add "default: abort ();" as a safety check.
	(decode_coding_object, encode_coding_object, detect_coding_system):
	(decode_coding_emacs_mule): Mark variables that gcc
	-Wuninitialized does not deduce are never used uninitialized.
	(detect_coding_iso_2022): Initialize a local variable that might
	be used uninitialized.  Leave a FIXME because it's not clear that
	this initialization is needed.  (Bug#8211)
	(ISO_CODE_LF, ISO_CODE_CR, CODING_ISO_FLAG_EUC_TW_SHIFT):
	(ONE_MORE_BYTE_NO_CHECK, UTF_BOM, UTF_16_INVALID_P):
	(SHIFT_OUT_OK, ENCODE_CONTROL_SEQUENCE_INTRODUCER):
	(ENCODE_DIRECTION_R2L, ENCODE_DIRECTION_L2R):
	Remove unused macros.

	* category.c (hash_get_category_set): Remove unused local var.
	(copy_category_table): Now static, since it's not used elsewhere.
	* character.c (string_count_byte8): Likewise.

	* ccl.c (CCL_WRITE_STRING, CCL_ENCODE_CHAR, Fccl_execute_on_string):
	(Fregister_code_conversion_map): Rename locals to avoid shadowing.

	* chartab.c (copy_sub_char_table): Now static, since it's not used
	elsewhere.
	(sub_char_table_ref_and_range, char_table_ref_and_range):
	Rename locals to avoid shadowing.
	(ASET_RANGE, GET_SUB_CHAR_TABLE): Remove unused macros.

	* bidi.c (bidi_check_type): Now static, since it's not used elsewhere.
	(BIDI_BOB): Remove unused macro.

	* cm.c (cmgoto): Mark variables that gcc -Wuninitialized does not
	deduce are never used uninitialized.
	* term.c (encode_terminal_code): Likewise.

	* term.c (encode_terminal_code): Now static.  Remove unused local.

	* tparam.h: New file.
	* term.c, tparam.h: Include it.
	* deps.mk (term.o, tparam.o): Depend on tparam.h.
	* term.c (tputs, tgetent, tgetflag, tgetnum, tparam, tgetstr):
	Move these decls to tparam.h, and make them agree with what
	is actually in tparam.c.  The previous trick of using incompatible
	decls in different modules does not conform to the C standard.
	All callers of tparam changed to use tparam's actual API.
	* tparam.c (tparam1, tparam, tgoto):
	Use const pointers where appropriate.

	* cm.c (calccost, cmgoto): Use const pointers where appropriate.
	* cm.h (struct cm): Likewise.
	* dispextern.h (do_line_insertion_deletion_costs): Likewise.
	* scroll.c (ins_del_costs, do_line_insertion_deletion_costs): Likewise.
	* term.c (tty_ins_del_lines, calculate_costs, struct fkey_table):
	(term_get_fkeys_1, append_glyphless_glyph, produce_glyphless_glyph):
	(turn_on_face, init_tty): Likewise.
	* termchar.h (struct tty_display_info): Likewise.

	* term.c (term_mouse_position): Rename local to avoid shadowing.

	* alloc.c (mark_ttys): Move decl from here ...
	* lisp.h (mark_ttys): ... to here, so that it's checked against defn.

2011-03-11  Andreas Schwab  <schwab@linux-m68k.org>

	* .gdbinit (pwinx, xbuffer): Fix access to buffer name.

2011-03-09  Juanma Barranquero  <lekktu@gmail.com>

	* search.c (compile_pattern_1): Remove argument regp, unused since
	revid:rms@gnu.org-19941211082627-3x1g1wyqkjmwloig.
	(compile_pattern): Don't pass it.

2011-03-08  Jan Djärv  <jan.h.d@swipnet.se>

	* xterm.h (DEFAULT_GDK_DISPLAY): New define.
	(GDK_WINDOW_XID, gtk_widget_get_preferred_size): New defines
	for ! HAVE_GTK3.
	(GTK_WIDGET_TO_X_WIN): Use GDK_WINDOW_XID.

	* xmenu.c (menu_position_func): Call gtk_widget_get_preferred_size.

	* gtkutil.c: Include gtkx.h if HAVE_GTK3.  If ! HAVE_GTK3, define
	gdk_window_get_screen, gdk_window_get_geometry,
	gdk_x11_window_lookup_for_display and GDK_KEY_g.
	(xg_set_screen): Use DEFAULT_GDK_DISPLAY.
	(xg_get_pixbuf_from_pixmap): New function.
	(xg_get_pixbuf_from_pix_and_mask): Change parameters from GdkPixmap
	to Pixmap, take frame as parameter, remove GdkColormap parameter.
	Call xg_get_pixbuf_from_pixmap instead of
	gdk_pixbuf_get_from_drawable.
	(xg_get_image_for_pixmap): Do not make GdkPixmaps, call
	xg_get_pixbuf_from_pix_and_mask with Pixmap parameters instead.
	(xg_check_special_colors): Use GtkStyleContext and its functions
	for HAVE_GTK3.
	(xg_prepare_tooltip, xg_hide_tooltip): Call gdk_window_get_screen.
	(xg_prepare_tooltip, create_dialog, menubar_map_cb)
	(xg_update_frame_menubar, xg_tool_bar_detach_callback)
	(xg_tool_bar_attach_callback, xg_update_tool_bar_sizes):
	Call gtk_widget_get_preferred_size.
	(xg_frame_resized): gdk_window_get_geometry only takes 5
	parameters.
	(xg_win_to_widget, xg_event_is_for_menubar):
	Call gdk_x11_window_lookup_for_display.
	(xg_set_widget_bg): New function.
	(delete_cb): New function.
	(xg_create_frame_widgets): Connect delete-event to delete_cb.
	Call xg_set_widget_bg.  Only set backgrund pixmap for ! HAVE_GTK3
	(xg_set_background_color): Call xg_set_widget_bg.
	(xg_set_frame_icon): Call xg_get_pixbuf_from_pix_and_mask.
	(xg_create_scroll_bar): vadj is a GtkAdjustment for HAVE_GTK3.
	Only call gtk_range_set_update_policy if ! HAVE_GTK3.
	(xg_make_tool_item): Only connect xg_tool_bar_item_expose_callback
	if ! HAVE_GTK3.
	(update_frame_tool_bar): Call gtk_widget_hide.
	(xg_initialize): Use GDK_KEY_g.

	* xsmfns.c (gdk_set_sm_client_id): Define to gdk_set_sm_client_id
	if ! HAVE_GTK3
	(x_session_initialize): Call gdk_x11_set_sm_client_id.

	* xterm.c (XFillRectangle): Use cairo routines for HAVE_GTK3.
	(x_term_init): Disable Xinput(2) with GDK_CORE_DEVICE_EVENTS.
	Load ~/emacs.d/gtkrc only for ! HAVE_GTK3.

2011-03-08  Juanma Barranquero  <lekktu@gmail.com>

	* w32xfns.c (select_palette): Check success of RealizePalette against
	GDI_ERROR, not zero.

See ChangeLog.11 for earlier changes.

;; Local Variables:
;; coding: utf-8
;; End:

  Copyright (C) 2011  Free Software Foundation, Inc.

  This file is part of GNU Emacs.

  GNU Emacs is free software: you can redistribute it and/or modify
  it under the terms of the GNU General Public License as published by
  the Free Software Foundation, either version 3 of the License, or
  (at your option) any later version.

  GNU Emacs is distributed in the hope that it will be useful,
  but WITHOUT ANY WARRANTY; without even the implied warranty of
  MERCHANTABILITY or FITNESS FOR A PARTICULAR PURPOSE.  See the
  GNU General Public License for more details.

  You should have received a copy of the GNU General Public License
  along with GNU Emacs.  If not, see <http://www.gnu.org/licenses/>.<|MERGE_RESOLUTION|>--- conflicted
+++ resolved
@@ -1,15 +1,4 @@
-<<<<<<< HEAD
 2011-08-31  Paul Eggert  <eggert@cs.ucla.edu>
-
-	Avoid the use of snprintf.
-	* font.c (APPEND_SNPRINTF): Remove.
-	(font_unparse_xlfd):
-	* xterm.c (x_io_error_quitter):
-	Use esnprintf, not snprintf.  That way, we don't have to worry
-	about porting to ancient platforms that lack snprintf.
-	(x_term_init): Use sprintf, not snprintf.
-
-2011-08-30  Paul Eggert  <eggert@cs.ucla.edu>
 
 	sprintf-related integer and memory overflow issues (Bug#9412).
 
@@ -54,10 +43,9 @@
 	* font.c: Include <float.h>, for DBL_MAX_10_EXP.
 	(font_unparse_xlfd): Don't blindly alloca long strings.
 	Don't assume XINT result fits in int, or that XFLOAT_DATA * 10
-	fits in int, when using sprintf.  Use single snprintf to count
+	fits in int, when using sprintf.  Use single esnprintf to count
 	length of string rather than counting it via multiple sprintfs;
 	that's simpler and more reliable.
-	(APPEND_SPRINTF): New macro.
 	(font_unparse_fcname): Use it to avoid sprintf buffer overrun.
 	(generate_otf_features) [0 && HAVE_LIBOTF]: Use esprintf, not
 	sprintf, in case result does not fit in int.
@@ -112,14 +100,16 @@
 	to avoid potential buffer overrun.
 
 	* xterm.c (x_io_error_quitter): Don't overrun sprintf buffer.
+	(x_term_init): Use sprintf, not snprintf, so that we need not
+	worry about ancient hosts that lack snprintf.  The buffer cannot
+	possibly be overrun, so this is safe.
 
 	* xterm.h (x_check_errors): Add ATTRIBUTE_FORMAT_PRINTF.
-=======
+
 2011-08-30  Chong Yidong  <cyd@stupidchicken.com>
 
 	* syntax.c (find_defun_start): Update all cache variables if
 	exiting early (Bug#9401).
->>>>>>> 9b6e5515
 
 2011-08-30  Eli Zaretskii  <eliz@gnu.org>
 
