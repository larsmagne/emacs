<<<<<<< HEAD
2012-10-08  David Engster  <deng@randomsample.de>>

	* semantic/bovine/el.el: Add `semantic-default-elisp-setup' to
	`emacs-lisp-mode-hook'.  This was accidentally removed during the
	CEDET update (2012-10-01T18:10:29Z!cyd@gnu.org).
=======
2012-10-14  David Engster  <deng@randomsample.de>

	* semantic.el (semantic-error-if-unparsed): New function.  Raise
	error if buffer was not parsed by Semantic (bug #12045).
	(navigate-menu, edit-menu, cedet-menu-map): Enable Semantic items
	only if buffer was parsed.  Also, replace ':active' with ':enable'
	where necessary.

	* semantic/wisent/python.el
	(semantic-python-get-system-include-path): Use
	`python-shell-internal-send-string' if available to query Python
	for system paths.

	* semantic/senator.el (senator-next-tag):
	(senator-previous-tag):
	(senator-go-to-up-reference): Use `semantic-error-if-unparsed'.

	* semantic/complete.el (semantic-complete-jump-local):
	(semantic-complete-jump):
	(semantic-complete-jump-local-members):
	(semantic-complete-self-insert): Use `semantic-error-if-unparsed'.
	(semantic-complete-inline-project): Fix autoload cookie.

	* semantic/analyze/complete.el
	(semantic-analyze-possible-completions): Check if buffer was
	parsed.  Only raise an error if function was called interactively,
	otherwise silently return nil.

	* cedet.el (cedet-menu-map): Fix copy&paste typo in menu creation.
>>>>>>> bf659b3f

2012-10-07  David Engster  <deng@randomsample.de>

	* semantic/wisent/python.el (semantic-ctxt-current-function)
	(semantic-ctxt-current-assignment): New overrides, simply
	returning nil.  The defaults do not work correctly and can send
	the parser in an infinite loop (bug#12458).

	* semantic/ede-grammar.el (project-compile-target): Fix grammar
	compilation after introduction of %provide statement.

	* semantic.el (semantic-new-buffer-setup-functions): Remove setup
	function for `f90-mode', since the parser only exists upstream.

2012-10-06  Glenn Morris  <rgm@gnu.org>

	* semantic/complete.el (semantic-displayor-tooltip-max-tags): Doc fix.

	* semantic/complete.el (semantic-displayor-tooltip-mode)
	(semantic-displayor-tooltip-initial-max-tags)
	(semantic-displayor-tooltip-max-tags): Add missing custom :version tags.
	* ede/linux.el (project-linux): Add missing group :version tag.

2012-10-06  Chong Yidong  <cyd@gnu.org>

	* semantic/bovine/grammar.el:
	* semantic/wisent/grammar.el: Move from admin/grammars.  Add
	autoloads for bovine-grammar-mode and wisent-grammar-mode.

2012-10-02  Chong Yidong  <cyd@gnu.org>

	* srecode.el, ede.el: Restore Version header.

2012-10-01  Chong Yidong  <cyd@gnu.org>

	* semantic/bovine/c-by.el: Regenerate.
	* semantic/bovine/make-by.el:
	* semantic/bovine/scm-by.el:
	* semantic/grammar-wy.el:
	* semantic/wisent/javat-wy.el:
	* semantic/wisent/js-wy.el:
	* srecode/srt-wy.el:

2012-10-01  Eric Ludlam  <zappo@gnu.org>

	* cedet.el (cedet-version, cedet-packages): Update.

	* cedet-global.el (cedet-gnu-global-version-check): Support newer
	versions that have extra (parens) in the version string.

	* cedet-idutils.el (cedet-idutils-version-check): Make sure a
	version number was found before calling inversion-check-version.

	* data-debug.el (data-debug-insert-thing): Bind inhibit-read-only
	while inserting the thing, then clear modified bit.
	(data-debug-map): Suppress the keymap.
	(data-debug-mode, data-debug-new-buffer): Make buffer read-only.
	(data-debug-contract-current-line): Inhibit read-only, then clear
	modified bit.

	* ede.el (ede-buffer-belongs-to-project-p): Use ede-object-project
	to allow use in more kinds of buffers.
	(ede-project-forms-menu): Add `Default configuration' menu item.
        (ede-configuration-forms-menu): New, for use in above.
        (ede-project-configurations-set): New command used from menu.
        (ede-java-classpath): New conveninece for Java support.
	(ede-apply-object-keymap): Combine keybindings from the project
	and the target, not just whatever is local to the buffer.
	(ede-apply-target-options): Call fcn to apply project local
	variables.
	(ede-reset-all-buffers): Remove arg.
	(ede, ede-rescan-toplevel): Callers changed.
	(ede-new-target): Fix bug where you couldn't call this from Dired.
	(ede-add-file): Replace assignment of ede-object with generic call
	to re-init the buffer.
	(ede-find-target): If ede-object is set, run short-cut code
	instead of `or' shortcut.
	(ede-project-buffers): Return buffers belonging to input project,
	not any buffer belonging to any project.
	(ede-system-include-path, ede-apply-project-local-variables)
	(ede-set-project-local-variable): New functions.
	(ede-make-project-local-variable): Apply to toplevel if none
	specified.
	(ede-set): Make it interactive.

	* ede/auto.el (ede-project-autoload): New class.
	(ede-do-dirmatch): New method.
	(ede-project-dirmatch-p): New function.
	(ede-project-root-directory): Call it.
	(ede-dir-to-projectfile): Don't call project file function if we
	didn't match the root.
	(ede-project-root-directory): Don't call a project's root function
	if the tool in question isn't installed.
	(ede-dir-to-projectfile): Don't call project file function if we
	didn't match the root.

	* ede/autoconf-edit.el (autoconf-parameter-strip): Remove any
	trailing `\' mid string, and replace with a space.
	(autoconf-parameter-count): New function.
	(autoconf-set-version): Use it.

	* ede/base.el (ede-project): The :type of targets is now a list of
	target base classes.

	* ede/emacs.el (ede-emacs-load): Fix typo.

	* ede/files.el (ede-flush-project-hash, ede-flush-directory-hash):
	Protect against missing locator object.
	(ede-get-locator-object): Protect against missing project.
	(ede-flush-directory-hash): New command.
	(ede-get-locator-object): Protect against missing project.

	* ede/generic.el (ede-generic-config): Add configurable
	`run-command' slot.
	(project-compile-project, project-compile-target)
	(project-debug-target, project-run-target): New methods.
	(ede-generic-get-configuration): Specify the class to load.
	(ede-generic-new-autoloader): Use ede-add-project-autoload.
	(ede-enable-generic-projects): Rename projects so as to never
	match the edeproject-* projects.

	* ede/makefile-edit.el (makefile-macro-file-list): Case sensitive
	searches.  Protect against "SUBDIRS=$(subdirs)" infloop.

	* ede/proj-elisp.el (ede-proj-tweak-autoconf)
	(ede-proj-flush-autoconf): Disable local variables when loading
	the autoconf lisp compile script.

	* ede/proj.el (ede-proj-target-aux, -elisp, -elisp-autoloads)
	(-scheme, -makefile-misc, ede-proj-target-makefile-program)
	(-makefile-archive, -makefile-shared-object)
	(ede-proj-target-makefile-info, -grammar): New autoloads.
        (ede-proj-project): Inherit from eieio-persistent-read.  Specify
	extension and header line.
        (ede-proj-load, ede-proj-save): Replace with impl using
	eieio-persistent-read.

	* ede/project-am.el (project-add-file): Use ede-target-parent
	instead of loading the project file.

	* semantic.el (semantic-version): Update.
	(semantic-new-buffer-setup-functions): Add f90-mode, texinfo-mode.
	(navigate-menu): Add menu item for Stickyfunc mode.

	* semantic/analyze/debug.el
	(semantic-analyzer-debug-insert-include-summary): Before
	dereferencing tableinner, make sure it has a value.

	* semantic/analyze/refs.el
	(semantic-analyze-tag-references-default): When doing a lookup,
	specify noerror.
	(semantic--analyze-refs-full-lookup): Add optional noerror input
	argument.  Pass to to full-lookup-simple.
	(semantic-analyze-refs-impl, semantic-analyze-refs-proto): Ignore
	:typemodifiers during compare.

	* semantic/bovine/c.el (semantic-lex-cpp-define): Specify limits
	to looking back for comment chars.
	(semantic--tag-similar-names-p, semantic--tag-similar-names-p-default)
	(semantic--tag-attribute-similar-p): New.
	(semantic-c-describe-environment): Handle list value of ede-object.
	(semantic-lex-c-preprocessor-symbol-map-builtin): Add
	__attribute_pure__.

	* semantic/bovine/scm.el (semantic-format-tag-prototype): Add
	parent and color argument.  Pass them through.

	* semantic/complete.el (semantic-collector-calculate-completions):
	Search for more matches if new prefix is a substring of old one.
	(semantic-complete-inline-project): New function.

	* semantic/db-el.el (object-print): New method.

	* semantic/db-file.el (semanticdb-load-database): Specify class.

	* semantic/db-typecache.el
	(semanticdb-abstract-table::semanticdb-typecache-find-method):
	Allow proxied tags to be resolved during the search.
        (semanticdb-typecache-complete-flush): Support missing or empty
	pointmax slot, to allow for more database types.

	* semantic/db.el (semanticdb-abstract-table): Add db-refs slot.
	(object-print): Allow child classes to overwrite the display of
	the (%d tags) extra string.
	(semanticdb-project-database): Specify :type for table.
	(semanticdb-create-table-for-file): Specify file-truename.
	(semanticdb-synchronize, semanticdb-partial-synchronize): Restore
	code that refreshes references to include files.

	* semantic/decorate/include.el
	(semantic-decoration-on-fileless-includes): New face.
	(semantic-decoration-on-fileless-include-map)
	(semantic-decoration-on-fileless-include-menu): New variables.
	(semantic-decoration-on-includes-highlight-default): Support
	includes that have a table, but are not associated with a file.
	(semantic-decoration-fileless-include-describe)
	(semantic-decoration-fileless-include-menu): New functions.
	(semantic-decoration-all-include-summary): Add arrows to indicate
	the file associated with an include name.

	* semantic/find.el
	(semantic-find-tags-by-scope-protection-default): Also filter on
	package protection of the slot.

	* semantic/java.el (semantic-java-expand-tag): If some type has a
	fully qualified name, bust it up into one package and the type
	with a short name.

	* semantic/lex.el (define-lex-block-analyzer): Protect against
	random extra close parenthesis.

	* semantic/symref.el (semantic-symref-result-get-tags): Make sure
	the cursor is on the matched name.

	* semantic/symref/list.el (semantic-symref-results-mode-map):
	Suppress keymap.

	* semantic/tag-ls.el (semantic--tag-similar-names-p)
	(semantic--tag-attribute-similar-p)
	(semantic--tag-similar-types-p): New functions.
	(semantic-tag-similar-ignorable-attributes): New variable.
	(semantic-tag-protection-default): Add package concept to return
	value.
	(semantic-tag-package-protected-p): New function.
	(semantic-tag-full-package): New overload method.
	(semantic-tag-full-package-default): New default for above.
	(semantic-tag-full-name-default): Look for the full package name.

	* semantic/tag.el (semantic-create-tag-proxy)
	(semantic-tag-set-proxy, semantic-tag-resolve-proxy): New.

	* semantic/util.el (semantic-describe-buffer): Add
	semantic-new-buffer-fcn-was-run.

	* semantic/wisent/java-tags.el (semantic-get-local-variables): Add
	`this' to the local variable context.
	(semantic-analyze-split-name, semantic-analyze-unsplit-name): New.

	* semantic/wisent/python.el (semantic-python-expand-tag): New
	function.

	* srecode/compile.el (srecode-compile-templates): Add "framework"
	special variable support.
        (srecode-compile-template-table): Support framework specifier.

	* srecode/cpp.el (srecode-semantic-handle-:c)
	(srecode-semantic-handle-:cpp): New functions.
	(srecode-semantic-apply-tag-to-dict): Move from cpp-mode function
	to c-mode function.
	(srecode-c-apply-templates): Renamed from srecode-cpp-apply-templates.

	* srecode/dictionary.el (initialize-instance): Remove bogus error
	condition.
	(srecode-create-section-dictionary): Remove unused function.

	* srecode/java.el (srecode-semantic-handle-:java): Fix filename as
	package variable.  Add current_package variable.

	* srecode/map.el (srecode-map-update-map): Specify the class.

	* srecode/mode.el (srecode-minor-mode): Support the m3 menu.

	* srecode/semantic.el (srecode-semantic-insert-tag): Support
	system includes.

	* srecode/srt-mode.el (srecode-font-lock-keywords): Update.

	* srecode/table.el (srecode-template-table): Add :framework slot.
        (srecode-dump): Dump it.
	(srecode-mode-table): Add new modetables slot.
	(srecode-get-mode-table): Find the mode, but also find all parent
	modes, and merge the tables together in :tables from :modetables.
	(srecode-make-mode-table): Init :modetables
	(srecode-mode-table-find): Search in modetables.
	(srecode-mode-table-new): Merge the differet files into the
	modetables slot.

2012-10-01  David Engster  <deng@randomsample.de>

	* ede.el (ede-apply-preprocessor-map): Check that
	`semantic-lex-spp-macro-symbol-obarray' is non-nil.
	(global-ede-mode): Fix call to `ede-reset-all-buffers'.

	* ede/cpp-root.el (ede-preprocessor-map): Make sure we add the
	lexical-table even when the table doesn't need to be refreshed.

	* ede/dired.el (ede-dired-minor-mode): Use called-interactively-p.

	* ede/pmake.el (ede-pmake-insert-variable-once): Wrap in
	save-excursion.

	* ede/proj-comp.el (ede-proj-makefile-insert-rules): Fix insertion
	of phony rule.

	* ede/proj-elisp.el (ede-proj-target-elisp): Remove
	ede-emacs-preload-compiler.
	(ede-proj-makefile-insert-rules, ede-proj-makefile-dependencies):
	New methods.
	(ede-emacs-compiler): Add 'require' macro to variables and pattern
	rule.  Add .elc object extension.
	(ede-proj-elisp-packages-to-loadpath): Allow longer relative names.
	(ede-proj-makefile-insert-variables): Do not insert preload items.
	(ede-proj-target-elisp-autoloads): Don't depend on cedet-autogen.

        * ede/util.el (ede-make-buffer-writable):
	* semantic/debug.el (semantic-debug-mode): Set buffer-read-only
	instead of calling toggle-read-only.

	* semantic.el (semantic-fetch-tags): Use progress reporter only
	when called interactively.
	(semantic-submode-list): Add debugging modes.
	(semantic-mode): Remove Semantic from after-change-functions.
	Delete the cache, call semantic--tag-unlink-cache-from-buffer, and
	set semantic-new-buffer-fcn-was-run to nil.

	* semantic/analyze/fcn.el (semantic-analyze-tag-prototype-p)
	(semantic-analyze-tag-prototype-p-default): Remove.
	(semantic-analyze-type, semantic-analyze-dereference-metatype-1):
	Use semantic-tag-prototype-p.

	* semantic/bovine/c.el (semantic-c-reset-preprocessor-symbol-map):
	Ensure semantic-mode is on before getting preprocessor symbols.
	(semantic-c-skip-conditional-section): Use c-scan-conditionals.
	(semantic-c-convert-spp-value-to-hideif-value)
	(semantic-c-evaluate-symbol-for-hideif, semantic-c-hideif-lookup)
	(semantic-c-hideif-defined): Revive hideif code from CEDET trunk.
        (semantic-lex-c-if, semantic-c-do-lex-ifdef): Revert changes for
	regular expression parsing.
        (semantic-cpp-lexer): Add semantic-lex-c-ifdef.
	(semantic-expand-c-tag): Check if tag is non-nil before adding it
	to return list
	(semantic-expand-c-extern-C, semantic-expand-c-complex-type): New
	functions, copied from semantic-expand-c-tag.
	(semantic-find-tags-included): New override which also searches
	for include tags inside of namespaces.
	(semantic-c-dereference-typedef): Use semantic-tag-prototype-p.
	(semanticdb-find-table-for-include): New override.

	* semantic/bovine/el.el: Remove emacs-lisp-mode-hook.

	* semantic/complete.el (semantic-complete-post-command-hook): Exit
	completion when user has deleted all characters from the prefix.
	(semantic-displayor-focus-request): Return to previous window when
	focussing tags.

	* semantic/db-el.el (semanticdb-normalize-one-tag): Make obsolete.
	(semanticdb-elisp-sym->tag): Use help-function-arglist instead.

	* semantic/db-file.el (semanticdb-create-database): Use
	semantic-tag-version instead of just semantic-version as the
	initializer for the :semantic-tag-version slot.

	* semantic/db-find.el (semanticdb-find-tags-by-class-method):
	Delegate `include' to semantic-find-tags-included, which by
	default will just call semantic-find-tags-by-class.

	* semantic/db.el (semanticdb-refresh-table): Do not print warnings
	when calling semantic-find-file-noselect.  This avoids the "file
	is write protected" messages when parsing system header files,
	which might easily be mistaken to mean the currently loaded file.
	(semanticdb-save-current-db, semanticdb-save-all-db): Only emit
	message when running interactively.

	* semantic/decorate/mode.el (semantic-decoration-mode): Activate
	decoration of includes by default.

	* semantic/doc.el (semantic-doc-snarf-comment-for-tag): Remove
	comment delimiter at the end of the text.

	* semantic/ede-grammar.el (semantic-ede-proj-target-grammar):
	Change aux- and pre-load-packages.
	(ede-proj-makefile-dependencies): Update pattern rule so that
	resulting parsers are also byte-compiled.
	(semantic-ede-grammar-compiler-bovine)
	(semantic-ede-source-grammar-wisent): Remove .elc from gargage
	pattern, since this is already covered by the elisp compiler.
	(project-compile-target): Add compatibility code for Emacs 23,
	which does not have `byte-recompile-file'.
	(ede-proj-makefile-insert-rules): Add target specific EMACSFLAGS
	to raise max-specpdl-size and max-lisp-eval-depth.

	* semantic/find.el (semantic-find-tags-included): Make
	overridable.

	* semantic/fw.el (semantic-alias-obsolete)
	(semantic-varalias-obsolete): Use byte-compile-warn.
	(semantic-find-file-noselect): Disable font lock by calling
	global-font-lock-mode.

	* semantic/grammar.el (semantic-grammar-create-package): Fix
	message.
	(semantic-grammar-batch-build-one-package): When generating
	parsers in batch-mode, ignore version control and make sure we do
	not use cached versions.

	* semantic/ia.el (semantic-ia-complete-symbol-menu): Bring back.

	* semantic/lex-spp.el (semantic-lex-spp-symbol-merge): New fun.
	(semantic-lex-spp-token-macro-to-macro-stream): Use it.
	(semantic-lex-spp-lex-text-string): Instead of only setting the
	lexer, call the major mode's setup function.

	* semantic/scope.el (semantic-analyze-scoped-types-default): Use
	semantic-tag-prototype-p.
	(semantic-analyze-scope-nested-tags-default): Make sure we don't
	return tags we already have in scopetypes.

	* semantic/symref/filter.el
	(semantic-symref-test-count-hits-in-tag): Restore.

	* semantic/wisent/comp.el (wisent-BITS-PER-WORD): Use
	most-positive-fixnum if available.

	* semantic/wisent/javascript.el (semantic-tag-protection)
	(semantic-analyze-scope-calculate-access)
	(semantic-ctxt-current-symbol): New overrides.

	* semantic/wisent/python.el (wisent-python-lex-beginning-of-line):
	Rewrite to fix byte-compiler warning.

2012-10-01  Robert Jarzmik  <robert.jarzmik@free.fr>

	* ede/linux.el (project-linux): New group.
	(project-linux-compile-target-command)
	(project-linux-compile-project-command): New options.
	(project-compile-project, project-compiler-target): New methods.

	* inversion.el (inversion-decoders): New regexps for SXEmacs.
        (inversion-package-version): More verbose error message.
        (inversion-<): Deal with new special cases.
        (inversion-require-emacs): New argument sxemacs-ver; use it.

2012-10-01  Nelson Ferreira  <nelson.ferreira@ieee.org>

	* ede/emacs.el (ede-emacs-version): Detect SXEmacs.

2012-10-01  William Xu  <william.xwl@gmail.com>

	* semantic/bovine/gcc.el (semantic-gcc-query): Returns status when
	there is an error.
	(semantic-gcc-setup): If the first attempt at calling cpp fails,
	try straight GCC.

2012-10-01 Jan Moringen  <jan.moringen@uni-bielefeld.de>

	* semantic/idle.el
	(semantic-idle-breadcrumbs--display-in-header-line): Escape
	%-characters to avoid erroneous expansion in header line.
	(semantic-idle-breadcrumbs--display-in-mode-line): Likewise.

	* semantic/wisent/python.el (wisent-python-reconstitute-function-tag)
	(wisent-python-reconstitute-class-tag, semantic-python-special-p)
	(semantic-python-private-p, semantic-python-instance-variable-p)
	(semantic-python-docstring-p): New functions.

	* srecode/find.el (srecode-user-template-p): New function.
	(srecode-all-template-hash): Accept new optional argument
	predicate; return only templates matching the predicate.
	(srecode-read-template-name): Only retrieve templates matching
	srecode-user-template-p.

	* srecode/insert.el (srecode-insert-show-error-report)
	(srecode-insert-report-error): New functions.
	(srecode-insert-variable-secondname-handler)
	(srecode-insert-method, srecode-insert-ask-default)
	(srecode-insert-variable-secondname-handler)
	(srecode-insert-subtemplate, srecode-insert-method-helper)
	(srecode-insert-include-lookup): Use them.

2012-10-01  Thomas Bach  <thbach@students.uni-mainz.de>

	* semantic/wisent/python.el
	(semantic-python-get-system-include-path): Add Python3k support.

2012-10-01  Alexander Haeckel  <_@_>  (tiny change)

	* srecode/getset.el (srecode-query-for-field): Return the first
	tag found by name from all children tags.

2012-10-01  Dale Sedivec  <dale@codefu.org>

	* semantic/wisent/python.el (wisent-python-string-start-re)
	(wisent-python-string-re, wisent-python-forward-string)
	(wisent-python-forward-line,wisent-python-lex-string): New
	variables.
	(wisent-python-forward-balanced-expression): New function.

2012-10-01  Pete Beardmore  <elbeardmorez@msn.com>

	* semantic/complete.el (semantic-collector-calculate-completions):
	Search for additional matches if new prefix is a substring of the
	old prefix.
	(semantic-displayor-next-action): Immediately show more
	completions after user presses TAB the first time.
	(semantic-displayor-tooltip-mode)
	(semantic-displayor-tooltip-initial-max-tags)
	(semantic-displayor-tooltip-max-tags): New defcustoms.
	(semantic-displayor-tooltip): Use new variables as initforms.  Use
	new slot `mode' instead of `force-show'.  Rename `max-tags' to
	`max-tags-initial'.
	(semantic-displayor-show-request): Display completions according
	to new modes, and make variable names clearer.
	(semantic-displayor-tooltip::semantic-displayor-scroll-request):
	Use new max-tags-initial slot.

	* semantic/idle.el (semantic-idle-local-symbol-highlight): Make
	sure there actually is a tag at point.
	(semantic-idle-completion-list-default): Report errors as messages
	if semantic-idle-scheduler-verbose-flag is non-nil.

2012-10-01  Richard Kim  <emacs18@gmail.com>

	* semantic/db-global.el (semanticdb-enable-gnu-global-databases):
	Add optional NOERROR argument.

2012-10-01  Alex Ott  <alexott@gmail.com>

	* semantic/idle.el (semantic-idle-scheduler-enabled-p): Fix
	file-checking.

2012-10-01  Darren Hoo  <darren.hoo@gmail.com>  (tiny change)

	* semantic/db-find.el (semanticdb-find-default-throttle): Make
	buffer-local.
	(semanticdb-strip-find-results): Check for existing :filename
	attribute, so that file information from GNU Global is not lost.

2012-08-07  Andreas Schwab  <schwab@linux-m68k.org>

	* ede/base.el (ede-with-projectfile): Use backquote forms.

2012-07-29  Paul Eggert  <eggert@cs.ucla.edu>

	inaccessable -> inaccessible spelling fix (Bug#10052)
	* semantic/wisent/comp.el (wisent-inaccessible-symbols):
	Rename from wisent-inaccessable-symbols, fixing a misspelling.
	Caller changed.

2012-07-09  Andreas Schwab  <schwab@linux-m68k.org>

	* ede/project-am.el: Fix typo.

2012-07-09  Paul Eggert  <eggert@cs.ucla.edu>

	Rename configure.in to configure.ac (Bug#11603).
	* ede/autoconf-edit.el (autoconf-find-query-for-program)
	(autoconf-new-program):
	* ede/emacs.el (ede-emacs-version):
	* ede/proj.el (ede-proj-setup-buildenvironment):
	* ede/project-am.el (project-am-autoconf-file-options):
	Prefer configure.ac to configure.in.

2012-03-12  David Engster  <deng@randomsample.de>

	* semantic/db-find.el
	(semanticdb-find-translate-path-brutish-default): If we don't yet
	have a proper table for PATH, use `semanticdb-current-database'
	instead (bug #10343).

2012-03-11  David Engster  <deng@randomsample.de>

	* semantic/wisent/javascript.el (js-mode): Define `js-mode' as
	child-mode of `javascript-mode' (bug #8445).

2012-02-28  Glenn Morris  <rgm@gnu.org>

	* semantic/db.el (semanticdb-search-results-table):
	Doc fix (standardize possessive apostrophe usage).

2012-02-09  Juanma Barranquero  <lekktu@gmail.com>

	* ede/auto.el (ede-directory-safe-p, ede-add-project-to-global-list):
	Add declarations.

2012-01-29  David Engster  <deng@randomsample.de>

	Fix require error when using srecode-insert (Bug#9967).
	* srecode/insert.el: Require srecode/filters.
	* srecode/filters.el: Drop two requires.

2012-01-09  Eric Ludlam  <zappo@gnu.org>

	* ede.el (ede-project-directories): New option.
	(ede-directory-safe-p): Check it.
	(ede-initialize-state-current-buffer, ede, ede-new)
	(ede-check-project-directory, ede-rescan-toplevel)
	(ede-load-project-file, ede-parent-project, ede-current-project):
	(ede-target-parent): Avoid loading in a project unless it is safe,
	since it may involve malicious code.  This security flaw was
	pointed out by Hiroshi Oota.

	* ede/auto.el (ede-project-autoload): Add safe-p slot.
	(ede-project-class-files): Projects using Project.ede are unsafe.
	(ede-auto-load-project): New method.

	* ede/simple.el (ede-project-class-files): Mark as unsafe.

2011-12-19  Sam Steingold  <sds@gnu.org>

	* semantic/edit.el (semantic-edits-incremental-parser): Add the
	autoload cookie, necessary for JDEE.

2011-12-06  Juanma Barranquero  <lekktu@gmail.com>

	* semantic/bovine/c.el (semantic-tag-abstract-p): Fix typo.

2011-11-26  Chong Yidong  <cyd@gnu.org>

	* semantic/wisent/python-wy.el:
	* semantic/wisent/js-wy.el:
	* semantic/wisent/javat-wy.el:
	* semantic/bovine/c-by.el:
	* semantic/grammar-wy.el: Regenerate.

2011-11-24  Juanma Barranquero  <lekktu@gmail.com>

	* semantic/lex-spp.el (semantic-lex-spp-first-token-arg-list): Fix typo.

2011-11-20  Juanma Barranquero  <lekktu@gmail.com>

	* cedet-cscope.el (cedet-cscope-version-check):
	* cedet-global.el (cedet-global-min-version)
	(cedet-gnu-global-version-check):
	* cedet.el (cedet-version):
	* data-debug.el (data-debug-prev, data-debug-contract-current-line):
	* ede.el (ede-buffer-belongs-to-project-p, ede-auto-add-to-target)
	(ede-new, ede-invoke-method, project-edit-file-target, project-rescan)
	(ede-add-project-to-global-list, ede-map-all-subprojects):
	* inversion.el (inversion-check-version):
	* mode-local.el (mode-local-map-file-buffers, define-child-mode)
	(define-overloadable-function):
	* pulse.el (pulse-flag, pulse):
	* semantic.el (semantic-elapsed-time, semantic-parse-region)
	(navigate-menu):
	* ede/proj-comp.el (ede-compilation-program):
	* semantic/debug.el (semantic-debug-parser-go)
	(semantic-debug-parser-fail, semantic-debug-parser-quit)
	(semantic-debug-parser-abort):
	* semantic/idle.el (semantic-idle-core-handler):
	* semantic/bovine/debug.el (semantic-bovine-debug-error-frame):
	Fix typos.

2011-11-16  Juanma Barranquero  <lekktu@gmail.com>

	* semantic/lex.el (semantic-lex-tokens):
	* semantic/tag-ls.el (semantic-tag-protected-p):
	* srecode/mode.el (srecode-prefix-map): Fix typos.

2011-11-15  Juanma Barranquero  <lekktu@gmail.com>

	* ede/project-am.el (project-compile-target-command): Fix typo.

2011-11-14  Juanma Barranquero  <lekktu@gmail.com>

	* ede/auto.el (ede-project-autoload):
	* ede/proj-comp.el (ede-makefile-rule):
	* semantic/analyze.el (semantic-analyze-current-context):
	* semantic/ctxt.el (semantic-get-local-variables):
	* semantic/tag-ls.el (semantic-tag-calculate-parent): Fix typos.

2011-11-03  David Engster  <dengste@eml.cc>

	* srecode.el:
	* srecode/texi.el:
	* srecode/template.el:
	* srecode/java.el:
	* srecode/insert.el:
	* srecode/document.el:
	* srecode/dictionary.el:
	* srecode/compile.el:
	* semantic/wisent/java-tags.el:
	* semantic/texi.el:
	* semantic/sort.el:
	* semantic/lex-spp.el:
	* semantic/idle.el:
	* semantic/html.el:
	* semantic/db-typecache.el:
	* semantic/analyze/complete.el:
	* ede/generic.el:
	* ede/custom.el:
	* ede/cpp-root.el:
	* ede/base.el: Fix filenames in comments and headers.

	* semantic/db-find.el:
	* srecode/insert.el (srecode-insert-include-lookup):
	* ede/proj-comp.el (ede-compilation-program): Fix it's -> its in
	comments and docstrings.

	* semantic/ctxt.el (semantic-end-of-context-default):
	* semantic/find.el (semantic-find-tags-by-scope-protection):
	* semantic/java.el (semantic-documentation-for-tag): Fix typos in
	docstrings.

	* semantic/db.el (semanticdb-table, semanticdb-abstract-cache)
	(semanticdb-abstract-db-cache):
	* semantic/decorate/include.el
	(semantic-decoration-unknown-include-describe): Fix filenames in
	docstring.

	* semantic/ede-grammar.el (semantic-ede-grammar-compiler-wisent):
	(semantic-ede-grammar-compiler-bovine): Fix requires that are
	added to the grammar-make-script.

2011-10-23  Chong Yidong  <cyd@gnu.org>

	* ede.el (ede-maybe-checkout): Function deleted;
	vc-toggle-read-only does not do version control now.

	* ede/util.el (ede-make-buffer-writable): Don't use
	vc-toggle-read-only.

	* ede/project-am.el (project-remove-file, project-add-file)
	(project-new-target): Don't call ede-maybe-checkout.

2011-10-19  Chong Yidong  <cyd@gnu.org>

	* ede.el (ede-minor-mode,global-ede-mode):
	* semantic.el (semantic-mode): Doc fix to reflect new
	define-minor-mode calling behavior.

2011-07-30  Chong Yidong  <cyd@stupidchicken.com>

	* semantic/grammar.el (semantic-grammar-insert-defanalyzers):
	Fix require.

2011-07-04  Darren Hoo  <darren.hoo@gmail.com>  (tiny change)

	* semantic/db.el (semanticdb-file-table-object): Don't bug out on
	unconfigured projects if `global-ede-mode' is on (bug#8092).

2011-07-01  Paul Eggert  <eggert@cs.ucla.edu>

	* semantic.el (semantic-elapsed-time): Rewrite using
	time-subtract and float-time.

2011-05-11  Glenn Morris  <rgm@gnu.org>

	* semantic/wisent/javascript.el (semantic-get-local-variables):
	Use define-mode-local-override rather than its obsolete alias.

2011-05-10  Jim Meyering  <meyering@redhat.com>

	Fix doubled-word typos.
	* ede/pmake.el (ede-proj-makefile-garbage-patterns): the the -> the
	* semantic/complete.el (semantic-complete-read-tag-local-members):
	Likewise.
	* ede.el (ede-auto-add-method): then then -> then

2011-04-23  Juanma Barranquero  <lekktu@gmail.com>

	* ede/pconf.el (ede-proj-tweak-autoconf, ede-proj-flush-autoconf):
	* ede/proj-comp.el (ede-proj-tweak-autoconf, ede-proj-flush-autoconf):
	* ede/proj-elisp.el (ede-proj-tweak-autoconf, ede-proj-flush-autoconf)
	(ede-proj-tweak-autoconf, ede-proj-flush-autoconf):
	* ede/proj-scheme.el (ede-proj-tweak-autoconf): Fix typos in docstrings.

2011-03-07  Chong Yidong  <cyd@stupidchicken.com>

	* Version 23.3 released.

2011-02-21  Stefan Monnier  <monnier@iro.umontreal.ca>

	* semantic/wisent/comp.el (wisent-byte-compile-grammar):
	Macroexpand before passing to byte-compile-form.

2011-01-13  Stefan Monnier  <monnier@iro.umontreal.ca>

	* srecode/srt-mode.el (srecode-template-mode): Use define-derived-mode.
	* semantic/symref/list.el (semantic-symref-results-mode):
	Use run-mode-hooks.

2010-11-12  Glenn Morris  <rgm@gnu.org>

	* semantic/wisent/comp.el: Remove unnecessary eval-when-compiles.

2010-11-10  Glenn Morris  <rgm@gnu.org>

	* semantic/bovine/c.el: Test system-type with memq.

2010-11-09  Glenn Morris  <rgm@gnu.org>

	* semantic/lex.el (semantic-lex-ignore-comments, semantic-flex):
	* semantic/grammar.el (semantic-grammar-epilogue):
	* ede/speedbar.el (ede-find-nearest-file-line):
	* ede/pmake.el (ede-proj-makefile-insert-dist-rules):
	* ede/autoconf-edit.el (autoconf-delete-parameter):
	Use point-at-bol and point-at-eol.

2010-11-07  Glenn Morris  <rgm@gnu.org>

	* ede/proj-elisp.el (ede-proj-flush-autoconf): Use point-at-bol.

2010-11-01  Glenn Morris  <rgm@gnu.org>

	* semantic/bovine/c.el (semantic-analyze-split-name): Move before use.

	* semantic/symref/cscope.el (ede-toplevel):
	* semantic/symref.el (ede-toplevel):
	* semantic/tag-file.el (ede-toplevel):
	* ede.el (ede-toplevel): Fix declarations.

2010-10-31  Glenn Morris  <rgm@gnu.org>

	* ede/proj-elisp.el (project-compile-target): Fix previous change.
	* semantic/ede-grammar.el (project-compile-target): Fix previous change.

2010-10-31  Julien Danjou  <julien@danjou.info>

	* ede/proj-elisp.el (project-compile-target):
	* semantic/ede-grammar.el (project-compile-target):
	Use `byte-recompile-file'.

2010-10-31  Glenn Morris  <rgm@gnu.org>

	* mode-local.el (mode-local-augment-function-help):
	* semantic/analyze/debug.el (semantic-analyzer-debug-add-buttons):
	* semantic/symref/list.el (semantic-symref-results-dump)
	(semantic-symref-rb-toggle-expand-tag): Replace inappropriate uses
	of toggle-read-only.

2010-09-30  Chong Yidong  <cyd@stupidchicken.com>

	* semantic/bovine/el.el:
	* semantic/mru-bookmark.el (global-semantic-mru-bookmark-mode):
	Fix require statements.

2010-09-29  Chong Yidong  <cyd@stupidchicken.com>

	* semantic/tag.el (semantic-tag-version): Bump to 2.0.

	* semantic/db-typecache.el (semanticdb-typecache-find-default):
	* semantic/imenu.el (semantic-create-imenu-index):
	* semantic/grammar.el (semantic--grammar-macro-function-tag):
	* semantic/fw.el (semanticdb-without-unloaded-file-searches):
	Fix require.  Suggested by David Engster.

	* semantic/bovine/c-by.el: Regenerate.

2010-09-29  Eric Ludlam  <zappo@gnu.org>

	* semantic/lex-spp.el (semantic-lex-spp-debug-symbol): New var.
	(semantic-lex-spp-enable-debug-symbol): New command
	(semantic-lex-spp-value-valid-p)
	(semantic-lex-spp-validate-value): New functions
	(semantic-lex-spp-symbol-set)
	(semantic-lex-spp-symbol-push): Add call to validate value.
	(semantic-lex-spp-table-write-slot-value): Instead of erroring on
	invalid values during save, just save a nil.

2010-09-25  Chong Yidong  <cyd@stupidchicken.com>

	* ede/linux.el (ede-project-class-files):
	* ede/generic.el (ede-generic-new-autoloader):
	* ede/emacs.el (ede-project-class-files):
	* ede/simple.el (ede-project-class-files):
	* ede/cpp-root.el (ede-project-class-files): Fix require name.

2010-09-25  Juanma Barranquero  <lekktu@gmail.com>

	* semantic/lex.el (semantic-ignore-comments): Doc fix.

	* semantic/symref/list.el (semantic-symref-list-rename-open-hits):
	Fix typo in error message.
	(semantic-symref-list-map-open-hits): Fix typo in docstring.

2010-09-21  Eric Ludlam  <zappo@gnu.org>

	Synch SRecode to CEDET 1.0.

	* pulse.el (pulse-momentary-highlight-overlay): If pulse-flag is
	'never, disable all pulsing.

	* cedet.el (cedet-version):
	* srecode.el (srecode-version): Bump version to 1.0.

	* srecode/texi.el (srecode-texi-insert-tag-as-doc): New function.
	(semantic-insert-foreign-tag): Use it.

	* srecode/mode.el (srecode-bind-insert):
	Call srecode-load-tables-for-mode.
	(srecode-minor-mode-templates-menu): Do not list templates that
	are not in the current project.
	(srecode-menu-bar): Add binding for srecode-macro-help.

	* srecode/table.el (srecode-template-table): Add :project slot.
	(srecode-dump): Dump it.

	* srecode/map.el (srecode-map-update-map): Make map loading more
	robust.

	* srecode/insert.el (srecode-insert-fcn): Merge template
	dictionary before resolving arguments.
	(srecode-insert-method-helper): Add error checking to make sure
	that we only have dictionaries.
	(srecode-insert-method): Check template nesting depth when using
	point inserter override.
	(srecode-insert-method): Install override with depth limit.

	* srecode/getset.el (srecode-insert-getset): Force tag table
	update.  Don't query the class if it is empty.

	* srecode/find.el (srecode-template-get-table)
	(srecode-template-get-table-for-binding)
	(srecode-all-template-hash): Skip if not in current project.
	(srecode-template-table-in-project-p): New method.

	* srecode/fields.el (srecode-fields-exit-confirmation): New option.
	(srecode-field-exit-ask): Use it.

	* srecode/dictionary.el (srecode-dictionary-add-template-table):
	Do not add variables in tables not for the current project.
	(srecode-compound-toString): Handle cases where the default value
	is another compound value.
	(srecode-dictionary-lookup-name): New optional argument
	NON-RECURSIVE, which inhibits visiting dictionary parents.
	(srecode-dictionary-add-section-dictionary)
	(srecode-dictionary-merge): New optional argument FORCE adds
	values even if an identically named entry exists.
	(srecode-dictionary-add-entries): New method.
	(srecode-create-dictionaries-from-tags): New function.

	* srecode/cpp.el (srecode-cpp): New defgroup.
	(srecode-cpp-namespaces): New option.
	(srecode-semantic-handle-:using-namespaces)
	(srecode-cpp-apply-templates): New functions.
	(srecode-semantic-apply-tag-to-dict): Handle template parameters
	by calling `srecode-cpp-apply-templates'.

	* srecode/compile.el (srecode-compile-templates): Fix directory
	compare of built-in templates.  Give built-ins lower piority.
	Support special variable "project".
	(srecode-compile-template-table): Set :project slot of new tables.
	(srecode-compile-one-template-tag):
	Use srecode-create-dictionaries-from-tags.

2010-09-21  Eric Ludlam  <zappo@gnu.org>

	Synch EDE to CEDET 1.0.

	* cedet-idutils.el (cedet-idutils-make-command): New option.
	(cedet-idutils-mkid-call):
	(cedet-idutils-create/update-database): New functions.

	* cedet-cscope.el (cedet-cscope-create):
	(cedet-cscope-create/update-database): New functions.
	(cedet-cscope-support-for-directory): Make interactive.

	* cedet-global.el (cedet-global-gtags-command): New option.
	(cedet-gnu-global-gtags-call)
	(cedet-gnu-global-create/update-database): New functions.

	* ede.el (ede-save-cache): Fix recentf-exclude expression.
	(ede-make-dist): Always use toplevel project.
	(ede-buffer-object): If we fail to find an object in the current
	project, loop upward looking for a match.  If no target is found,
	use most local project.
	(ede-buffer-belongs-to-target-p)
	(ede-buffer-belongs-to-project-p): New functions.
	(ede-initialize-state-current-buffer): New function.
	(ede-target-forms-menu, ede-project-buffers): Use them.
	(ede-minor-mode, ede-reset-all-buffers): Use it.
	(project-interactive-select-target, project-add-file): Don't use
	ede-project-force-load.
	(ede-buffer-object): New arg PROJSYM.
	(ede-minor-mode): Remove ede-directory-project-p test.
	(ede-initialize-state-current-buffer): Don't test for
	ede-directory-project-p if there is a matching open project.
	(ede-customize-forms-menu): Prevent error if there is no project.
	(ede-load-project-file): Set ede-constructing to the thing being
	constructed, instead of t.
	(ede-project-force-load): Deleted.

	* ede/base.el:
	* ede/auto.el:
	* ede/custom.el: New files.

	* ede/autoconf-edit.el (autoconf-find-last-macro)
	(autoconf-parameters-for-macro): Parse multiline parameters of
	macros.  Optionally ignore case and at bol for macro.
	(autoconf-parameter-strip): Use greedy match for newlines.
	(autoconf-new-automake-string): Deleted.
	(autoconf-new-program): Use SRecode to fill an empty file.

	* ede/cpp-root.el (ede-create-lots-of-projects-under-dir):
	New function.

	* ede/files.el (ede-flush-project-hash): New command.
	(ede-convert-path): Add optional PROJECT arg.
	(ede-directory-project-p): Obey ".ede-ignore".
	(ede-expand-filename-local)
	(ede-expand-filename-impl-via-subproj): New methods.
	(ede-expand-filename-impl): Use them.
	(ede-project-root, ede-project-root-directory): Move to
	ede/auto.el.

	* ede/locate.el (ede-locate-flush-hash):
	(ede-locate-create/update-root-database): New methods.
	(initialize-instance): Use ede-locate-flush-hash.

	* ede/pmake.el (ede-proj-makefile-insert-variables): If this is
	the top project and not a metasubproject, set TOP to CURDIR.
	(ede-proj-makefile-insert-variables): Output a target's object
	list whether or not the vars are already in the Makefile.
	(ede-pmake-insert-variable-once): New macro.

	* ede/project-am.el (project-am-with-makefile-current):
	Add recentf-exclude.
	(project-am-load-makefile): Obey an optional suggested name.
	(project-am-expand-subdirlist): New function.
	(project-am-makefile::project-rescan): Use it.  Combine SUBDIRS
	and DIST_SUBDIRS.
	(project-am-meta-type-alist): A list to scan better Makefile.am
	(project-am-scan-for-targets): Scan also over
	project-am-meta-type-alist.
	(ede-system-include-path): Simple implementation.
	(ede-find-target): Deleted.  EDE core takes care of this.
	(ede-buffer-mine): Create the searched filename as relative.
	(project-am-load): Simplify, using autoconf-edit.
	(project-am-extract-package-info): Fix separators.

	* ede/proj.el (project-run-target): New method.
	(project-make-dist, project-compile-project):
	Use ede-proj-automake-p to determine which kind of compile to use.
	(project-rescan): Call ede-load-project-file.
	(ede-buffer-mine): Add more file names that belong to the project.
	(ede-proj-compilers): Improve error message.

	* ede/proj-obj.el (ede-ld-linker): Use the LDDEPS variable.
	(ede-source-c++): Add more C++ extensions.
	(ede-proj-target-makefile-objectcode): Quote initforms.
	Support lex and yacc.

	* ede/proj-prog.el (ede-proj-makefile-insert-rules): Removed.
	(ede-proj-makefile-insert-variables): New, add LDDEPS.
	(ede-proj-makefile-insert-automake-post-variables): Add LDADD
	variable.  Use ldlibs-local slot.  Add a -l to ldlibs strings.
	(ede-proj-target-makefile-program): Swap order of two slots so
	they show up in the same order as in the command line.
	(ede-proj-target-makefile-program): Add ldlibs-local slot.

	* ede/proj-shared.el (ede-g++-libtool-shared-compiler):
	Fix inference rule to use cpp files.
	(ede-proj-target-makefile-shared-object): Quote initforms.

	* ede/proj-misc.el (ede-proj-target-makefile-miscelaneous):
	* ede/proj-info.el (ede-proj-target-makefile-info):
	* ede/proj-aux.el (ede-proj-target-aux):
	* ede/proj-archive.el (ede-proj-target-makefile-archive):
	* ede/proj-elisp.el (ede-proj-target-elisp)
	(ede-proj-target-elisp-autoloads): Quote initforms.

	* ede/srecode.el (ede-srecode-setup): Load autoconf templates.

	* ede/shell.el (ede-shell-buffer): Fix buffer name.

	* ede/pconf.el (ede-proj-configure-synchronize): If user events
	occur while waiting for the compile process to finish, pull them
	in and discard those events.

2010-09-19  Eric Ludlam  <zappo@gnu.org>

	Synch Semantic to CEDET 1.0.

	* semantic.el (semantic-version): Update to 2.0.
	(semantic-mode-map): Add "," and "m" bindings.
	(navigate-menu): Update.

	* semantic/symref.el (semantic-symref-calculate-rootdir):
	New function.
	(semantic-symref-detect-symref-tool): Use it.

	* semantic/symref/grep.el (semantic-symref-grep-shell): New var.
	(semantic-symref-perform-search): Use it.  Calculate root dir with
	semantic-symref-calculate-rootdir.
	(semantic-symref-derive-find-filepatterns): Improve error message.

	* semantic/symref/list.el
	(semantic-symref-results-mode-map): New bindings.
	(semantic-symref-auto-expand-results): New option.
	(semantic-symref-results-dump): Obey auto-expand.
	(semantic-symref-list-expand-all, semantic-symref-regexp)
	(semantic-symref-list-contract-all)
	(semantic-symref-list-map-open-hits)
	(semantic-symref-list-update-open-hits)
	(semantic-symref-list-create-macro-on-open-hit)
	(semantic-symref-list-call-macro-on-open-hits): New functions.
	(semantic-symref-list-menu-entries)
	(semantic-symref-list-menu): New vars.
	(semantic-symref-list-map-open-hits): Move cursor to beginning of
	match before calling the mapped function.

	* semantic/doc.el
	(semantic-documentation-comment-preceeding-tag): Do nothing if the
	mode doesn't provide comment-start-skip.

	* semantic/scope.el
	(semantic-analyze-scope-nested-tags-default): Strip duplicates.
	(semantic-analyze-scoped-inherited-tag-map): Take the tag we are
	looking for as part of the scoped tags list.

	* semantic/html.el (semantic-default-html-setup):
	Add senator-step-at-tag-classes.

	* semantic/decorate/include.el
	(semantic-decoration-on-unknown-includes): Change light bgcolor.
	(semantic-decoration-on-includes-highlight-default): Check that
	the include tag has a position.

	* semantic/complete.el (semantic-collector-local-members):
	(semantic-complete-read-tag-local-members)
	(semantic-complete-jump-local-members): New class and functions.
	(semantic-complete-self-insert): Save excursion before completing.

	* semantic/analyze/complete.el
	(semantic-analyze-possible-completions-default): If no completions
	are found, return the raw by-name-only completion list.  Add FLAGS
	arguments.  Add support for 'no-tc (type constraint) and
	'no-unique, or no stripping duplicates.
	(semantic-analyze-possible-completions-default): Add FLAGS arg.

	* semantic/util-modes.el
	(semantic-stickyfunc-show-only-functions-p): New option.
	(semantic-stickyfunc-fetch-stickyline): Don't show stickytext for
	the very first line in a buffer.

	* semantic/util.el (semantic-hack-search)
	(semantic-recursive-find-nonterminal-by-name)
	(semantic-current-tag-interactive): Deleted.
	(semantic-describe-buffer): Fix expand-nonterminal.
	Add lex-syntax-mods, type relation separator char, and command
	separation char.
	(semantic-sanity-check): Only message if called interactively.

	* semantic/tag.el (semantic-tag-deep-copy-one-tag): Copy the
	:filename property and the tag position.

	* semantic/lex-spp.el (semantic-lex-spp-lex-text-string):
	Add recursion limit.

	* semantic/imenu.el (semantic-imenu-bucketize-type-members):
	Make this buffer local, not the obsoleted variable.

	* semantic/idle.el: Add breadcrumbs support.
	(semantic-idle-summary-current-symbol-info-default)
	(semantic-idle-tag-highlight)
	(semantic-idle-completion-list-default):
	Use semanticdb-without-unloaded-file-searches for speed, and to
	conform to the controls that specify if the idle timer is supposed
	to be parsing unparsed includes.
	(semantic-idle-symbol-highlight-face)
	(semantic-idle-symbol-maybe-highlight): Rename from *-summary-*.
	Callers changed.
	(semantic-idle-work-parse-neighboring-files-flag): Default to nil.
	(semantic-idle-work-update-headers-flag): New var.
	(semantic-idle-work-for-one-buffer): Use it.
	(semantic-idle-local-symbol-highlight): Rename from
	semantic-idle-tag-highlight.
	(semantic-idle-truncate-long-summaries): New option.

	* semantic/ia.el (semantic-ia-cache)
	(semantic-ia-get-completions): Deleted.  Callers changed.
	(semantic-ia-show-variants): New command.
	(semantic-ia-show-doc): If doc is empty, don't make a temp buffer.
	(semantic-ia-show-summary): If there isn't anything to show, say so.

	* semantic/grammar.el (semantic-grammar-create-package):
	Save the buffer even in batch mode.

	* semantic/fw.el
	(semanticdb-without-unloaded-file-searches): New macro.

	* semantic/dep.el (semantic-dependency-find-file-on-path):
	Fix case dereferencing ede-object when it is a list.

	* semantic/db-typecache.el (semanticdb-expand-nested-tag)
	(semanticdb-typecache-faux-namespace): New functions.
	(semanticdb-typecache-file-tags)
	(semanticdb-typecache-merge-streams): Use them.
	(semanticdb-typecache-file-tags): When deriving tags from a file,
	give the mode a chance to monkey with the tag copy.
	(semanticdb-typecache-find-default): Wrap find in save-excursion.
	(semanticdb-typecache-find-by-name-helper): Merge found names down.

	* semantic/db-global.el
	(semanticdb-enable-gnu-global-in-buffer): Don't show messages if
	GNU Global is not available and we don't want to throw an error.

	* semantic/db-find.el (semanticdb-find-result-nth-in-buffer):
	When trying to normalize the tag to a buffer, don't error if
	set-buffer method doesn't exist.

	* semantic/db-file.el (semanticdb-save-db): Simplify msg.

	* semantic/db.el (semanticdb-refresh-table): If forcing a
	refresh on a file not in a buffer, use semantic-find-file-noselect
	and delete the buffer after use.
	(semanticdb-current-database-list): When calculating root via
	hooks, force it through true-filename and skip the list of
	possible roots.

	* semantic/ctxt.el (semantic-ctxt-imported-packages): New.

	* semantic/analyze/debug.el
	(semantic-analyzer-debug-insert-tag): Reset standard output to
	current buffer.
	(semantic-analyzer-debug-global-symbol)
	(semantic-analyzer-debug-missing-innertype): Change "prefix" to
	"symbol" in messages.

	* semantic/analyze/refs.el (semantic-analyze-refs-impl)
	(semantic-analyze-refs-proto): When calculating value, make sure
	the found tag is 'similar' to the originating tag.
	(semantic--analyze-refs-find-tags-with-parent): Attempt to
	identify matches via imported symbols of parents.
	(semantic--analyze-refs-full-lookup-with-parents): Do a deep
	search during the brute search.

	* semantic/analyze.el
	(semantic-analyze-find-tag-sequence-default): Be robust to
	calculated scopes being nil.

	* semantic/bovine/c.el (semantic-c-describe-environment):
	Add project macro symbol array.
	(semantic-c-parse-lexical-token): Add recursion limit.
	(semantic-ctxt-imported-packages, semanticdb-expand-nested-tag):
	New overrides.
	(semantic-expand-c-tag-namelist): Split a full type from a typedef
	out to its own tag.
	(semantic-expand-c-tag-namelist): Do not split out a typedef'd
	inline type if it is an anonymous type.
	(semantic-c-reconstitute-token): Use the optional initializers as
	a clue that some function is probably a constructor.
	When defining the type of these constructors, split the parent name,
	and use only the class part, if applicable.

	* semantic/bovine/c-by.el:
	* semantic/wisent/python-wy.el: Regenerate.

2010-07-20  Juanma Barranquero  <lekktu@gmail.com>

	* semantic/db-file.el (object-write): Fix typo in docstring.

2010-06-03  Eric Ludlam  <zappo@gnu.org>

	* semantic/lex-spp.el
	(semantic-lex-spp-table-write-slot-value): Instead of erroring on
	invalid values during save, just save a nil (Bug#6324).

2010-05-31  Jonathan Marchand  <jonathlela@gmail.com>  (tiny change)

	* ede/cpp-root.el (ede-set-project-variables): Fix feature name
	(bug#6231).

2010-05-02  Stefan Monnier  <monnier@iro.umontreal.ca>

	Use a mode-line spec rather than a static string in Semantic.
	* semantic/util-modes.el:
	(semantic-minor-modes-format): New var to replace...
	(semantic-minor-modes-status): Remove.
	(semantic-mode-line-update): Construct a mode-line spec rather than
	a static string so that mouse buttons can be used on individual minor
	modes and so that semantic-mode-line-update only needs to be called
	when global settings are changed.
	(semantic-add-minor-mode, semantic-toggle-minor-mode-globally):
	Call semantic-mode-line-update.
	(semantic-toggle-minor-mode-globally): Don't assume mode is on
	minor-mode-alist, check semantic-minor-mode-alist as well.
	(semantic-stickyfunc-mode, semantic-show-parser-state-auto-marker)
	(semantic-show-parser-state-marker, semantic-show-parser-state-mode)
	(semantic-show-unmatched-syntax-mode, semantic-highlight-edits-mode):
	* semantic/mru-bookmark.el (semantic-mru-bookmark-mode):
	* semantic/idle.el (semantic-idle-scheduler-mode)
	(define-semantic-idle-service, semantic-idle-summary-mode):
	* semantic/decorate/mode.el (semantic-decoration-mode):
	Don't call semantic-mode-line-update any more.

2010-05-02  Stefan Monnier  <monnier@iro.umontreal.ca>

	Use define-minor-mode in CEDET where applicable.

	* srecode/mode.el (srecode-minor-mode,global-srecode-minor-mode):
	Use define-minor-mode.

	* semantic/util-modes.el (semantic-add-minor-mode):
	Remove unused arg `keymap' and code redundant with define-minor-mode.
	(semantic-toggle-minor-mode-globally): Only handle arg -1 and 1.
	(semantic-stickyfunc-mode, global-semantic-show-unmatched-syntax-mode)
	(semantic-highlight-func-mode, global-semantic-show-parser-state-mode)
	(global-semantic-highlight-edits-mode, semantic-highlight-edits-mode)
	(semantic-show-unmatched-syntax-mode, semantic-show-parser-state-mode)
	(global-semantic-stickyfunc-mode, global-semantic-highlight-func-mode):
	Use define-minor-mode.
	(semantic-stickyfunc-mode-setup, semantic-highlight-edits-mode-setup)
	(semantic-show-unmatched-syntax-mode-setup)
	(semantic-show-parser-state-mode-setup)
	(semantic-highlight-func-mode-setup): Inline into sole caller.

	* semantic/mru-bookmark.el (global-semantic-mru-bookmark-mode)
	(semantic-mru-bookmark-mode): Use define-minor-mode.
	(semantic-mru-bookmark-mode-setup): Inline into sole caller.

	* semantic/idle.el (define-semantic-idle-service):
	Use define-minor-mode and inline setup function into its sole caller.
	(semantic-idle-scheduler-mode-setup)
	(semantic-idle-summary-mode-setup): Inline into sole caller.
	(global-semantic-idle-scheduler-mode, semantic-idle-scheduler-mode):
	Use define-minor-mode.

	* semantic/decorate/mode.el (global-semantic-decoration-mode)
	(semantic-decoration-mode): Use define-minor-mode.
	(semantic-decoration-mode-setup): Inline into sole caller.

	* ede/dired.el (ede-dired-minor-mode): Initialize in declaration.
	(ede-dired-minor-mode): Use define-minor-mode and derived-mode-p.
	(ede-dired-add-to-target): Use dolist.

2010-04-29  Chong Yidong  <cyd@stupidchicken.com>

	* semantic.el (semantic-completion-at-point-function):
	New function.
	(semantic-mode): Use semantic-completion-at-point-function for
	completion-at-point-functions instead.

2010-04-28  Chong Yidong  <cyd@stupidchicken.com>

	* semantic.el (semantic-mode): When enabled, add
	semantic-ia-complete-symbol to completion-at-point-functions.

	* semantic/ia.el (semantic-ia-complete-symbol): Return nil
	if Semantic is not active.

2010-04-19  Chong Yidong  <cyd@stupidchicken.com>

	* ede/pmake.el (ede-proj-makefile-insert-variables):
	Don't destroy list before using it.

2010-04-02  Juanma Barranquero  <lekktu@gmail.com>

	* semantic/imenu.el (semantic-imenu-bucketize-type-members)
	(semantic-create-imenu-directory-index): Fix typos in docstrings.
	(semantic-imenu-goto-function): Reflow docstring.

2010-03-24  Juanma Barranquero  <lekktu@gmail.com>

	* srecode/table.el (srecode-template-table): Fix docstring typo.

2010-03-24  Glenn Morris  <rgm@gnu.org>

	* semantic/bovine/c.el (semantic-c-describe-environment):
	Consistently check ede-object is bound throughout.

	* ede/project-am.el (ede-shell-run-something): Declare.

2010-03-13  Eric M. Ludlam  <zappo@gnu.org>

	* semantic/imenu.el: New file, from the CEDET repository
	(Bug#5412).

2010-03-06  Glenn Morris  <rgm@gnu.org>

	* semantic/grammar.el (semantic-grammar-header-template):
	Update template copyright to GPLv3+.

2010-02-28  Chong Yidong  <cyd@stupidchicken.com>

	* semantic/db-find.el
	(semanticdb-find-translate-path-brutish-default):
	* ede/make.el (ede-make-check-version):
	Use with-current-buffer instead of save-excursion.

2010-02-24  Eduard Wiebe  <usenet@pusto.de>

	* semantic/wisent/javascript.el (wisent-javascript-jv-expand-tag):
	Avoid c(ad)ddr and use c(ad)r of cddr (Bug#5640).

2010-02-16  Chong Yidong  <cyd@stupidchicken.com>

	* data-debug.el (data-debug): Move to extensions group.

	* ede.el (ede):
	* srecode.el (srecode):
	* semantic.el (semantic): Put in tools and extensions group.

2010-02-14  Juanma Barranquero  <lekktu@gmail.com>

	* ede.el (ede-run-target, project-delete-target)
	(project-dist-files, ede-name, ede-documentation, ede-parent-project)
	(ede-adebug-project, ede-adebug-project-parent)
	(ede-adebug-project-root): Fix typos in docstrings.

2010-01-18  Juanma Barranquero  <lekktu@gmail.com>

	* ede/locate.el (ede-locate-file-in-project)
	(ede-locate-file-in-project-impl): Fix typos in docstrings.
	(ede-enable-locate-on-project): Fix typos in error messages.

	* semantic/util-modes.el (semantic-unmatched-syntax-face)
	(semantic-stickyfunc-old-hlf, semantic-stickyfunc-header-line-format)
	(semantic-stickyfunc-sticky-classes, semantic-highlight-func-mode-setup)
	(semantic-stickyfunc-fetch-stickyline): Fix typos in docstrings.
	(semantic-stickyfunc-popup-menu, semantic-highlight-func-popup-menu):
	Fix typos in menu help.

	* semantic.el (semantic-require-version, semantic--buffer-cache)
	(semantic-unmatched-syntax-cache-check, semantic-unmatched-syntax-hook)
	(semantic--before-fetch-tags-hook, semantic-new-buffer-fcn-was-run)
	(semantic--umatched-syntax-needs-refresh-p, semantic-elapsed-time)
	(semantic-parse-stream, semantic-parse-region)
	(semantic-parse-region-default, semantic--set-buffer-cache)
	(semantic-minimum-working-buffer-size, semantic-refresh-tags-safe)
	(semantic-bovinate-toplevel, semantic-load-system-cache-loaded)
	(semantic-default-submodes):
	* semantic/db-ebrowse.el (semanticdb-table-ebrowse)
	(semanticdb-create-ebrowse-database)
	(semanticdb-find-tags-for-completion-method)
	(semanticdb-find-tags-by-class-method)
	(semanticdb-deep-find-tags-by-name-method)
	(semanticdb-deep-find-tags-for-completion-method):
	* semantic/db-el.el (semanticdb-elisp-mapatom-collector)
	(semanticdb-find-tags-by-name-method, emacs-lisp-mode)
	(semanticdb-find-tags-for-completion-method)
	(semanticdb-find-tags-by-class-method)
	(semanticdb-deep-find-tags-for-completion-method):
	* semantic/db-find.el (semanticdb-find-translate-path)
	(semanticdb-find-need-cache-update-p, semanticdb-find-result-with-nil-p)
	(semanticdb-find-scanned-include-tags, semanticdb-find-tags-collector)
	(semanticdb-find-tags-by-name-method)
	(semanticdb-find-tags-by-name-regexp-method)
	(semanticdb-find-tags-for-completion-method)
	(semanticdb-find-tags-by-class-method)
	(semanticdb-find-tags-external-children-of-type-method)
	(semanticdb-find-tags-subclasses-of-type-method)
	(semanticdb-deep-find-tags-by-name-method)
	(semanticdb-deep-find-tags-by-name-regexp-method)
	(semanticdb-deep-find-tags-for-completion-method):
	* semantic/db-global.el (semanticdb-enable-gnu-global-hook)
	(semanticdb-enable-gnu-global-in-buffer)
	(semanticdb-find-tags-for-completion-method)
	(semanticdb-deep-find-tags-by-name-method)
	(semanticdb-deep-find-tags-for-completion-method):
	* semantic/db-javascript.el (semanticdb-javascript-tags)
	(javascript-mode, semanticdb-find-translate-path)
	(semanticdb-find-tags-for-completion-method)
	(semanticdb-find-tags-by-class-method)
	(semanticdb-deep-find-tags-by-name-method)
	(semanticdb-deep-find-tags-for-completion-method)
	(semanticdb-find-tags-external-children-of-type-method):
	* semantic/idle.el (semantic-idle-work-core-handler)
	(define-semantic-idle-service, semantic-idle-summary-useful-context-p)
	(global-semantic-idle-scheduler-mode):
	* srecode/dictionary.el (srecode-field-value)
	(srecode-dictionary-add-section-dictionary):
	Fix typos in docstrings.

2010-01-17  Glenn Morris  <rgm@gnu.org>

	* semantic/idle.el (semantic-idle-work-for-one-buffer): Doc fix.

2010-01-17  Juanma Barranquero  <lekktu@gmail.com>

	* semantic.el (semantic-mode): Fix typos in docstrings.

2010-01-16  Mario Lang  <mlang@delysid.org>

	* ede/cpp-root.el (ede-cpp-root-project):
	* ede/files.el (ede-expand-filename):
	* ede/simple.el (ede-simple-project):
	* semantic/complete.el (semantic-complete-read-tag-engine)
	(semantic-complete-inline-tag-engine):
	* semantic/db-el.el (semanticdb-equivalent-mode):
	* semantic/db-global.el (semanticdb-equivalent-mode):
	* semantic/db-javascript.el (semanticdb-equivalent-mode):
	* semantic/db.el (semanticdb-equivalent-mode):
	* semantic/decorate/include.el (semantic-decoration-unknown-include-describe):
	* semantic/idle.el (semantic-idle-work-for-one-buffer):
	Remove duplicated words in doc-strings.

2010-01-14  Juanma Barranquero  <lekktu@gmail.com>

	* semantic/edit.el (semantic-reparse-needed-change-hook)
	(semantic-no-reparse-needed-change-hook):
	* srecode/insert.el (srecode-resolve-argument-list)
	(srecode-template-inserter-blank, srecode-template-inserter-variable)
	(srecode-template-inserter-ask, srecode-template-inserter-width)
	(srecode-template-inserter-section-start)
	(srecode-template-inserter-section-end, srecode-insert-method):
	Fix typos in docstrings.

2010-01-12  Juanma Barranquero  <lekktu@gmail.com>

	* data-debug.el (data-debug): Fix customization group reference.

2010-01-12  Juanma Barranquero  <lekktu@gmail.com>

	* semantic/analyze.el (semantic-analyze-push-error)
	(semantic-analyze-context, semantic-analyze-context-assignment)
	(semantic-analyze-find-tag-sequence, semantic-analyze-find-tag):
	* semantic/java.el (java-mode, semantic-tag-include-filename)
	(semantic-java-doc-keywords-map):
	* semantic/bovine/c.el (c-mode, semantic-c-member-of-autocast)
	(semantic-lex-c-nested-namespace-ignore-second, semantic-parse-region)
	(semantic-c-parse-lexical-token, semantic-c-debug-mode-init-pch)
	(semantic-c-classname, semantic-format-tag-uml-prototype)
	(semantic-c-dereference-namespace, semantic-analyze-type-constants):
	* semantic/bovine/el.el (semantic-elisp-form-to-doc-string)
	(semantic-emacs-lisp-obsoleted-doc, semantic-up-context)
	(semantic-get-local-variables, semantic-end-of-command)
	(semantic-beginning-of-command, semantic-ctxt-current-class-list)
	(lisp-mode):
	* semantic/bovine/make.el (makefile-mode):
	* semantic/wisent/python.el (wisent-python-string-re)
	(wisent-python-implicit-line-joining-p, wisent-python-forward-string)
	(wisent-python-lex-beginning-of-line, wisent-python-lex-end-of-line)
	(semantic-lex, semantic-get-local-variables, python-mode):
	* semantic/wisent/python-wy.el (wisent-python-wy--keyword-table):
	* srecode/extract.el (srecode-extract-state-set)
	(srecode-extract-method): Fix typos in docstrings.

2010-01-10  Chong Yidong  <cyd@stupidchicken.com>

	* semantic.el (semantic-new-buffer-setup-functions):
	Add python parser.

2010-01-10  Richard Kim  <emacs18@gmail.com>

	* semantic/wisent/python-wy.el:
	* semantic/wisent/python.el: New files.

2010-01-02  Juanma Barranquero  <lekktu@gmail.com>

	* semantic/db-typecache.el (semanticdb-typecache-find-default):
	Fix typo in docstring.

2009-12-14  Chong Yidong  <cyd@stupidchicken.com>

	* semantic/mru-bookmark.el (global-semantic-mru-bookmark-mode)
	(semantic-mru-bookmark-mode): Doc fixes.

	* semantic/db.el (semanticdb-cache-get): Use error instead
	of assert.

2009-12-05  Chong Yidong  <cyd@stupidchicken.com>

	* semantic/ia.el (semantic-ia-complete-symbol):
	Make argument optional.

2009-12-05  Eric Ludlam  <zappo@gnu.org>

	* semantic/bovine/c.el (semantic-c-describe-environment):
	Describe project macro symbols.

	* semantic/complete.el (semantic-complete-do-completion):
	Don't call semantic-collector-current-exact-match.

	* ede.el (ede-apply-preprocessor-map): Accept lists of
	ede-objects as targets.

	* ede/pmake.el (ede-proj-makefile-insert-variables):
	Output a target's object list even if compiler vars are already in the
	Makefile.

	* ede/emacs.el (ede-preprocessor-map): Add config.h to the
	list of headers producing necessary macros.

2009-11-24  Glenn Morris  <rgm@gnu.org>

	* semantic/idle.el (global-semantic-idle-scheduler-mode):
	Move after definition of global-semantic-idle-tag-highlight-mode.

2009-11-22  Chong Yidong  <cyd@stupidchicken.com>

	* srecode/map.el (srecode-get-maps):
	* semantic/wisent/wisent.el (wisent-parse-toggle-verbose-flag):
	* semantic/wisent/comp.el (wisent-toggle-verbose-flag):
	* semantic/decorate/mode.el (semantic-decoration-mode)
	(semantic-toggle-decoration-style):
	* semantic/decorate/include.el
	(semantic-decoration-include-describe)
	(semantic-decoration-unknown-include-describe)
	(semantic-decoration-unparsed-include-describe)
	(semantic-decoration-all-include-summary):
	* semantic/bovine/c.el (semantic-c-debug-mode-init):
	* semantic/analyze/complete.el
	(semantic-analyze-possible-completions):
	* semantic/util-modes.el (semantic-highlight-edits-mode)
	(semantic-show-unmatched-syntax-mode)
	(semantic-show-parser-state-mode, semantic-stickyfunc-mode)
	(semantic-highlight-func-mode):
	* semantic/util.el (semantic-describe-buffer):
	* semantic/symref.el (semantic-symref-find-references-by-name)
	(semantic-symref-find-tags-by-name)
	(semantic-symref-find-tags-by-regexp)
	(semantic-symref-find-tags-by-completion)
	(semantic-symref-find-file-references-by-name)
	(semantic-symref-find-text):
	* semantic/senator.el (senator-copy-tag, senator-kill-tag)
	(senator-yank-tag):
	* semantic/scope.el (semantic-calculate-scope):
	* semantic/mru-bookmark.el (semantic-mru-bookmark-mode):
	* semantic/idle.el (semantic-idle-scheduler-mode)
	(define-semantic-idle-service):
	* semantic/complete.el (semantic-complete-analyze-inline)
	(semantic-complete-analyze-inline-idle):
	* semantic/analyze.el (semantic-analyze-current-context):
	* mode-local.el (describe-mode-local-bindings)
	(describe-mode-local-bindings-in-mode):
	* ede/make.el (ede-make-check-version):
	* ede/locate.el (ede-enable-locate-on-project):
	* cedet-idutils.el (cedet-idutils-expand-filename)
	(cedet-idutils-version-check):
	* cedet-global.el (cedet-gnu-global-expand-filename)
	(cedet-gnu-global-version-check):
	* cedet-cscope.el (cedet-cscope-expand-filename)
	(cedet-cscope-version-check): Use called-interactively-p instead
	of interactive-p.

	* semantic/ia.el (semantic-ia-completion-format-tag-function):
	Use semantic-format-tag-prototype.

2009-11-21  Chong Yidong  <cyd@stupidchicken.com>

	* semantic/complete.el (semantic-complete-read-tag-engine)
	(semantic-complete-jump-local, semantic-complete-jump):
	Improve prompt string.

2009-11-20  Chong Yidong  <cyd@stupidchicken.com>

	* semantic/complete.el (semantic-complete-inline-map): Doc fix.

	* semantic/idle.el (define-semantic-idle-service)
	(semantic-idle-summary-mode, semantic-idle-completions): Doc fix.

2009-11-20  Chong Yidong  <cyd@stupidchicken.com>

	* cedet.el (cedet-menu-map): Re-order menu items.

	* semantic.el: Enable idle-mode menu items only if
	global-semantic-idle-scheduler-mode is enabled.
	(semantic-default-submodes): Doc fix.

	* semantic/idle.el (global-semantic-idle-scheduler-mode):
	When turning off, disable other idle modes.

2009-11-15  Chong Yidong  <cyd@stupidchicken.com>

	* semantic/idle.el (semantic-idle-summary-mode)
	(semantic-idle-summary-mode): Define using define-minor-mode
	instead of define-semantic-idle-service.
	(semantic-idle-summary-mode): New function.
	(semantic-idle-summary-mode-setup): Use pre-command-hook to ensure
	that mouse motion does not reset the echo area.

2009-11-08  Chong Yidong  <cyd@stupidchicken.com>

	* semantic/ctxt.el (semantic-get-local-variables):
	Disable the progress reporter entirely.

2009-11-03  Stefan Monnier  <monnier@iro.umontreal.ca>

	* semantic/fw.el (semantic/loaddefs):
	* srecode.el (srecode/loaddefs):
	* ede.el (ede/loaddefs): Load rather than require.
	* ede/cpp-root.el:
	* ede/emacs.el:
	* ede/files.el:
	* ede/linux.el:
	* ede/locate.el:
	* ede/make.el:
	* ede/shell.el:
	* ede/speedbar.el:
	* ede/system.el:
	* ede/util.el:
	* semantic/analyze.el:
	* semantic/bovine.el:
	* semantic/complete.el:
	* semantic/ctxt.el:
	* semantic/db-file.el:
	* semantic/db-find.el:
	* semantic/db-global.el:
	* semantic/db-mode.el:
	* semantic/db-typecache.el:
	* semantic/db.el:
	* semantic/debug.el:
	* semantic/dep.el:
	* semantic/doc.el:
	* semantic/edit.el:
	* semantic/find.el:
	* semantic/format.el:
	* semantic/html.el:
	* semantic/ia-sb.el:
	* semantic/ia.el:
	* semantic/idle.el:
	* semantic/lex-spp.el:
	* semantic/lex.el:
	* semantic/mru-bookmark.el:
	* semantic/scope.el:
	* semantic/senator.el:
	* semantic/sort.el:
	* semantic/symref.el:
	* semantic/tag-file.el:
	* semantic/tag-ls.el:
	* semantic/tag-write.el:
	* semantic/tag.el:
	* semantic/util-modes.el:
	* semantic/analyze/complete.el:
	* semantic/analyze/refs.el:
	* semantic/bovine/c.el:
	* semantic/bovine/gcc.el:
	* semantic/bovine/make.el:
	* semantic/bovine/scm.el:
	* semantic/decorate/include.el:
	* semantic/decorate/mode.el:
	* semantic/symref/cscope.el:
	* semantic/symref/global.el:
	* semantic/symref/grep.el:
	* semantic/symref/idutils.el:
	* semantic/symref/list.el:
	* semantic/wisent/java-tags.el:
	* semantic/wisent/javascript.el:
	* srecode/compile.el:
	* srecode/cpp.el:
	* srecode/document.el:
	* srecode/el.el:
	* srecode/expandproto.el:
	* srecode/getset.el:
	* srecode/insert.el:
	* srecode/java.el:
	* srecode/map.el:
	* srecode/mode.el:
	* srecode/template.el:
	* srecode/texi.el: Remove the file-local setting of
	generated-autoload-feature.

2009-11-03  Glenn Morris  <rgm@gnu.org>

	* mode-local.el (with-mode-local): Doc fix.

2009-10-31  Chong Yidong  <cyd@stupidchicken.com>

	* cedet.el (cedet-menu-map): Remove Semantic and EDE menu
	items.

	* ede.el (ede-minor-mode):
	* semantic.el (semantic-mode): Toggle menu separators.

2009-10-31  Glenn Morris  <rgm@gnu.org>

	* semantic/tag.el (semantic--tag-link-list-to-buffer):
	Use mapc rather than mapcar because the return value is never used.

	* srecode/template.el, semantic/wisent/javascript.el:
	* semantic/wisent/java-tags.el, semantic/texi.el:
	* semantic/html.el:
	Suppress harmless warnings about setting up semantic-imenu (not
	part of Emacs) variables.

2009-10-30  Stefan Monnier  <monnier@iro.umontreal.ca>

	* srecode/srt-mode.el (semantic-analyze-possible-completions):
	* semantic/symref/list.el (semantic-symref-rb-toggle-expand-tag):
	* semantic/symref/grep.el (semantic-symref-perform-search):
	* semantic/bovine/gcc.el (semantic-gcc-query):
	* semantic/bovine/c.el (semantic-c-parse-lexical-token):
	* semantic/analyze/debug.el (semantic-analyzer-debug-add-buttons)
	(semantic-analyzer-debug-global-symbol)
	(semantic-analyzer-debug-missing-innertype)
	(semantic-analyzer-debug-insert-include-summary):
	* semantic/util.el (semantic-file-tag-table):
	(semantic-describe-buffer-var-helper, semantic-something-to-tag-table)
	(semantic-recursive-find-nonterminal-by-name):
	* semantic/tag-ls.el (semantic-tag-calculate-parent-default):
	* semantic/tag-file.el (semantic-prototype-file):
	* semantic/symref.el (semantic-symref-parse-tool-output):
	* semantic/sb.el (semantic-sb-fetch-tag-table):
	* semantic/lex-spp.el (semantic-lex-spp-lex-text-string):
	* semantic/idle.el (semantic-idle-work-for-one-buffer):
	(semantic-idle-summary-maybe-highlight):
	* semantic/ia-sb.el (semantic-ia-speedbar)
	(semantic-ia-sb-tag-info):
	* semantic/grammar.el (semantic-analyze-possible-completions):
	* semantic/find.el (semantic-brute-find-tag-by-position):
	* semantic/ede-grammar.el (project-compile-target):
	(ede-proj-makefile-insert-variables):
	* semantic/debug.el (semantic-debug-set-parser-location):
	(semantic-debug-set-source-location, semantic-debug-interface-layout)
	(semantic-debug-mode, semantic-debug):
	* semantic/db.el (semanticdb-needs-refresh-p):
	* semantic/db-typecache.el (semanticdb-typecache-refresh-for-buffer):
	* semantic/db-javascript.el (semanticdb-equivalent-mode):
	* semantic/db-find.el (semanticdb-find-log-new-search)
	(semanticdb-find-translate-path-includes--internal)
	(semanticdb-reset-log, semanticdb-find-log-activity):
	* semantic/db-file.el (object-write):
	* semantic/db-el.el (semanticdb-equivalent-mode):
	* semantic/db-ebrowse.el (semanticdb-ebrowse-C-file-p)
	(semanticdb-create-ebrowse-database):
	* semantic/db-debug.el (semanticdb-table-sanity-check):
	* semantic/complete.el (semantic-displayor-focus-request)
	(semantic-collector-calculate-completions-raw)
	(semantic-complete-read-tag-analyzer):
	* semantic/analyze.el (semantic-analyze-pulse):
	* ede/util.el (ede-update-version-in-source):
	* ede/proj.el (project-delete-target):
	* ede/proj-elisp.el (ede-update-version-in-source)
	(ede-proj-flush-autoconf):
	* ede/pconf.el (ede-proj-configure-synchronize)
	(ede-proj-configure-synchronize):
	* ede/locate.el (ede-locate-file-in-project-impl):
	* ede/linux.el (ede-linux-version):
	* ede/emacs.el (ede-emacs-version):
	* ede/dired.el (ede-dired-add-to-target):
	* ede.el (ede-buffer-header-file, ede-find-target)
	(ede-buffer-documentation-files, ede-project-buffers, ede-set)
	(ede-target-buffers, ede-buffers, ede-make-project-local-variable):
	* cedet-idutils.el (cedet-idutils-fnid-call):
	(cedet-idutils-lid-call, cedet-idutils-expand-filename)
	(cedet-idutils-version-check):
	* cedet-global.el (cedet-gnu-global-call):
	(cedet-gnu-global-expand-filename, cedet-gnu-global-root)
	(cedet-gnu-global-version-check, cedet-gnu-global-scan-hits):
	* cedet-cscope.el (cedet-cscope-call)
	(cedet-cscope-expand-filename, cedet-cscope-version-check):
	Use with-current-buffer.
	* ede.el (ede-make-project-local-variable)
	(ede-set-project-variables, ede-set): Use dolist.

2009-10-28  Stefan Monnier  <monnier@iro.umontreal.ca>

	* mode-local.el (make-obsolete-overload): Add `when' argument.
	(overload-docstring-extension): Use that info.
	* semantic/fw.el (semantic-alias-obsolete): Pass the `when' info.
	* semantic/idle.el (semantic-eldoc-current-symbol-info):
	* semantic/tag-ls.el (semantic-nonterminal-protection)
	(semantic-nonterminal-abstract, semantic-nonterminal-leaf)
	(semantic-nonterminal-full-name): Add the new `when' info.
	* semantic/decorate/mode.el (semantic/decorate): Require CL for
	`assert'.

2009-10-25  Stefan Monnier  <monnier@iro.umontreal.ca>

	* semantic/fw.el (semantic-alias-obsolete)
	(semantic-varalias-obsolete): Make the `when' arg mandatory.
	(define-mode-overload-implementation):
	* semantic/decorate/mode.el (semantic-decorate-pending-decoration-hooks):
	* semantic/wisent.el (wisent-lex-make-token-table):
	* semantic/util.el (semantic-file-token-stream)
	(semantic-something-to-stream):
	* semantic/tag.el (semantic-tag-make-assoc-list)
	(semantic-expand-nonterminal):
	* semantic/tag-file.el (semantic-find-nonterminal)
	(semantic-find-dependency, semantic-find-nonterminal)
	(semantic-find-dependency):
	* semantic/lex.el (semantic-flex-start, semantic-flex-end)
	(semantic-flex-text, semantic-flex-make-keyword-table)
	(semantic-flex-keyword-p, semantic-flex-keyword-put)
	(semantic-flex-keyword-get, semantic-flex-map-keywords)
	(semantic-flex-keywords, semantic-flex-buffer, semantic-flex-list):
	* semantic/java.el (semantic-java-prototype-nonterminal):
	* semantic/idle.el (semantic-before-idle-scheduler-reparse-hooks)
	(semantic-after-idle-scheduler-reparse-hooks):
	* semantic/edit.el (semantic-edits-incremental-reparse-failed-hooks):
	* semantic/db-mode.el (semanticdb-mode-hooks):
	* semantic.el (semantic-toplevel-bovine-table)
	(semantic-toplevel-bovine-cache)
	(semantic-before-toplevel-bovination-hook, semantic-init-hooks)
	(semantic-init-mode-hooks, semantic-init-db-hooks)
	(semantic-bovination-working-type): Provide the `when' arg.

2009-10-24  Chong Yidong  <cyd@stupidchicken.com>

	* semantic/util.el (semantic-recursive-find-nonterminal-by-name):
	* semantic/tag.el (semantic-token-type-parent): Add WHEN
	argument to make-obsolete.

	* semantic/fw.el (semantic-alias-obsolete)
	(semantic-varalias-obsolete): Add optional WHEN argument.

2009-10-21  Eric Ludlam  <zappo@gnu.org>

	* semantic/bovine/c.el (semantic-c-debug-mode-init)
	(semantic-c-debug-mode-init-pch): New functions.
	(semantic-c-debug-mode-init-last-mode): New var.
	(semantic-c-parse-lexical-token): Use them.

	* semantic/lex-spp.el (semantic-lex-spp-anlyzer-do-replace):
	When extracting the argument list, limit only by point-max.

2009-10-17  Chong Yidong  <cyd@stupidchicken.com>

	* srecode/srt.el:
	* srecode/compile.el:
	* semantic/mru-bookmark.el:
	* semantic/debug.el:
	* semantic/complete.el:
	* semantic/analyze.el: Require CL when compiling.

2009-10-17  Eric Ludlam  <zappo@gnu.org>

	* semantic/scope.el
	(semantic-analyze-scoped-inherited-tag-map): Wrap calculation of
	tmpscope so that the regular scope will continue to work.

	* semantic/idle.el (semantic-idle-tag-highlight):
	Use semantic-idle-summary-highlight-face as the highlighting.

	* ede/project-am.el (project-run-target): New method.
	(project-run-target): New method.

	* ede.el (ede-target): Add run target menu item.
	(ede-project, ede-minor-keymap): Add ede-run-target binding.
	(ede-run-target): New function.
	(ede-target::project-run-target): New method.

	* ede/proj.el (project-run-target): New method.

	* ede/proj-shared.el (ede-gcc-libtool-shared-compiler)
	(ede-g++-libtool-shared-compiler): Remove SHELL.  Remove COMMANDS.
	Add :rules.
	(ede-proj-target-makefile-shared-object): Only libtool compilers
	now available.  Add linkers for libtool.
	(ede-cc-linker-libtool, ede-g++-linker-libtool): New.
	(ede-proj-makefile-target-name): Always use .la extension.

	* ede/proj-prog.el (project-run-target): New method.

	* ede/proj-obj.el (ede-cc-linker): Rename from ede-gcc-linker.
	(ede-g++-linker): Change Change link lines.

	* ede/pmake.el (ede-pmake-insert-variable-shared):
	When searching for old variables, go to the end of the buffer and
	search backward from there.
	(ede-proj-makefile-automake-insert-subdirs)
	(ede-proj-makefile-automake-insert-extradist): New methods.
	(ede-proj-makefile-create): Use them.

	* ede/pconf.el (ede-proj-configure-test-required-file):
	Force FILE to expand to the current target.  Use file-exists-p to
	check that it exists.

	* ede/linux.el (ede-linux-version): Don't call "head".
	(ede-linux-load): Wrap dir in file-name-as-directory.
	Set :version slot.

	* ede/files.el (ede-get-locator-object): When enabling
	locate, do so on "top".

	* ede/emacs.el (ede-emacs-file-existing): Wrap "dir" in
	file-name-as-directory during compare.
	(ede-emacs-version): Return Emacs/XEmacs differentiator.
	Get version number from different places.  Don't call egrep.
	(ede-emacs-load): Set :version slot.  Call file-name-as-directory
	to set the directory.

	* ede/shell.el: New file.

	* inversion.el (inversion-decoders): Allow for stray . in
	alpha/beta variants.

2009-10-17  Glenn Morris  <rgm@gnu.org>

	* semantic/grammar.el (semantic-grammar--lex-delim-spec):
	All errors should have messages.

2009-10-10  Sascha Wilde  <wilde@sha-bang.de>

	* ede/proj-shared.el (ede-proj-makefile-target-name):
	Use .la for Automake.

2009-10-09  Chong Yidong  <cyd@stupidchicken.com>

	* ede/pconf.el (ede-proj-configure-synchronize):
	Use "autoreconf -i".  Suggested by Andreas Schwab.

2009-10-08  Chong Yidong  <cyd@stupidchicken.com>

	* ede/proj.el (project-make-dist, project-compile-project):
	Fix filename test.
	(ede-proj-dist-makefile): Use expand-file-name instead of concat
	to expand file names.

2009-10-08  Chong Yidong  <cyd@stupidchicken.com>

	* ede/proj-obj.el (ede-gcc-linker): New var.
	(ede-proj-target-makefile-objectcode): Use it.

	* ede/source.el (ede-want-any-source-files-p)
	(ede-want-any-auxiliary-files-p, ede-want-any-files-p):
	Return search result.  This error was introduced while merging.

2009-10-04  Chong Yidong  <cyd@stupidchicken.com>

	* semantic.el (semantic-new-buffer-setup-functions): New option.
	(semantic-new-buffer-fcn): Call parser setup functions here.
	(semantic-mode): Don't call parser setup functions here, it's done
	in semantic-new-buffer-fcn now.
	(semantic-mode): Parse all existing buffers when enabled.

	* srecode/compile.el (srecode-compile-file):
	Call semantic-new-buffer-fcn if the buffer has not been parsed.

2009-10-04  Chong Yidong  <cyd@stupidchicken.com>

	* ede/pmake.el (ede-pmake-insert-variable-once): Delete.

	* ede/proj-comp.el: Don't require ede/pmake at toplevel.
	(proj-comp-insert-variable-once): New macro, renamed from
	ede-pmake-insert-variable-once in ede/pmake.edl.
	(ede-proj-makefile-insert-variables): Use it.

2009-10-04  Juanma Barranquero  <lekktu@gmail.com>

	* ede/makefile-edit.el (makefile-beginning-of-command)
	(makefile-end-of-command):
	* srecode/srt-mode.el (semantic-beginning-of-context)
	(semantic-end-of-context): Fix previous change.  Doc fixes.

2009-10-04  Juanma Barranquero  <lekktu@gmail.com>

	* ede/makefile-edit.el (makefile-beginning-of-command)
	(makefile-end-of-command):
	* semantic/lex.el (semantic-lex-token):
	* semantic/analyze/fcn.el
	(semantic-analyze-dereference-metatype-1):
	* semantic/bovine/c.el (semantic-lex-cpp-define)
	(semantic-lex-cpp-undef):
	* semantic/wisent/wisent.el (wisent-skip-block):
	* srecode/srt-mode.el (semantic-beginning-of-context)
	(semantic-end-of-context): Fix typos in docstrings.

2009-10-04  Chong Yidong  <cyd@stupidchicken.com>

	* ede.el (ede-project-placeholder-cache-file):
	* semantic/db-file.el (semanticdb-default-save-directory):
	* srecode/map.el (srecode-map-save-file):
	Use locate-user-emacs-file.  Suggested by Juanma Barranquero.

2009-10-03  Chong Yidong  <cyd@stupidchicken.com>

	* srecode/insert.el: Require srecode/args.

	* srecode/args.el: Require srecode/dictionary instead of
	srecode/insert.

	* srecode/srt-mode.el (srecode-template-mode): Doc fix.

	* files.el (auto-mode-alist): Add .srt and Project.ede.

	* semantic.el (semantic-mode):
	Handle srecode-template-mode-hook as well.
	(semantic-mode): Use js-mode-hook for Javascript hook.

	* srecode/template.el: Remove hook variable.

	* ede/proj-comp.el: Require ede/pmake when compiling.

	* ede.el (ede-target-forms-menu): Don't enable if no
	projects exist.
	(ede-project-placeholder-cache-file): Default to a file in
	user-emacs-directory.

	* srecode/map.el (srecode-map-base-template-dir): Look for
	templates in data-directory.
	(srecode-map-save-file): Default to a file in user-emacs-directory.

	* ede/srecode.el (ede-srecode-setup): Use default templates
	directory.

2009-09-30  Eric Ludlam  <zappo@gnu.org>

	* semantic/util-modes.el (semantic-highlight-func-mode):
	Doc fix.

	* ede/proj-comp.el (ede-proj-makefile-insert-variables):
	Only insert each variable once.

	* ede/pmake.el (ede-pmake-insert-variable-once): New macro.
	(ede-pmake-insert-variable-shared): Use it.

	* ede/cpp-root.el (ede-preprocessor-map): Do not deref table
	for lexical table iff table is nil.

2009-10-01  Glenn Morris  <rgm@gnu.org>

	* semantic/bovine/gcc.el
	(semantic-c-reset-preprocessor-symbol-map): Fix declaration.
	(semantic-gcc-get-include-paths, semantic-gcc-setup-data): Doc fixes.

2009-10-03  Glenn Morris  <rgm@gnu.org>

	* semantic/db-find.el (data-debug-insert-tag-list): Comment out
	declaration, currently false.

2009-10-01  Glenn Morris  <rgm@gnu.org>

	* cedet-files.el (cedet-directory-name-to-file-name):
	* cedet-idutils.el (cedet-idutils-search)
	(cedet-idutils-expand-filename, cedet-idutils-support-for-directory)
	(cedet-idutils-version-check):
	* cedet.el (cedet-version):
	* data-debug.el (data-debug-insert-overlay-button)
	(data-debug-insert-overlay-list-button)
	(data-debug-insert-buffer-button)
	(data-debug-insert-buffer-list-button)
	(data-debug-insert-process-button, data-debug-insert-ring-button)
	(data-debug-insert-widget, data-debug-insert-stuff-list-button)
	(data-debug-insert-stuff-vector-button)
	(data-debug-insert-symbol-button, data-debug-insert-string)
	(data-debug-insert-number, data-debug-insert-lambda-expression)
	(data-debug-insert-nil, data-debug-insert-simple-thing)
	(data-debug-insert-custom, data-debug-edebug-expr):
	* ede.el (ede-auto-add-method, ede-project-class-files)
	(global-ede-mode-map, ede-new, ede-debug-target)
	(ede-customize-current-target, ede-buffers, ede-map-buffers, ede-set):
	* semantic.el (semantic-minimum-working-buffer-size)
	(semantic-fetch-tags, semantic-submode-list)
	(semantic-default-submodes):
	* ede/source.el (ede-source-match):
	* ede/project-am.el (project-am-type-alist, project-add-file)
	(project-am-package-info):
	* ede/proj.el (ede-proj-target, project-new-target):
	* ede/proj-elisp.el (ede-proj-tweak-autoconf):
	* ede/proj-comp.el (ede-current-build-list):
	* ede/makefile-edit.el (makefile-move-to-macro):
	* ede/files.el (ede-toplevel-project-or-nil):
	* ede/cpp-root.el (initialize-instance):
	* ede/autoconf-edit.el (autoconf-find-last-macro)
	(autoconf-parameter-strip, autoconf-insert-new-macro):
	* semantic/wisent.el (wisent-lex-eoi):
	* semantic/util-modes.el (global-semantic-show-parser-state-mode)
	(semantic-show-parser-state-mode):
	* semantic/texi.el (semantic-texi-environment-regexp):
	* semantic/tag.el (semantic-tag-new-variable)
	(semantic-tag-class, semantic-tag-new-variable, semantic-tag-copy)
	(semantic--tag-deep-copy-attributes, semantic--tag-deep-copy-value)
	(semantic--tag-deep-copy-tag-list)
	(semantic-tag-components-with-overlays-default):
	* semantic/symref.el (semantic-symref-find-text):
	* semantic/senator.el (senator-yank-tag)
	(senator-transpose-tags-up):
	* semantic/scope.el (semantic-analyze-scoped-tags-default)
	(semantic-analyze-scoped-inherited-tags, semantic-scope-find):
	* semantic/sb.el (semantic-sb-autoexpand-length):
	* semantic/lex.el (semantic-lex-comment-regex)
	(semantic-lex-maximum-depth, define-lex, semantic-lex-token)
	(semantic-lex-unterminated-syntax-protection, define-lex-analyzer):
	* semantic/lex-spp.el
	(semantic-lex-spp-dynamic-macro-symbol-obarray-stack)
	(semantic-lex-spp-symbol, semantic-lex-spp-one-token-to-txt):
	* semantic/idle.el
	(semantic-idle-summary-current-symbol-info-brutish)
	(semantic-idle-summary-current-symbol-info-default):
	* semantic/grammar.el (semantic-grammar-recreate-package)
	(semantic--grammar-macro-compl-dict):
	* semantic/grammar-wy.el (semantic-grammar-wy--parse-table):
	* semantic/format.el (semantic-format-tag-custom-list)
	(semantic-format-tag-canonical-name-default):
	* semantic/find.el (semantic-find-tag-by-overlay-in-region)
	(semantic-find-tags-for-completion)
	(semantic-find-tags-by-scope-protection-default)
	(semantic-deep-find-tags-for-completion):
	* semantic/edit.el
	(semantic-edits-incremental-reparse-failed-hook)
	(semantic-edits-verbose-flag, semantic-edits-assert-valid-region)
	(semantic-edits-splice-remove, semantic-edits-splice-replace):
	* semantic/doc.el (semantic-documentation-comment-preceeding-tag):
	* semantic/dep.el (semantic-dependency-include-path):
	* semantic/db.el (semanticdb-default-find-index-class)
	(semanticdb-match-any-mode, semanticdb-with-match-any-mode)
	(semanticdb-project-roots):
	* semantic/db-find.el (semanticdb-implied-include-tags)
	(semanticdb-find-adebug-insert-scanned-tag-cons)
	(semanticdb-find-log-buffer-name, semanticdb-find-result-mapc)
	(semanticdb-brute-deep-find-tags-for-completion):
	* semantic/db-ebrowse.el (semanticdb-ebrowse-add-tree-to-table):
	* semantic/ctxt.el (semantic-beginning-of-context-default)
	(semantic-end-of-context-default)
	(semantic-ctxt-current-function-default)
	(semantic-ctxt-scoped-types-default):
	* semantic/complete.el (semantic-complete-read-tag-engine)
	(semantic-complete-inline-tag-engine)
	(semantic-complete-inline-custom-type)
	(semantic-complete-read-tag-analyzer):
	* semantic/chart.el (semantic-chart-tags-by-class)
	(semantic-chart-database-size):
	* semantic/analyze.el (semantic-analyze-current-symbol)
	(semantic-analyze-current-context):
	* semantic/symref/list.el (semantic-symref)
	(semantic-symref-hide-buffer, semantic-symref-symbol):
	* semantic/symref/grep.el (semantic-symref-grep-use-template):
	* semantic/symref/filter.el (semantic-symref-hits-in-region):
	* semantic/bovine/el.el (semantic-elisp-form-to-doc-string):
	* semantic/bovine/c.el (semantic-lex-c-preprocessor-symbol-map)
	(semantic-c-parse-token-hack-depth, semantic-c--template-name-1)
	(semantic-c-dereference-template):
	* semantic/analyze/refs.el (semantic--analyze-refs-full-lookup)
	(semantic--analyze-refs-full-lookup-with-parents)
	(semantic--analyze-refs-full-lookup-simple):
	* semantic/analyze/complete.el
	(semantic-analyze-possible-completions):
	* srecode/table.el (srecode-mode-table-new):
	* srecode/srt.el (srecode-read-variable-name):
	* srecode/srt-mode.el (srecode-macro-help, srecode-in-macro-p):
	* srecode/semantic.el (srecode-semantic-handle-:tag)
	(srecode-semantic-handle-:tagtype, srecode-semantic-insert-tag):
	* srecode/map.el (srecode-current-map):
	* srecode/insert.el (srecode-insert)
	(srecode-insert-variable-secondname-handler, srecode-insert-method)
	(srecode-template-inserter-point-override)
	(srecode-insert-include-lookup):
	* srecode/getset.el (srecode-auto-choose-class):
	* srecode/extract.el (srecode-inserter-extract):
	* srecode/document.el
	(srecode-document-autocomment-return-last-alist)
	(srecode-document-autocomment-param-type-alist)
	(srecode-document-insert-function-comment)
	(srecode-document-insert-variable-one-line-comment)
	(srecode-document-function-name-comment):
	* srecode/dictionary.el (srecode-create-dictionary)
	(srecode-compound-toString):
	* srecode/compile.el (srecode-flush-active-templates):
	* srecode/args.el (srecode-semantic-handle-:blank):
	Doc/message fixes.

2009-10-01  Juanma Barranquero  <lekktu@gmail.com>

	* semantic/wisent/javat-wy.el
	(wisent-java-tags-wy--keyword-table): Use \000 instead of literal ^@.

2009-09-30  Juanma Barranquero  <lekktu@gmail.com>

	* srecode/expandproto.el: Fix provide statement.

2009-09-30  Sascha Wilde  <wilde@sha-bang.de>

	* ede/srecode.el: Fix provide statement.

2009-09-30  Glenn Morris  <rgm@gnu.org>

	* ede/proj.el (ede-proj-target-makefile-miscelaneous):
	* ede/proj-aux.el (ede-aux-source):
	* ede/proj-misc.el (ede-proj-target-makefile-miscelaneous)
	(ede-misc-source):
	* semantic/mru-bookmark.el (semantic-mrub-completing-read)
	(semantic-mrub-switch-tags): Fix doc typos.

	* semantic/db-global.el (data-debug-new-buffer)
	(data-debug-insert-thing): Remove unneeded declarations (one broken).
	(semanticdb-enable-gnu-global-databases): Fix prompt typo.

	* semantic/analyze/fcn.el (semantic-scope-find): Fix declaration.

	* semantic/bovine/gcc.el (semantic-gcc-setup): Replace runtime
	use of CL function `remove-if-not'.

2009-09-29  Glenn Morris  <rgm@gnu.org>

	* semantic/symref/idutils.el:
	* semantic/symref/list.el: Relicense under GPLv3+.

	* ede/srecode.el (srecode-resolve-arguments): Fix declaration.

	* semantic/complete.el (semantic-displayor-focus-abstract-child-p):
	* semantic/tag-file.el (semanticdb-table-child-p):
	* srecode/compile.el (srecode-template-inserter-newline-child-p):
	Mark declarations not understood by check-declare.

2009-09-28  Eric Ludlam  <zappo@gnu.org>

	CEDET (development tools) package merged.

	* *.el:
	* ede/*.el:
	* semantic/*.el:
	* srecode/*.el: New files.

2009-09-28  Eric Ludlam  <zappo@gnu.org>

	* cedet-cscope.el:
	* cedet-files.el:
	* cedet-global.el:
	* cedet-idutils.el:
	* data-debug.el:
	* inversion.el:
	* mode-local.el:
	* pulse.el: New files.

;; Local Variables:
;; coding: utf-8
;; End:

	Copyright (C) 2009-2012  Free Software Foundation, Inc.

  This file is part of GNU Emacs.

  GNU Emacs is free software: you can redistribute it and/or modify
  it under the terms of the GNU General Public License as published by
  the Free Software Foundation, either version 3 of the License, or
  (at your option) any later version.

  GNU Emacs is distributed in the hope that it will be useful,
  but WITHOUT ANY WARRANTY; without even the implied warranty of
  MERCHANTABILITY or FITNESS FOR A PARTICULAR PURPOSE.  See the
  GNU General Public License for more details.

  You should have received a copy of the GNU General Public License
  along with GNU Emacs.  If not, see <http://www.gnu.org/licenses/>.<|MERGE_RESOLUTION|>--- conflicted
+++ resolved
@@ -1,10 +1,3 @@
-<<<<<<< HEAD
-2012-10-08  David Engster  <deng@randomsample.de>>
-
-	* semantic/bovine/el.el: Add `semantic-default-elisp-setup' to
-	`emacs-lisp-mode-hook'.  This was accidentally removed during the
-	CEDET update (2012-10-01T18:10:29Z!cyd@gnu.org).
-=======
 2012-10-14  David Engster  <deng@randomsample.de>
 
 	* semantic.el (semantic-error-if-unparsed): New function.  Raise
@@ -34,7 +27,12 @@
 	otherwise silently return nil.
 
 	* cedet.el (cedet-menu-map): Fix copy&paste typo in menu creation.
->>>>>>> bf659b3f
+
+2012-10-08  David Engster  <deng@randomsample.de>>
+
+	* semantic/bovine/el.el: Add `semantic-default-elisp-setup' to
+	`emacs-lisp-mode-hook'.  This was accidentally removed during the
+	CEDET update (2012-10-01T18:10:29Z!cyd@gnu.org).
 
 2012-10-07  David Engster  <deng@randomsample.de>
 
