--- conflicted
+++ resolved
@@ -1,4 +1,8 @@
-<<<<<<< HEAD
+2010-10-08  Glenn Morris  <rgm@gnu.org>
+
+	* emacsclient.c (set_local_socket) [DARWIN_OS]: Try as a fall-back
+	DARWIN_USER_TEMP_DIR.  (Bug#3992)
+
 2010-10-03  Dan Nicolaescu  <dann@ics.uci.edu>
 
 	* test-distrib.c (cool_read):
@@ -330,12 +334,6 @@
 2010-05-08  Glenn Morris  <rgm@gnu.org>
 
 	* Makefile.in (THIS_IS_MAKEFILE): Remove, unused.
-=======
-2010-10-01  Glenn Morris  <rgm@gnu.org>
-
-	* emacsclient.c (set_local_socket) [DARWIN_OS]: Try as a fall-back
-	DARWIN_USER_TEMP_DIR.  (Bug#3992)
->>>>>>> 2b7c9342
 
 2010-05-07  Chong Yidong  <cyd@stupidchicken.com>
 
