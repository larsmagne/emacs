--- conflicted
+++ resolved
@@ -3544,13 +3544,9 @@
 				 ptrdiff_t, ptrdiff_t);
 extern void adjust_markers_for_delete (ptrdiff_t, ptrdiff_t,
 				       ptrdiff_t, ptrdiff_t);
-<<<<<<< HEAD
 extern void adjust_markers_bytepos (ptrdiff_t, ptrdiff_t,
 				    ptrdiff_t, ptrdiff_t, int);
-extern void replace_range (ptrdiff_t, ptrdiff_t, Lisp_Object, bool, bool, bool);
-=======
 extern void replace_range (ptrdiff_t, ptrdiff_t, Lisp_Object, bool, bool, bool, bool);
->>>>>>> d08afa1d
 extern void replace_range_2 (ptrdiff_t, ptrdiff_t, ptrdiff_t, ptrdiff_t,
 			     const char *, ptrdiff_t, ptrdiff_t, bool);
 extern void syms_of_insdel (void);
