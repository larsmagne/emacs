--- conflicted
+++ resolved
@@ -1,12 +1,8 @@
-<<<<<<< HEAD
+2007-05-04  Karl Berry  <karl@gnu.org>
+
+	* emacs.texi (EMACSVER) [smallbook]: 22.1 for printed version, not 22.
+
 2007-05-03  Karl Berry  <karl@gnu.org>
-=======
-2007-05-04  Karl Berry  <karl@tug.org>
-
-	* emacs.texi (EMACSVER) [smallbook]: 22.1 for printed version, not 22.
-
-2007-05-03  Karl Berry  <karl@tug.org>
->>>>>>> 25111705
 
 	* emacs.texi (EMACSVER) [smallbook]: 22 for printed version.
 
