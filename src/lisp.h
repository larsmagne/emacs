/* Fundamental definitions for GNU Emacs Lisp interpreter. -*- coding: utf-8 -*-

Copyright (C) 1985-1987, 1993-1995, 1997-2017 Free Software Foundation,
Inc.

This file is part of GNU Emacs.

GNU Emacs is free software: you can redistribute it and/or modify
it under the terms of the GNU General Public License as published by
the Free Software Foundation, either version 3 of the License, or (at
your option) any later version.

GNU Emacs is distributed in the hope that it will be useful,
but WITHOUT ANY WARRANTY; without even the implied warranty of
MERCHANTABILITY or FITNESS FOR A PARTICULAR PURPOSE.  See the
GNU General Public License for more details.

You should have received a copy of the GNU General Public License
along with GNU Emacs.  If not, see <https://www.gnu.org/licenses/>.  */

#ifndef EMACS_LISP_H
#define EMACS_LISP_H

#include <alloca.h>
#include <setjmp.h>
#include <stdalign.h>
#include <stdarg.h>
#include <stddef.h>
#include <string.h>
#include <float.h>
#include <inttypes.h>
#include <limits.h>

#include <intprops.h>
#include <verify.h>

INLINE_HEADER_BEGIN

/* Define a TYPE constant ID as an externally visible name.  Use like this:

      DEFINE_GDB_SYMBOL_BEGIN (TYPE, ID)
      # define ID (some integer preprocessor expression of type TYPE)
      DEFINE_GDB_SYMBOL_END (ID)

   This hack is for the benefit of compilers that do not make macro
   definitions or enums visible to the debugger.  It's used for symbols
   that .gdbinit needs.  */

#define DECLARE_GDB_SYM(type, id) type const id EXTERNALLY_VISIBLE
#ifdef MAIN_PROGRAM
# define DEFINE_GDB_SYMBOL_BEGIN(type, id) DECLARE_GDB_SYM (type, id)
# define DEFINE_GDB_SYMBOL_END(id) = id;
#else
# define DEFINE_GDB_SYMBOL_BEGIN(type, id) extern DECLARE_GDB_SYM (type, id)
# define DEFINE_GDB_SYMBOL_END(val) ;
#endif

/* The ubiquitous max and min macros.  */
#undef min
#undef max
#define max(a, b) ((a) > (b) ? (a) : (b))
#define min(a, b) ((a) < (b) ? (a) : (b))

/* Number of elements in an array.  */
#define ARRAYELTS(arr) (sizeof (arr) / sizeof (arr)[0])

/* Number of bits in a Lisp_Object tag.  */
DEFINE_GDB_SYMBOL_BEGIN (int, GCTYPEBITS)
#define GCTYPEBITS 3
DEFINE_GDB_SYMBOL_END (GCTYPEBITS)

/* EMACS_INT - signed integer wide enough to hold an Emacs value
   EMACS_INT_WIDTH - width in bits of EMACS_INT
   EMACS_INT_MAX - maximum value of EMACS_INT; can be used in #if
   pI - printf length modifier for EMACS_INT
   EMACS_UINT - unsigned variant of EMACS_INT */
#ifndef EMACS_INT_MAX
# if INTPTR_MAX <= 0
#  error "INTPTR_MAX misconfigured"
# elif INTPTR_MAX <= INT_MAX && !defined WIDE_EMACS_INT
typedef int EMACS_INT;
typedef unsigned int EMACS_UINT;
enum { EMACS_INT_WIDTH = INT_WIDTH, EMACS_UINT_WIDTH = UINT_WIDTH };
#  define EMACS_INT_MAX INT_MAX
#  define pI ""
# elif INTPTR_MAX <= LONG_MAX && !defined WIDE_EMACS_INT
typedef long int EMACS_INT;
typedef unsigned long EMACS_UINT;
enum { EMACS_INT_WIDTH = LONG_WIDTH, EMACS_UINT_WIDTH = ULONG_WIDTH };
#  define EMACS_INT_MAX LONG_MAX
#  define pI "l"
# elif INTPTR_MAX <= LLONG_MAX
typedef long long int EMACS_INT;
typedef unsigned long long int EMACS_UINT;
enum { EMACS_INT_WIDTH = LLONG_WIDTH, EMACS_UINT_WIDTH = ULLONG_WIDTH };
#  define EMACS_INT_MAX LLONG_MAX
/* MinGW supports %lld only if __USE_MINGW_ANSI_STDIO is non-zero,
   which is arranged by config.h, and (for mingw.org) if GCC is 6.0 or
   later and the runtime version is 5.0.0 or later.  Otherwise,
   printf-like functions are declared with __ms_printf__ attribute,
   which will cause a warning for %lld etc.  */
#  if defined __MINGW32__						\
  && (!defined __USE_MINGW_ANSI_STDIO					\
      || (!defined MINGW_W64						\
	  && !(GNUC_PREREQ (6, 0, 0) && __MINGW32_MAJOR_VERSION >= 5)))
#   define pI "I64"
#  else	 /* ! MinGW */
#   define pI "ll"
#  endif
# else
#  error "INTPTR_MAX too large"
# endif
#endif

/* Number of bits to put in each character in the internal representation
   of bool vectors.  This should not vary across implementations.  */
enum {  BOOL_VECTOR_BITS_PER_CHAR =
#define BOOL_VECTOR_BITS_PER_CHAR 8
        BOOL_VECTOR_BITS_PER_CHAR
};

/* An unsigned integer type representing a fixed-length bit sequence,
   suitable for bool vector words, GC mark bits, etc.  Normally it is size_t
   for speed, but on weird platforms it is unsigned char and not all
   its bits are used.  */
#if BOOL_VECTOR_BITS_PER_CHAR == CHAR_BIT
typedef size_t bits_word;
# define BITS_WORD_MAX SIZE_MAX
enum { BITS_PER_BITS_WORD = SIZE_WIDTH };
#else
typedef unsigned char bits_word;
# define BITS_WORD_MAX ((1u << BOOL_VECTOR_BITS_PER_CHAR) - 1)
enum { BITS_PER_BITS_WORD = BOOL_VECTOR_BITS_PER_CHAR };
#endif
verify (BITS_WORD_MAX >> (BITS_PER_BITS_WORD - 1) == 1);

/* printmax_t and uprintmax_t are types for printing large integers.
   These are the widest integers that are supported for printing.
   pMd etc. are conversions for printing them.
   On C99 hosts, there's no problem, as even the widest integers work.
   Fall back on EMACS_INT on pre-C99 hosts.  */
#ifdef PRIdMAX
typedef intmax_t printmax_t;
typedef uintmax_t uprintmax_t;
# define pMd PRIdMAX
# define pMu PRIuMAX
#else
typedef EMACS_INT printmax_t;
typedef EMACS_UINT uprintmax_t;
# define pMd pI"d"
# define pMu pI"u"
#endif

/* Use pD to format ptrdiff_t values, which suffice for indexes into
   buffers and strings.  Emacs never allocates objects larger than
   PTRDIFF_MAX bytes, as they cause problems with pointer subtraction.
   In C99, pD can always be "t"; configure it here for the sake of
   pre-C99 libraries such as glibc 2.0 and Solaris 8.  */
#if PTRDIFF_MAX == INT_MAX
# define pD ""
#elif PTRDIFF_MAX == LONG_MAX
# define pD "l"
#elif PTRDIFF_MAX == LLONG_MAX
# define pD "ll"
#else
# define pD "t"
#endif

/* Extra internal type checking?  */

/* Define Emacs versions of <assert.h>'s 'assert (COND)' and <verify.h>'s
   'assume (COND)'.  COND should be free of side effects, as it may or
   may not be evaluated.

   'eassert (COND)' checks COND at runtime if ENABLE_CHECKING is
   defined and suppress_checking is false, and does nothing otherwise.
   Emacs dies if COND is checked and is false.  The suppress_checking
   variable is initialized to 0 in alloc.c.  Set it to 1 using a
   debugger to temporarily disable aborting on detected internal
   inconsistencies or error conditions.

   In some cases, a good compiler may be able to optimize away the
   eassert macro even if ENABLE_CHECKING is true, e.g., if XSTRING (x)
   uses eassert to test STRINGP (x), but a particular use of XSTRING
   is invoked only after testing that STRINGP (x) is true, making the
   test redundant.

   eassume is like eassert except that it also causes the compiler to
   assume that COND is true afterwards, regardless of whether runtime
   checking is enabled.  This can improve performance in some cases,
   though it can degrade performance in others.  It's often suboptimal
   for COND to call external functions or access volatile storage.  */

#ifndef ENABLE_CHECKING
# define eassert(cond) ((void) (false && (cond))) /* Check COND compiles.  */
# define eassume(cond) assume (cond)
#else /* ENABLE_CHECKING */

extern _Noreturn void die (const char *, const char *, int);

extern bool suppress_checking EXTERNALLY_VISIBLE;

# define eassert(cond)						\
   (suppress_checking || (cond) 				\
    ? (void) 0							\
    : die (# cond, __FILE__, __LINE__))
# define eassume(cond)						\
   (suppress_checking						\
    ? assume (cond)						\
    : (cond)							\
    ? (void) 0							\
    : die (# cond, __FILE__, __LINE__))
#endif /* ENABLE_CHECKING */


/* Use the configure flag --enable-check-lisp-object-type to make
   Lisp_Object use a struct type instead of the default int.  The flag
   causes CHECK_LISP_OBJECT_TYPE to be defined.  */

/***** Select the tagging scheme.  *****/
/* The following option controls the tagging scheme:
   - USE_LSB_TAG means that we can assume the least 3 bits of pointers are
     always 0, and we can thus use them to hold tag bits, without
     restricting our addressing space.

   If ! USE_LSB_TAG, then use the top 3 bits for tagging, thus
   restricting our possible address range.

   USE_LSB_TAG not only requires the least 3 bits of pointers returned by
   malloc to be 0 but also needs to be able to impose a mult-of-8 alignment
   on the few static Lisp_Objects used, all of which are aligned via
   the GCALIGN macro defined below.  */

enum Lisp_Bits
  {
    /* 2**GCTYPEBITS.  This must be a macro that expands to a literal
       integer constant, for older versions of GCC (through at least 4.9).  */
#define GCALIGNMENT 8

    /* Number of bits in a Lisp_Object value, not counting the tag.  */
    VALBITS = EMACS_INT_WIDTH - GCTYPEBITS,

    /* Number of bits in a Lisp fixnum tag.  */
    INTTYPEBITS = GCTYPEBITS - 1,

    /* Number of bits in a Lisp fixnum value, not counting the tag.  */
    FIXNUM_BITS = VALBITS + 1
  };

#if GCALIGNMENT != 1 << GCTYPEBITS
# error "GCALIGNMENT and GCTYPEBITS are inconsistent"
#endif

/* The maximum value that can be stored in a EMACS_INT, assuming all
   bits other than the type bits contribute to a nonnegative signed value.
   This can be used in #if, e.g., '#if USE_LSB_TAG' below expands to an
   expression involving VAL_MAX.  */
#define VAL_MAX (EMACS_INT_MAX >> (GCTYPEBITS - 1))

/* Whether the least-significant bits of an EMACS_INT contain the tag.
   On hosts where pointers-as-ints do not exceed VAL_MAX / 2, USE_LSB_TAG is:
    a. unnecessary, because the top bits of an EMACS_INT are unused, and
    b. slower, because it typically requires extra masking.
   So, USE_LSB_TAG is true only on hosts where it might be useful.  */
DEFINE_GDB_SYMBOL_BEGIN (bool, USE_LSB_TAG)
#define USE_LSB_TAG (VAL_MAX / 2 < INTPTR_MAX)
DEFINE_GDB_SYMBOL_END (USE_LSB_TAG)

/* Mask for the value (as opposed to the type bits) of a Lisp object.  */
DEFINE_GDB_SYMBOL_BEGIN (EMACS_INT, VALMASK)
# define VALMASK (USE_LSB_TAG ? - (1 << GCTYPEBITS) : VAL_MAX)
DEFINE_GDB_SYMBOL_END (VALMASK)

#if !USE_LSB_TAG && !defined WIDE_EMACS_INT
# error "USE_LSB_TAG not supported on this platform; please report this." \
	"Try 'configure --with-wide-int' to work around the problem."
error !;
#endif

/* Use GCALIGNED immediately after the 'struct' keyword to require the
   struct to have an address that is a multiple of GCALIGNMENT.  This
   is a no-op if the struct's natural alignment is already a multiple
   of GCALIGNMENT.  GCALIGNED's implementation uses the 'aligned'
   attribute instead of 'alignas (GCALIGNMENT)', as the latter would
   fail if an object's natural alignment exceeds GCALIGNMENT.  The
   implementation hopes that natural alignment suffices on platforms
   lacking 'aligned'.  */
#ifdef HAVE_STRUCT_ATTRIBUTE_ALIGNED
# define GCALIGNED __attribute__ ((aligned (GCALIGNMENT)))
#else
# define GCALIGNED /* empty */
#endif

/* Some operations are so commonly executed that they are implemented
   as macros, not functions, because otherwise runtime performance would
   suffer too much when compiling with GCC without optimization.
   There's no need to inline everything, just the operations that
   would otherwise cause a serious performance problem.

   For each such operation OP, define a macro lisp_h_OP that contains
   the operation's implementation.  That way, OP can be implemented
   via a macro definition like this:

     #define OP(x) lisp_h_OP (x)

   and/or via a function definition like this:

     Lisp_Object (OP) (Lisp_Object x) { return lisp_h_OP (x); }

   without worrying about the implementations diverging, since
   lisp_h_OP defines the actual implementation.  The lisp_h_OP macros
   are intended to be private to this include file, and should not be
   used elsewhere.

   FIXME: Remove the lisp_h_OP macros, and define just the inline OP
   functions, once "gcc -Og" (new to GCC 4.8) works well enough for
   Emacs developers.  Maybe in the year 2020.  See Bug#11935.

   Commentary for these macros can be found near their corresponding
   functions, below.  */

#if CHECK_LISP_OBJECT_TYPE
# define lisp_h_XLI(o) ((o).i)
# define lisp_h_XIL(i) ((Lisp_Object) { i })
#else
# define lisp_h_XLI(o) (o)
# define lisp_h_XIL(i) (i)
#endif
#define lisp_h_CHECK_NUMBER(x) CHECK_TYPE (INTEGERP (x), Qintegerp, x)
#define lisp_h_CHECK_SYMBOL(x) CHECK_TYPE (SYMBOLP (x), Qsymbolp, x)
#define lisp_h_CHECK_TYPE(ok, predicate, x) \
   ((ok) ? (void) 0 : wrong_type_argument (predicate, x))
#define lisp_h_CONSP(x) (XTYPE (x) == Lisp_Cons)
#define lisp_h_EQ(x, y) (XLI (x) == XLI (y))
#define lisp_h_FLOATP(x) (XTYPE (x) == Lisp_Float)
#define lisp_h_INTEGERP(x) ((XTYPE (x) & (Lisp_Int0 | ~Lisp_Int1)) == Lisp_Int0)
#define lisp_h_MARKERP(x) (MISCP (x) && XMISCTYPE (x) == Lisp_Misc_Marker)
#define lisp_h_MISCP(x) (XTYPE (x) == Lisp_Misc)
#define lisp_h_NILP(x) EQ (x, Qnil)
#define lisp_h_SET_SYMBOL_VAL(sym, v) \
   (eassert ((sym)->redirect == SYMBOL_PLAINVAL), (sym)->val.value = (v))
#define lisp_h_SYMBOL_CONSTANT_P(sym) (XSYMBOL (sym)->trapped_write == SYMBOL_NOWRITE)
#define lisp_h_SYMBOL_TRAPPED_WRITE_P(sym) (XSYMBOL (sym)->trapped_write)
#define lisp_h_SYMBOL_VAL(sym) \
   (eassert ((sym)->redirect == SYMBOL_PLAINVAL), (sym)->val.value)
#define lisp_h_SYMBOLP(x) (XTYPE (x) == Lisp_Symbol)
#define lisp_h_VECTORLIKEP(x) (XTYPE (x) == Lisp_Vectorlike)
#define lisp_h_XCAR(c) XCONS (c)->car
#define lisp_h_XCDR(c) XCONS (c)->u.cdr
#define lisp_h_XCONS(a) \
   (eassert (CONSP (a)), (struct Lisp_Cons *) XUNTAG (a, Lisp_Cons))
#define lisp_h_XHASH(a) XUINT (a)
#ifndef GC_CHECK_CONS_LIST
# define lisp_h_check_cons_list() ((void) 0)
#endif
#if USE_LSB_TAG
# define lisp_h_make_number(n) \
    XIL ((EMACS_INT) (((EMACS_UINT) (n) << INTTYPEBITS) + Lisp_Int0))
# define lisp_h_XFASTINT(a) XINT (a)
# define lisp_h_XINT(a) (XLI (a) >> INTTYPEBITS)
# define lisp_h_XSYMBOL(a) \
    (eassert (SYMBOLP (a)), \
     (struct Lisp_Symbol *) ((intptr_t) XLI (a) - Lisp_Symbol \
			     + (char *) lispsym))
# define lisp_h_XTYPE(a) ((enum Lisp_Type) (XLI (a) & ~VALMASK))
# define lisp_h_XUNTAG(a, type) \
    __builtin_assume_aligned ((void *) (intptr_t) (XLI (a) - (type)), \
			      GCALIGNMENT)
#endif

/* When compiling via gcc -O0, define the key operations as macros, as
   Emacs is too slow otherwise.  To disable this optimization, compile
   with -DINLINING=false.  */
#if (defined __NO_INLINE__ \
     && ! defined __OPTIMIZE__ && ! defined __OPTIMIZE_SIZE__ \
     && ! (defined INLINING && ! INLINING))
# define DEFINE_KEY_OPS_AS_MACROS true
#else
# define DEFINE_KEY_OPS_AS_MACROS false
#endif

#if DEFINE_KEY_OPS_AS_MACROS
# define XLI(o) lisp_h_XLI (o)
# define XIL(i) lisp_h_XIL (i)
# define CHECK_NUMBER(x) lisp_h_CHECK_NUMBER (x)
# define CHECK_SYMBOL(x) lisp_h_CHECK_SYMBOL (x)
# define CHECK_TYPE(ok, predicate, x) lisp_h_CHECK_TYPE (ok, predicate, x)
# define CONSP(x) lisp_h_CONSP (x)
# define EQ(x, y) lisp_h_EQ (x, y)
# define FLOATP(x) lisp_h_FLOATP (x)
# define INTEGERP(x) lisp_h_INTEGERP (x)
# define MARKERP(x) lisp_h_MARKERP (x)
# define MISCP(x) lisp_h_MISCP (x)
# define NILP(x) lisp_h_NILP (x)
# define SET_SYMBOL_VAL(sym, v) lisp_h_SET_SYMBOL_VAL (sym, v)
# define SYMBOL_CONSTANT_P(sym) lisp_h_SYMBOL_CONSTANT_P (sym)
# define SYMBOL_TRAPPED_WRITE_P(sym) lisp_h_SYMBOL_TRAPPED_WRITE_P (sym)
# define SYMBOL_VAL(sym) lisp_h_SYMBOL_VAL (sym)
# define SYMBOLP(x) lisp_h_SYMBOLP (x)
# define VECTORLIKEP(x) lisp_h_VECTORLIKEP (x)
# define XCAR(c) lisp_h_XCAR (c)
# define XCDR(c) lisp_h_XCDR (c)
# define XCONS(a) lisp_h_XCONS (a)
# define XHASH(a) lisp_h_XHASH (a)
# ifndef GC_CHECK_CONS_LIST
#  define check_cons_list() lisp_h_check_cons_list ()
# endif
# if USE_LSB_TAG
#  define make_number(n) lisp_h_make_number (n)
#  define XFASTINT(a) lisp_h_XFASTINT (a)
#  define XINT(a) lisp_h_XINT (a)
#  define XSYMBOL(a) lisp_h_XSYMBOL (a)
#  define XTYPE(a) lisp_h_XTYPE (a)
#  define XUNTAG(a, type) lisp_h_XUNTAG (a, type)
# endif
#endif


/* Define the fundamental Lisp data structures.  */

/* This is the set of Lisp data types.  If you want to define a new
   data type, read the comments after Lisp_Fwd_Type definition
   below.  */

/* Lisp integers use 2 tags, to give them one extra bit, thus
   extending their range from, e.g., -2^28..2^28-1 to -2^29..2^29-1.  */
#define INTMASK (EMACS_INT_MAX >> (INTTYPEBITS - 1))
#define case_Lisp_Int case Lisp_Int0: case Lisp_Int1

/* Idea stolen from GDB.  Pedantic GCC complains about enum bitfields,
   and xlc and Oracle Studio c99 complain vociferously about them.  */
#if (defined __STRICT_ANSI__ || defined __IBMC__ \
     || (defined __SUNPRO_C && __STDC__))
#define ENUM_BF(TYPE) unsigned int
#else
#define ENUM_BF(TYPE) enum TYPE
#endif


enum Lisp_Type
  {
    /* Symbol.  XSYMBOL (object) points to a struct Lisp_Symbol.  */
    Lisp_Symbol = 0,

    /* Miscellaneous.  XMISC (object) points to a union Lisp_Misc,
       whose first member indicates the subtype.  */
    Lisp_Misc = 1,

    /* Integer.  XINT (obj) is the integer value.  */
    Lisp_Int0 = 2,
    Lisp_Int1 = USE_LSB_TAG ? 6 : 3,

    /* String.  XSTRING (object) points to a struct Lisp_String.
       The length of the string, and its contents, are stored therein.  */
    Lisp_String = 4,

    /* Vector of Lisp objects, or something resembling it.
       XVECTOR (object) points to a struct Lisp_Vector, which contains
       the size and contents.  The size field also contains the type
       information, if it's not a real vector object.  */
    Lisp_Vectorlike = 5,

    /* Cons.  XCONS (object) points to a struct Lisp_Cons.  */
    Lisp_Cons = USE_LSB_TAG ? 3 : 6,

    Lisp_Float = 7
  };

/* This is the set of data types that share a common structure.
   The first member of the structure is a type code from this set.
   The enum values are arbitrary, but we'll use large numbers to make it
   more likely that we'll spot the error if a random word in memory is
   mistakenly interpreted as a Lisp_Misc.  */
enum Lisp_Misc_Type
  {
    Lisp_Misc_Free = 0x5eab,
    Lisp_Misc_Marker,
    Lisp_Misc_Overlay,
    Lisp_Misc_Save_Value,
    Lisp_Misc_Finalizer,
#ifdef HAVE_MODULES
    Lisp_Misc_User_Ptr,
#endif
    /* This is not a type code.  It is for range checking.  */
    Lisp_Misc_Limit
  };

/* These are the types of forwarding objects used in the value slot
   of symbols for special built-in variables whose value is stored in
   C variables.  */
enum Lisp_Fwd_Type
  {
    Lisp_Fwd_Int,		/* Fwd to a C `int' variable.  */
    Lisp_Fwd_Bool,		/* Fwd to a C boolean var.  */
    Lisp_Fwd_Obj,		/* Fwd to a C Lisp_Object variable.  */
    Lisp_Fwd_Buffer_Obj,	/* Fwd to a Lisp_Object field of buffers.  */
    Lisp_Fwd_Kboard_Obj		/* Fwd to a Lisp_Object field of kboards.  */
  };

/* If you want to define a new Lisp data type, here are some
   instructions.  See the thread at
   https://lists.gnu.org/archive/html/emacs-devel/2012-10/msg00561.html
   for more info.

   First, there are already a couple of Lisp types that can be used if
   your new type does not need to be exposed to Lisp programs nor
   displayed to users.  These are Lisp_Save_Value, a Lisp_Misc
   subtype; and PVEC_OTHER, a kind of vectorlike object.  The former
   is suitable for temporarily stashing away pointers and integers in
   a Lisp object.  The latter is useful for vector-like Lisp objects
   that need to be used as part of other objects, but which are never
   shown to users or Lisp code (search for PVEC_OTHER in xterm.c for
   an example).

   These two types don't look pretty when printed, so they are
   unsuitable for Lisp objects that can be exposed to users.

   To define a new data type, add one more Lisp_Misc subtype or one
   more pseudovector subtype.  Pseudovectors are more suitable for
   objects with several slots that need to support fast random access,
   while Lisp_Misc types are for everything else.  A pseudovector object
   provides one or more slots for Lisp objects, followed by struct
   members that are accessible only from C.  A Lisp_Misc object is a
   wrapper for a C struct that can contain anything you like.

   Explicit freeing is discouraged for Lisp objects in general.  But if
   you really need to exploit this, use Lisp_Misc (check free_misc in
   alloc.c to see why).  There is no way to free a vectorlike object.

   To add a new pseudovector type, extend the pvec_type enumeration;
   to add a new Lisp_Misc, extend the Lisp_Misc_Type enumeration.

   For a Lisp_Misc, you will also need to add your entry to union
   Lisp_Misc, but make sure the first word has the same structure as
   the others, starting with a 16-bit member of the Lisp_Misc_Type
   enumeration and a 1-bit GC markbit.  Also make sure the overall
   size of the union is not increased by your addition.  The latter
   requirement is to keep Lisp_Misc objects small enough, so they
   are handled faster: since all Lisp_Misc types use the same space,
   enlarging any of them will affect all the rest.  If you really
   need a larger object, it is best to use Lisp_Vectorlike instead.

   For a new pseudovector, it's highly desirable to limit the size
   of your data type by VBLOCK_BYTES_MAX bytes (defined in alloc.c).
   Otherwise you will need to change sweep_vectors (also in alloc.c).

   Then you will need to add switch branches in print.c (in
   print_object, to print your object, and possibly also in
   print_preprocess) and to alloc.c, to mark your object (in
   mark_object) and to free it (in gc_sweep).  The latter is also the
   right place to call any code specific to your data type that needs
   to run when the object is recycled -- e.g., free any additional
   resources allocated for it that are not Lisp objects.  You can even
   make a pointer to the function that frees the resources a slot in
   your object -- this way, the same object could be used to represent
   several disparate C structures.  */

#ifdef CHECK_LISP_OBJECT_TYPE

typedef struct Lisp_Object { EMACS_INT i; } Lisp_Object;

#define LISP_INITIALLY(i) {i}

#undef CHECK_LISP_OBJECT_TYPE
enum CHECK_LISP_OBJECT_TYPE { CHECK_LISP_OBJECT_TYPE = true };
#else /* CHECK_LISP_OBJECT_TYPE */

/* If a struct type is not wanted, define Lisp_Object as just a number.  */

typedef EMACS_INT Lisp_Object;
#define LISP_INITIALLY(i) (i)
enum CHECK_LISP_OBJECT_TYPE { CHECK_LISP_OBJECT_TYPE = false };
#endif /* CHECK_LISP_OBJECT_TYPE */

/* Forward declarations.  */

/* Defined in this file.  */
INLINE void set_sub_char_table_contents (Lisp_Object, ptrdiff_t,
					      Lisp_Object);

/* Defined in chartab.c.  */
extern Lisp_Object char_table_ref (Lisp_Object, int);
extern void char_table_set (Lisp_Object, int, Lisp_Object);

/* Defined in data.c.  */
extern _Noreturn void wrong_type_argument (Lisp_Object, Lisp_Object);


#ifdef CANNOT_DUMP
enum { might_dump = false };
#elif defined DOUG_LEA_MALLOC
/* Defined in emacs.c.  */
extern bool might_dump;
#endif
/* True means Emacs has already been initialized.
   Used during startup to detect startup of dumped Emacs.  */
extern bool initialized;

/* Defined in floatfns.c.  */
extern double extract_float (Lisp_Object);


/* Low-level conversion and type checking.  */

/* Convert a Lisp_Object to the corresponding EMACS_INT and vice versa.
   At the machine level, these operations are no-ops.  */

INLINE EMACS_INT
(XLI) (Lisp_Object o)
{
  return lisp_h_XLI (o);
}

INLINE Lisp_Object
(XIL) (EMACS_INT i)
{
  return lisp_h_XIL (i);
}

/* Extract A's type.  */

INLINE enum Lisp_Type
(XTYPE) (Lisp_Object a)
{
#if USE_LSB_TAG
  return lisp_h_XTYPE (a);
#else
  EMACS_UINT i = XLI (a);
  return USE_LSB_TAG ? i & ~VALMASK : i >> VALBITS;
#endif
}

INLINE void
(CHECK_TYPE) (int ok, Lisp_Object predicate, Lisp_Object x)
{
  lisp_h_CHECK_TYPE (ok, predicate, x);
}

/* Extract A's pointer value, assuming A's type is TYPE.  */

INLINE void *
(XUNTAG) (Lisp_Object a, int type)
{
#if USE_LSB_TAG
  return lisp_h_XUNTAG (a, type);
#else
  intptr_t i = USE_LSB_TAG ? XLI (a) - type : XLI (a) & VALMASK;
  return (void *) i;
#endif
}


/* Interned state of a symbol.  */

enum symbol_interned
{
  SYMBOL_UNINTERNED = 0,
  SYMBOL_INTERNED = 1,
  SYMBOL_INTERNED_IN_INITIAL_OBARRAY = 2
};

enum symbol_redirect
{
  SYMBOL_PLAINVAL  = 4,
  SYMBOL_VARALIAS  = 1,
  SYMBOL_LOCALIZED = 2,
  SYMBOL_FORWARDED = 3
};

enum symbol_trapped_write
{
  SYMBOL_UNTRAPPED_WRITE = 0,
  SYMBOL_NOWRITE = 1,
  SYMBOL_TRAPPED_WRITE = 2
};

struct Lisp_Symbol
{
  bool_bf gcmarkbit : 1;

  /* Indicates where the value can be found:
     0 : it's a plain var, the value is in the `value' field.
     1 : it's a varalias, the value is really in the `alias' symbol.
     2 : it's a localized var, the value is in the `blv' object.
     3 : it's a forwarding variable, the value is in `forward'.  */
  ENUM_BF (symbol_redirect) redirect : 3;

  /* 0 : normal case, just set the value
     1 : constant, cannot set, e.g. nil, t, :keywords.
     2 : trap the write, call watcher functions.  */
  ENUM_BF (symbol_trapped_write) trapped_write : 2;

  /* Interned state of the symbol.  This is an enumerator from
     enum symbol_interned.  */
  unsigned interned : 2;

  /* True means that this variable has been explicitly declared
     special (with `defvar' etc), and shouldn't be lexically bound.  */
  bool_bf declared_special : 1;

  /* True if pointed to from purespace and hence can't be GC'd.  */
  bool_bf pinned : 1;

  /* The symbol's name, as a Lisp string.  */
  Lisp_Object name;

  /* Value of the symbol or Qunbound if unbound.  Which alternative of the
     union is used depends on the `redirect' field above.  */
  union {
    Lisp_Object value;
    struct Lisp_Symbol *alias;
    struct Lisp_Buffer_Local_Value *blv;
    union Lisp_Fwd *fwd;
  } val;

  /* Function value of the symbol or Qnil if not fboundp.  */
  Lisp_Object function;

  /* The symbol's property list.  */
  Lisp_Object plist;

  /* Next symbol in obarray bucket, if the symbol is interned.  */
  struct Lisp_Symbol *next;
};

/* Declare a Lisp-callable function.  The MAXARGS parameter has the same
   meaning as in the DEFUN macro, and is used to construct a prototype.  */
/* We can use the same trick as in the DEFUN macro to generate the
   appropriate prototype.  */
#define EXFUN(fnname, maxargs) \
  extern Lisp_Object fnname DEFUN_ARGS_ ## maxargs

/* Note that the weird token-substitution semantics of ANSI C makes
   this work for MANY and UNEVALLED.  */
#define DEFUN_ARGS_MANY		(ptrdiff_t, Lisp_Object *)
#define DEFUN_ARGS_UNEVALLED	(Lisp_Object)
#define DEFUN_ARGS_0	(void)
#define DEFUN_ARGS_1	(Lisp_Object)
#define DEFUN_ARGS_2	(Lisp_Object, Lisp_Object)
#define DEFUN_ARGS_3	(Lisp_Object, Lisp_Object, Lisp_Object)
#define DEFUN_ARGS_4	(Lisp_Object, Lisp_Object, Lisp_Object, Lisp_Object)
#define DEFUN_ARGS_5	(Lisp_Object, Lisp_Object, Lisp_Object, Lisp_Object, \
			 Lisp_Object)
#define DEFUN_ARGS_6	(Lisp_Object, Lisp_Object, Lisp_Object, Lisp_Object, \
			 Lisp_Object, Lisp_Object)
#define DEFUN_ARGS_7	(Lisp_Object, Lisp_Object, Lisp_Object, Lisp_Object, \
			 Lisp_Object, Lisp_Object, Lisp_Object)
#define DEFUN_ARGS_8	(Lisp_Object, Lisp_Object, Lisp_Object, Lisp_Object, \
			 Lisp_Object, Lisp_Object, Lisp_Object, Lisp_Object)

/* Yield a signed integer that contains TAG along with PTR.

   Sign-extend pointers when USE_LSB_TAG (this simplifies emacs-module.c),
   and zero-extend otherwise (that’s a bit faster here).
   Sign extension matters only when EMACS_INT is wider than a pointer.  */
#define TAG_PTR(tag, ptr) \
  (USE_LSB_TAG \
   ? (intptr_t) (ptr) + (tag) \
   : (EMACS_INT) (((EMACS_UINT) (tag) << VALBITS) + (uintptr_t) (ptr)))

/* Yield an integer that contains a symbol tag along with OFFSET.
   OFFSET should be the offset in bytes from 'lispsym' to the symbol.  */
#define TAG_SYMOFFSET(offset) TAG_PTR (Lisp_Symbol, offset)

/* XLI_BUILTIN_LISPSYM (iQwhatever) is equivalent to
   XLI (builtin_lisp_symbol (Qwhatever)),
   except the former expands to an integer constant expression.  */
#define XLI_BUILTIN_LISPSYM(iname) TAG_SYMOFFSET ((iname) * sizeof *lispsym)

/* LISPSYM_INITIALLY (Qfoo) is equivalent to Qfoo except it is
   designed for use as an initializer, even for a constant initializer.  */
#define LISPSYM_INITIALLY(name) LISP_INITIALLY (XLI_BUILTIN_LISPSYM (i##name))

/* Declare extern constants for Lisp symbols.  These can be helpful
   when using a debugger like GDB, on older platforms where the debug
   format does not represent C macros.  */
#define DEFINE_LISP_SYMBOL(name) \
  DEFINE_GDB_SYMBOL_BEGIN (Lisp_Object, name) \
  DEFINE_GDB_SYMBOL_END (LISPSYM_INITIALLY (name))

/* The index of the C-defined Lisp symbol SYM.
   This can be used in a static initializer.  */
#define SYMBOL_INDEX(sym) i##sym

/* By default, define macros for Qt, etc., as this leads to a bit
   better performance in the core Emacs interpreter.  A plugin can
   define DEFINE_NON_NIL_Q_SYMBOL_MACROS to be false, to be portable to
   other Emacs instances that assign different values to Qt, etc.  */
#ifndef DEFINE_NON_NIL_Q_SYMBOL_MACROS
# define DEFINE_NON_NIL_Q_SYMBOL_MACROS true
#endif

#include "globals.h"

/* Header of vector-like objects.  This documents the layout constraints on
   vectors and pseudovectors (objects of PVEC_xxx subtype).  It also prevents
   compilers from being fooled by Emacs's type punning: XSETPSEUDOVECTOR
   and PSEUDOVECTORP cast their pointers to struct vectorlike_header *,
   because when two such pointers potentially alias, a compiler won't
   incorrectly reorder loads and stores to their size fields.  See
   Bug#8546.  */
struct vectorlike_header
  {
    /* The only field contains various pieces of information:
       - The MSB (ARRAY_MARK_FLAG) holds the gcmarkbit.
       - The next bit (PSEUDOVECTOR_FLAG) indicates whether this is a plain
         vector (0) or a pseudovector (1).
       - If PSEUDOVECTOR_FLAG is 0, the rest holds the size (number
         of slots) of the vector.
       - If PSEUDOVECTOR_FLAG is 1, the rest is subdivided into three fields:
	 - a) pseudovector subtype held in PVEC_TYPE_MASK field;
	 - b) number of Lisp_Objects slots at the beginning of the object
	   held in PSEUDOVECTOR_SIZE_MASK field.  These objects are always
	   traced by the GC;
	 - c) size of the rest fields held in PSEUDOVECTOR_REST_MASK and
	   measured in word_size units.  Rest fields may also include
	   Lisp_Objects, but these objects usually needs some special treatment
	   during GC.
	 There are some exceptions.  For PVEC_FREE, b) is always zero.  For
	 PVEC_BOOL_VECTOR and PVEC_SUBR, both b) and c) are always zero.
	 Current layout limits the pseudovectors to 63 PVEC_xxx subtypes,
	 4095 Lisp_Objects in GC-ed area and 4095 word-sized other slots.  */
    ptrdiff_t size;
  };

INLINE bool
(SYMBOLP) (Lisp_Object x)
{
  return lisp_h_SYMBOLP (x);
}

INLINE struct Lisp_Symbol *
(XSYMBOL) (Lisp_Object a)
{
#if USE_LSB_TAG
  return lisp_h_XSYMBOL (a);
#else
  eassert (SYMBOLP (a));
  intptr_t i = (intptr_t) XUNTAG (a, Lisp_Symbol);
  void *p = (char *) lispsym + i;
  return p;
#endif
}

INLINE Lisp_Object
make_lisp_symbol (struct Lisp_Symbol *sym)
{
  Lisp_Object a = XIL (TAG_SYMOFFSET ((char *) sym - (char *) lispsym));
  eassert (XSYMBOL (a) == sym);
  return a;
}

INLINE Lisp_Object
builtin_lisp_symbol (int index)
{
  return make_lisp_symbol (&lispsym[index].s);
}

INLINE void
(CHECK_SYMBOL) (Lisp_Object x)
{
  lisp_h_CHECK_SYMBOL (x);
}

/* In the size word of a vector, this bit means the vector has been marked.  */

DEFINE_GDB_SYMBOL_BEGIN (ptrdiff_t, ARRAY_MARK_FLAG)
# define ARRAY_MARK_FLAG PTRDIFF_MIN
DEFINE_GDB_SYMBOL_END (ARRAY_MARK_FLAG)

/* In the size word of a struct Lisp_Vector, this bit means it's really
   some other vector-like object.  */
DEFINE_GDB_SYMBOL_BEGIN (ptrdiff_t, PSEUDOVECTOR_FLAG)
# define PSEUDOVECTOR_FLAG (PTRDIFF_MAX - PTRDIFF_MAX / 2)
DEFINE_GDB_SYMBOL_END (PSEUDOVECTOR_FLAG)

/* In a pseudovector, the size field actually contains a word with one
   PSEUDOVECTOR_FLAG bit set, and one of the following values extracted
   with PVEC_TYPE_MASK to indicate the actual type.  */
enum pvec_type
{
  PVEC_NORMAL_VECTOR,
  PVEC_FREE,
  PVEC_PROCESS,
  PVEC_FRAME,
  PVEC_WINDOW,
  PVEC_BOOL_VECTOR,
  PVEC_BUFFER,
  PVEC_HASH_TABLE,
  PVEC_TERMINAL,
  PVEC_WINDOW_CONFIGURATION,
  PVEC_SUBR,
  PVEC_OTHER,            /* Should never be visible to Elisp code.  */
  PVEC_XWIDGET,
  PVEC_XWIDGET_VIEW,
  PVEC_THREAD,
  PVEC_MUTEX,
  PVEC_CONDVAR,
  PVEC_MODULE_FUNCTION,

  /* These should be last, check internal_equal to see why.  */
  PVEC_COMPILED,
  PVEC_CHAR_TABLE,
  PVEC_SUB_CHAR_TABLE,
  PVEC_RECORD,
  PVEC_FONT /* Should be last because it's used for range checking.  */
};

enum More_Lisp_Bits
  {
    /* For convenience, we also store the number of elements in these bits.
       Note that this size is not necessarily the memory-footprint size, but
       only the number of Lisp_Object fields (that need to be traced by GC).
       The distinction is used, e.g., by Lisp_Process, which places extra
       non-Lisp_Object fields at the end of the structure.  */
    PSEUDOVECTOR_SIZE_BITS = 12,
    PSEUDOVECTOR_SIZE_MASK = (1 << PSEUDOVECTOR_SIZE_BITS) - 1,

    /* To calculate the memory footprint of the pseudovector, it's useful
       to store the size of non-Lisp area in word_size units here.  */
    PSEUDOVECTOR_REST_BITS = 12,
    PSEUDOVECTOR_REST_MASK = (((1 << PSEUDOVECTOR_REST_BITS) - 1)
			      << PSEUDOVECTOR_SIZE_BITS),

    /* Used to extract pseudovector subtype information.  */
    PSEUDOVECTOR_AREA_BITS = PSEUDOVECTOR_SIZE_BITS + PSEUDOVECTOR_REST_BITS,
    PVEC_TYPE_MASK = 0x3f << PSEUDOVECTOR_AREA_BITS
  };

/* These functions extract various sorts of values from a Lisp_Object.
   For example, if tem is a Lisp_Object whose type is Lisp_Cons,
   XCONS (tem) is the struct Lisp_Cons * pointing to the memory for
   that cons.  */

/* Largest and smallest representable fixnum values.  These are the C
   values.  They are macros for use in static initializers.  */
#define MOST_POSITIVE_FIXNUM (EMACS_INT_MAX >> INTTYPEBITS)
#define MOST_NEGATIVE_FIXNUM (-1 - MOST_POSITIVE_FIXNUM)

#if USE_LSB_TAG

INLINE Lisp_Object
(make_number) (EMACS_INT n)
{
  return lisp_h_make_number (n);
}

INLINE EMACS_INT
(XINT) (Lisp_Object a)
{
  return lisp_h_XINT (a);
}

INLINE EMACS_INT
(XFASTINT) (Lisp_Object a)
{
  EMACS_INT n = lisp_h_XFASTINT (a);
  eassume (0 <= n);
  return n;
}

#else /* ! USE_LSB_TAG */

/* Although compiled only if ! USE_LSB_TAG, the following functions
   also work when USE_LSB_TAG; this is to aid future maintenance when
   the lisp_h_* macros are eventually removed.  */

/* Make a Lisp integer representing the value of the low order
   bits of N.  */
INLINE Lisp_Object
make_number (EMACS_INT n)
{
  EMACS_INT int0 = Lisp_Int0;
  if (USE_LSB_TAG)
    {
      EMACS_UINT u = n;
      n = u << INTTYPEBITS;
      n += int0;
    }
  else
    {
      n &= INTMASK;
      n += (int0 << VALBITS);
    }
  return XIL (n);
}

/* Extract A's value as a signed integer.  */
INLINE EMACS_INT
XINT (Lisp_Object a)
{
  EMACS_INT i = XLI (a);
  if (! USE_LSB_TAG)
    {
      EMACS_UINT u = i;
      i = u << INTTYPEBITS;
    }
  return i >> INTTYPEBITS;
}

/* Like XINT (A), but may be faster.  A must be nonnegative.
   If ! USE_LSB_TAG, this takes advantage of the fact that Lisp
   integers have zero-bits in their tags.  */
INLINE EMACS_INT
XFASTINT (Lisp_Object a)
{
  EMACS_INT int0 = Lisp_Int0;
  EMACS_INT n = USE_LSB_TAG ? XINT (a) : XLI (a) - (int0 << VALBITS);
  eassume (0 <= n);
  return n;
}

#endif /* ! USE_LSB_TAG */

/* Extract A's value as an unsigned integer.  */
INLINE EMACS_UINT
XUINT (Lisp_Object a)
{
  EMACS_UINT i = XLI (a);
  return USE_LSB_TAG ? i >> INTTYPEBITS : i & INTMASK;
}

/* Return A's (Lisp-integer sized) hash.  Happens to be like XUINT
   right now, but XUINT should only be applied to objects we know are
   integers.  */

INLINE EMACS_INT
(XHASH) (Lisp_Object a)
{
  return lisp_h_XHASH (a);
}

/* Like make_number (N), but may be faster.  N must be in nonnegative range.  */
INLINE Lisp_Object
make_natnum (EMACS_INT n)
{
  eassert (0 <= n && n <= MOST_POSITIVE_FIXNUM);
  EMACS_INT int0 = Lisp_Int0;
  return USE_LSB_TAG ? make_number (n) : XIL (n + (int0 << VALBITS));
}

/* Return true if X and Y are the same object.  */

INLINE bool
(EQ) (Lisp_Object x, Lisp_Object y)
{
  return lisp_h_EQ (x, y);
}

/* True if the possibly-unsigned integer I doesn't fit in a Lisp fixnum.  */

#define FIXNUM_OVERFLOW_P(i) \
  (! ((0 <= (i) || MOST_NEGATIVE_FIXNUM <= (i)) && (i) <= MOST_POSITIVE_FIXNUM))

INLINE ptrdiff_t
clip_to_bounds (ptrdiff_t lower, EMACS_INT num, ptrdiff_t upper)
{
  return num < lower ? lower : num <= upper ? num : upper;
}

/* Construct a Lisp_Object from a value or address.  */

INLINE Lisp_Object
make_lisp_ptr (void *ptr, enum Lisp_Type type)
{
  Lisp_Object a = XIL (TAG_PTR (type, ptr));
  eassert (XTYPE (a) == type && XUNTAG (a, type) == ptr);
  return a;
}

INLINE bool
(INTEGERP) (Lisp_Object x)
{
  return lisp_h_INTEGERP (x);
}

#define XSETINT(a, b) ((a) = make_number (b))
#define XSETFASTINT(a, b) ((a) = make_natnum (b))
#define XSETCONS(a, b) ((a) = make_lisp_ptr (b, Lisp_Cons))
#define XSETVECTOR(a, b) ((a) = make_lisp_ptr (b, Lisp_Vectorlike))
#define XSETSTRING(a, b) ((a) = make_lisp_ptr (b, Lisp_String))
#define XSETSYMBOL(a, b) ((a) = make_lisp_symbol (b))
#define XSETFLOAT(a, b) ((a) = make_lisp_ptr (b, Lisp_Float))
#define XSETMISC(a, b) ((a) = make_lisp_ptr (b, Lisp_Misc))

/* Pseudovector types.  */

#define XSETPVECTYPE(v, code)						\
  ((v)->header.size |= PSEUDOVECTOR_FLAG | ((code) << PSEUDOVECTOR_AREA_BITS))
#define XSETPVECTYPESIZE(v, code, lispsize, restsize)		\
  ((v)->header.size = (PSEUDOVECTOR_FLAG			\
		       | ((code) << PSEUDOVECTOR_AREA_BITS)	\
		       | ((restsize) << PSEUDOVECTOR_SIZE_BITS) \
		       | (lispsize)))

/* The cast to struct vectorlike_header * avoids aliasing issues.  */
#define XSETPSEUDOVECTOR(a, b, code) \
  XSETTYPED_PSEUDOVECTOR (a, b,					\
			  (((struct vectorlike_header *)	\
			    XUNTAG (a, Lisp_Vectorlike))	\
			   ->size),				\
			  code)
#define XSETTYPED_PSEUDOVECTOR(a, b, size, code)			\
  (XSETVECTOR (a, b),							\
   eassert ((size & (PSEUDOVECTOR_FLAG | PVEC_TYPE_MASK))		\
	    == (PSEUDOVECTOR_FLAG | (code << PSEUDOVECTOR_AREA_BITS))))

#define XSETWINDOW_CONFIGURATION(a, b) \
  (XSETPSEUDOVECTOR (a, b, PVEC_WINDOW_CONFIGURATION))
#define XSETPROCESS(a, b) (XSETPSEUDOVECTOR (a, b, PVEC_PROCESS))
#define XSETWINDOW(a, b) (XSETPSEUDOVECTOR (a, b, PVEC_WINDOW))
#define XSETTERMINAL(a, b) (XSETPSEUDOVECTOR (a, b, PVEC_TERMINAL))
#define XSETSUBR(a, b) (XSETPSEUDOVECTOR (a, b, PVEC_SUBR))
#define XSETCOMPILED(a, b) (XSETPSEUDOVECTOR (a, b, PVEC_COMPILED))
#define XSETBUFFER(a, b) (XSETPSEUDOVECTOR (a, b, PVEC_BUFFER))
#define XSETCHAR_TABLE(a, b) (XSETPSEUDOVECTOR (a, b, PVEC_CHAR_TABLE))
#define XSETBOOL_VECTOR(a, b) (XSETPSEUDOVECTOR (a, b, PVEC_BOOL_VECTOR))
#define XSETSUB_CHAR_TABLE(a, b) (XSETPSEUDOVECTOR (a, b, PVEC_SUB_CHAR_TABLE))
#define XSETTHREAD(a, b) (XSETPSEUDOVECTOR (a, b, PVEC_THREAD))
#define XSETMUTEX(a, b) (XSETPSEUDOVECTOR (a, b, PVEC_MUTEX))
#define XSETCONDVAR(a, b) (XSETPSEUDOVECTOR (a, b, PVEC_CONDVAR))

/* Efficiently convert a pointer to a Lisp object and back.  The
   pointer is represented as a Lisp integer, so the garbage collector
   does not know about it.  The pointer should not have both Lisp_Int1
   bits set, which makes this conversion inherently unportable.  */

INLINE void *
XINTPTR (Lisp_Object a)
{
  return XUNTAG (a, Lisp_Int0);
}

INLINE Lisp_Object
make_pointer_integer (void *p)
{
  Lisp_Object a = XIL (TAG_PTR (Lisp_Int0, p));
  eassert (INTEGERP (a) && XINTPTR (a) == p);
  return a;
}

/* See the macros in intervals.h.  */

typedef struct interval *INTERVAL;

struct GCALIGNED Lisp_Cons
  {
    /* Car of this cons cell.  */
    Lisp_Object car;

    union
    {
      /* Cdr of this cons cell.  */
      Lisp_Object cdr;

      /* Used to chain conses on a free list.  */
      struct Lisp_Cons *chain;
    } u;
  };

INLINE bool
(NILP) (Lisp_Object x)
{
  return lisp_h_NILP (x);
}

INLINE bool
(CONSP) (Lisp_Object x)
{
  return lisp_h_CONSP (x);
}

INLINE void
CHECK_CONS (Lisp_Object x)
{
  CHECK_TYPE (CONSP (x), Qconsp, x);
}

INLINE struct Lisp_Cons *
(XCONS) (Lisp_Object a)
{
  return lisp_h_XCONS (a);
}

/* Take the car or cdr of something known to be a cons cell.  */
/* The _addr functions shouldn't be used outside of the minimal set
   of code that has to know what a cons cell looks like.  Other code not
   part of the basic lisp implementation should assume that the car and cdr
   fields are not accessible.  (What if we want to switch to
   a copying collector someday?  Cached cons cell field addresses may be
   invalidated at arbitrary points.)  */
INLINE Lisp_Object *
xcar_addr (Lisp_Object c)
{
  return &XCONS (c)->car;
}
INLINE Lisp_Object *
xcdr_addr (Lisp_Object c)
{
  return &XCONS (c)->u.cdr;
}

/* Use these from normal code.  */

INLINE Lisp_Object
(XCAR) (Lisp_Object c)
{
  return lisp_h_XCAR (c);
}

INLINE Lisp_Object
(XCDR) (Lisp_Object c)
{
  return lisp_h_XCDR (c);
}

/* Use these to set the fields of a cons cell.

   Note that both arguments may refer to the same object, so 'n'
   should not be read after 'c' is first modified.  */
INLINE void
XSETCAR (Lisp_Object c, Lisp_Object n)
{
  *xcar_addr (c) = n;
}
INLINE void
XSETCDR (Lisp_Object c, Lisp_Object n)
{
  *xcdr_addr (c) = n;
}

/* Take the car or cdr of something whose type is not known.  */
INLINE Lisp_Object
CAR (Lisp_Object c)
{
  if (CONSP (c))
    return XCAR (c);
  if (!NILP (c))
    wrong_type_argument (Qlistp, c);
  return Qnil;
}
INLINE Lisp_Object
CDR (Lisp_Object c)
{
  if (CONSP (c))
    return XCDR (c);
  if (!NILP (c))
    wrong_type_argument (Qlistp, c);
  return Qnil;
}

/* Take the car or cdr of something whose type is not known.  */
INLINE Lisp_Object
CAR_SAFE (Lisp_Object c)
{
  return CONSP (c) ? XCAR (c) : Qnil;
}
INLINE Lisp_Object
CDR_SAFE (Lisp_Object c)
{
  return CONSP (c) ? XCDR (c) : Qnil;
}

/* In a string or vector, the sign bit of the `size' is the gc mark bit.  */

struct GCALIGNED Lisp_String
  {
    ptrdiff_t size;
    ptrdiff_t size_byte;
    INTERVAL intervals;		/* Text properties in this string.  */
    unsigned char *data;
  };

INLINE bool
STRINGP (Lisp_Object x)
{
  return XTYPE (x) == Lisp_String;
}

INLINE void
CHECK_STRING (Lisp_Object x)
{
  CHECK_TYPE (STRINGP (x), Qstringp, x);
}

INLINE struct Lisp_String *
XSTRING (Lisp_Object a)
{
  eassert (STRINGP (a));
  return XUNTAG (a, Lisp_String);
}

/* True if STR is a multibyte string.  */
INLINE bool
STRING_MULTIBYTE (Lisp_Object str)
{
  return 0 <= XSTRING (str)->size_byte;
}

/* An upper bound on the number of bytes in a Lisp string, not
   counting the terminating null.  This a tight enough bound to
   prevent integer overflow errors that would otherwise occur during
   string size calculations.  A string cannot contain more bytes than
   a fixnum can represent, nor can it be so long that C pointer
   arithmetic stops working on the string plus its terminating null.
   Although the actual size limit (see STRING_BYTES_MAX in alloc.c)
   may be a bit smaller than STRING_BYTES_BOUND, calculating it here
   would expose alloc.c internal details that we'd rather keep
   private.

   This is a macro for use in static initializers.  The cast to
   ptrdiff_t ensures that the macro is signed.  */
#define STRING_BYTES_BOUND  \
  ((ptrdiff_t) min (MOST_POSITIVE_FIXNUM, min (SIZE_MAX, PTRDIFF_MAX) - 1))

/* Mark STR as a unibyte string.  */
#define STRING_SET_UNIBYTE(STR)				\
  do {							\
    if (XSTRING (STR)->size == 0)			\
      (STR) = empty_unibyte_string;			\
    else						\
      XSTRING (STR)->size_byte = -1;			\
  } while (false)

/* Mark STR as a multibyte string.  Assure that STR contains only
   ASCII characters in advance.  */
#define STRING_SET_MULTIBYTE(STR)			\
  do {							\
    if (XSTRING (STR)->size == 0)			\
      (STR) = empty_multibyte_string;			\
    else						\
      XSTRING (STR)->size_byte = XSTRING (STR)->size;	\
  } while (false)

/* Convenience functions for dealing with Lisp strings.  */

INLINE unsigned char *
SDATA (Lisp_Object string)
{
  return XSTRING (string)->data;
}
INLINE char *
SSDATA (Lisp_Object string)
{
  /* Avoid "differ in sign" warnings.  */
  return (char *) SDATA (string);
}
INLINE unsigned char
SREF (Lisp_Object string, ptrdiff_t index)
{
  return SDATA (string)[index];
}
INLINE void
SSET (Lisp_Object string, ptrdiff_t index, unsigned char new)
{
  SDATA (string)[index] = new;
}
INLINE ptrdiff_t
SCHARS (Lisp_Object string)
{
  ptrdiff_t nchars = XSTRING (string)->size;
  eassume (0 <= nchars);
  return nchars;
}

#ifdef GC_CHECK_STRING_BYTES
extern ptrdiff_t string_bytes (struct Lisp_String *);
#endif
INLINE ptrdiff_t
STRING_BYTES (struct Lisp_String *s)
{
#ifdef GC_CHECK_STRING_BYTES
  ptrdiff_t nbytes = string_bytes (s);
#else
  ptrdiff_t nbytes = s->size_byte < 0 ? s->size : s->size_byte;
#endif
  eassume (0 <= nbytes);
  return nbytes;
}

INLINE ptrdiff_t
SBYTES (Lisp_Object string)
{
  return STRING_BYTES (XSTRING (string));
}
INLINE void
STRING_SET_CHARS (Lisp_Object string, ptrdiff_t newsize)
{
  /* This function cannot change the size of data allocated for the
     string when it was created.  */
  eassert (STRING_MULTIBYTE (string)
	   ? 0 <= newsize && newsize <= SBYTES (string)
	   : newsize == SCHARS (string));
  XSTRING (string)->size = newsize;
}

/* A regular vector is just a header plus an array of Lisp_Objects.  */

struct Lisp_Vector
  {
    struct vectorlike_header header;
    Lisp_Object contents[FLEXIBLE_ARRAY_MEMBER];
  };

INLINE bool
(VECTORLIKEP) (Lisp_Object x)
{
  return lisp_h_VECTORLIKEP (x);
}

INLINE struct Lisp_Vector *
XVECTOR (Lisp_Object a)
{
  eassert (VECTORLIKEP (a));
  return XUNTAG (a, Lisp_Vectorlike);
}

INLINE ptrdiff_t
ASIZE (Lisp_Object array)
{
  ptrdiff_t size = XVECTOR (array)->header.size;
  eassume (0 <= size);
  return size;
}

INLINE ptrdiff_t
PVSIZE (Lisp_Object pv)
{
  return ASIZE (pv) & PSEUDOVECTOR_SIZE_MASK;
}

INLINE bool
VECTORP (Lisp_Object x)
{
  return VECTORLIKEP (x) && ! (ASIZE (x) & PSEUDOVECTOR_FLAG);
}

INLINE void
CHECK_VECTOR (Lisp_Object x)
{
  CHECK_TYPE (VECTORP (x), Qvectorp, x);
}


/* A pseudovector is like a vector, but has other non-Lisp components.  */

INLINE enum pvec_type
PSEUDOVECTOR_TYPE (struct Lisp_Vector *v)
{
  ptrdiff_t size = v->header.size;
  return (size & PSEUDOVECTOR_FLAG
          ? (size & PVEC_TYPE_MASK) >> PSEUDOVECTOR_AREA_BITS
          : PVEC_NORMAL_VECTOR);
}

/* Can't be used with PVEC_NORMAL_VECTOR.  */
INLINE bool
PSEUDOVECTOR_TYPEP (struct vectorlike_header *a, enum pvec_type code)
{
  /* We don't use PSEUDOVECTOR_TYPE here so as to avoid a shift
   * operation when `code' is known.  */
  return ((a->size & (PSEUDOVECTOR_FLAG | PVEC_TYPE_MASK))
	  == (PSEUDOVECTOR_FLAG | (code << PSEUDOVECTOR_AREA_BITS)));
}

/* True if A is a pseudovector whose code is CODE.  */
INLINE bool
PSEUDOVECTORP (Lisp_Object a, int code)
{
  if (! VECTORLIKEP (a))
    return false;
  else
    {
      /* Converting to struct vectorlike_header * avoids aliasing issues.  */
      struct vectorlike_header *h = XUNTAG (a, Lisp_Vectorlike);
      return PSEUDOVECTOR_TYPEP (h, code);
    }
}

/* A boolvector is a kind of vectorlike, with contents like a string.  */

struct Lisp_Bool_Vector
  {
    /* HEADER.SIZE is the vector's size field.  It doesn't have the real size,
       just the subtype information.  */
    struct vectorlike_header header;
    /* This is the size in bits.  */
    EMACS_INT size;
    /* The actual bits, packed into bytes.
       Zeros fill out the last word if needed.
       The bits are in little-endian order in the bytes, and
       the bytes are in little-endian order in the words.  */
    bits_word data[FLEXIBLE_ARRAY_MEMBER];
  };

/* Some handy constants for calculating sizes
   and offsets, mostly of vectorlike objects.   */

enum
  {
    header_size = offsetof (struct Lisp_Vector, contents),
    bool_header_size = offsetof (struct Lisp_Bool_Vector, data),
    word_size = sizeof (Lisp_Object)
  };

/* The number of data words and bytes in a bool vector with SIZE bits.  */

INLINE EMACS_INT
bool_vector_words (EMACS_INT size)
{
  eassume (0 <= size && size <= EMACS_INT_MAX - (BITS_PER_BITS_WORD - 1));
  return (size + BITS_PER_BITS_WORD - 1) / BITS_PER_BITS_WORD;
}

INLINE EMACS_INT
bool_vector_bytes (EMACS_INT size)
{
  eassume (0 <= size && size <= EMACS_INT_MAX - (BITS_PER_BITS_WORD - 1));
  return (size + BOOL_VECTOR_BITS_PER_CHAR - 1) / BOOL_VECTOR_BITS_PER_CHAR;
}

INLINE bool
BOOL_VECTOR_P (Lisp_Object a)
{
  return PSEUDOVECTORP (a, PVEC_BOOL_VECTOR);
}

INLINE void
CHECK_BOOL_VECTOR (Lisp_Object x)
{
  CHECK_TYPE (BOOL_VECTOR_P (x), Qbool_vector_p, x);
}

INLINE struct Lisp_Bool_Vector *
XBOOL_VECTOR (Lisp_Object a)
{
  eassert (BOOL_VECTOR_P (a));
  return XUNTAG (a, Lisp_Vectorlike);
}

INLINE EMACS_INT
bool_vector_size (Lisp_Object a)
{
  EMACS_INT size = XBOOL_VECTOR (a)->size;
  eassume (0 <= size);
  return size;
}

INLINE bits_word *
bool_vector_data (Lisp_Object a)
{
  return XBOOL_VECTOR (a)->data;
}

INLINE unsigned char *
bool_vector_uchar_data (Lisp_Object a)
{
  return (unsigned char *) bool_vector_data (a);
}

/* True if A's Ith bit is set.  */

INLINE bool
bool_vector_bitref (Lisp_Object a, EMACS_INT i)
{
  eassume (0 <= i && i < bool_vector_size (a));
  return !! (bool_vector_uchar_data (a)[i / BOOL_VECTOR_BITS_PER_CHAR]
	     & (1 << (i % BOOL_VECTOR_BITS_PER_CHAR)));
}

INLINE Lisp_Object
bool_vector_ref (Lisp_Object a, EMACS_INT i)
{
  return bool_vector_bitref (a, i) ? Qt : Qnil;
}

/* Set A's Ith bit to B.  */

INLINE void
bool_vector_set (Lisp_Object a, EMACS_INT i, bool b)
{
  unsigned char *addr;

  eassume (0 <= i && i < bool_vector_size (a));
  addr = &bool_vector_uchar_data (a)[i / BOOL_VECTOR_BITS_PER_CHAR];

  if (b)
    *addr |= 1 << (i % BOOL_VECTOR_BITS_PER_CHAR);
  else
    *addr &= ~ (1 << (i % BOOL_VECTOR_BITS_PER_CHAR));
}

/* Conveniences for dealing with Lisp arrays.  */

INLINE Lisp_Object
AREF (Lisp_Object array, ptrdiff_t idx)
{
  return XVECTOR (array)->contents[idx];
}

INLINE Lisp_Object *
aref_addr (Lisp_Object array, ptrdiff_t idx)
{
  return & XVECTOR (array)->contents[idx];
}

INLINE ptrdiff_t
gc_asize (Lisp_Object array)
{
  /* Like ASIZE, but also can be used in the garbage collector.  */
  return XVECTOR (array)->header.size & ~ARRAY_MARK_FLAG;
}

INLINE void
ASET (Lisp_Object array, ptrdiff_t idx, Lisp_Object val)
{
  eassert (0 <= idx && idx < ASIZE (array));
  XVECTOR (array)->contents[idx] = val;
}

INLINE void
gc_aset (Lisp_Object array, ptrdiff_t idx, Lisp_Object val)
{
  /* Like ASET, but also can be used in the garbage collector:
     sweep_weak_table calls set_hash_key etc. while the table is marked.  */
  eassert (0 <= idx && idx < gc_asize (array));
  XVECTOR (array)->contents[idx] = val;
}

/* True, since Qnil's representation is zero.  Every place in the code
   that assumes Qnil is zero should verify (NIL_IS_ZERO), to make it easy
   to find such assumptions later if we change Qnil to be nonzero.  */
enum { NIL_IS_ZERO = XLI_BUILTIN_LISPSYM (iQnil) == 0 };

/* Clear the object addressed by P, with size NBYTES, so that all its
   bytes are zero and all its Lisp values are nil.  */
INLINE void
memclear (void *p, ptrdiff_t nbytes)
{
  eassert (0 <= nbytes);
  verify (NIL_IS_ZERO);
  /* Since Qnil is zero, memset suffices.  */
  memset (p, 0, nbytes);
}

/* If a struct is made to look like a vector, this macro returns the length
   of the shortest vector that would hold that struct.  */

#define VECSIZE(type)						\
  ((sizeof (type) - header_size + word_size - 1) / word_size)

/* Like VECSIZE, but used when the pseudo-vector has non-Lisp_Object fields
   at the end and we need to compute the number of Lisp_Object fields (the
   ones that the GC needs to trace).  */

#define PSEUDOVECSIZE(type, nonlispfield)			\
  ((offsetof (type, nonlispfield) - header_size) / word_size)

/* Compute A OP B, using the unsigned comparison operator OP.  A and B
   should be integer expressions.  This is not the same as
   mathematical comparison; for example, UNSIGNED_CMP (0, <, -1)
   returns true.  For efficiency, prefer plain unsigned comparison if A
   and B's sizes both fit (after integer promotion).  */
#define UNSIGNED_CMP(a, op, b)						\
  (max (sizeof ((a) + 0), sizeof ((b) + 0)) <= sizeof (unsigned)	\
   ? ((a) + (unsigned) 0) op ((b) + (unsigned) 0)			\
   : ((a) + (uintmax_t) 0) op ((b) + (uintmax_t) 0))

/* True iff C is an ASCII character.  */
#define ASCII_CHAR_P(c) UNSIGNED_CMP (c, <, 0x80)

/* A char-table is a kind of vectorlike, with contents are like a
   vector but with a few other slots.  For some purposes, it makes
   sense to handle a char-table with type struct Lisp_Vector.  An
   element of a char table can be any Lisp objects, but if it is a sub
   char-table, we treat it a table that contains information of a
   specific range of characters.  A sub char-table is like a vector but
   with two integer fields between the header and Lisp data, which means
   that it has to be marked with some precautions (see mark_char_table
   in alloc.c).  A sub char-table appears only in an element of a char-table,
   and there's no way to access it directly from Emacs Lisp program.  */

enum CHARTAB_SIZE_BITS
  {
    CHARTAB_SIZE_BITS_0 = 6,
    CHARTAB_SIZE_BITS_1 = 4,
    CHARTAB_SIZE_BITS_2 = 5,
    CHARTAB_SIZE_BITS_3 = 7
  };

extern const int chartab_size[4];

struct Lisp_Char_Table
  {
    /* HEADER.SIZE is the vector's size field, which also holds the
       pseudovector type information.  It holds the size, too.
       The size counts the defalt, parent, purpose, ascii,
       contents, and extras slots.  */
    struct vectorlike_header header;

    /* This holds a default value,
       which is used whenever the value for a specific character is nil.  */
    Lisp_Object defalt;

    /* This points to another char table, which we inherit from when the
       value for a specific character is nil.  The `defalt' slot takes
       precedence over this.  */
    Lisp_Object parent;

    /* This is a symbol which says what kind of use this char-table is
       meant for.  */
    Lisp_Object purpose;

    /* The bottom sub char-table for characters of the range 0..127.  It
       is nil if none of ASCII character has a specific value.  */
    Lisp_Object ascii;

    Lisp_Object contents[(1 << CHARTAB_SIZE_BITS_0)];

    /* These hold additional data.  It is a vector.  */
    Lisp_Object extras[FLEXIBLE_ARRAY_MEMBER];
  };

INLINE bool
CHAR_TABLE_P (Lisp_Object a)
{
  return PSEUDOVECTORP (a, PVEC_CHAR_TABLE);
}

INLINE struct Lisp_Char_Table *
XCHAR_TABLE (Lisp_Object a)
{
  eassert (CHAR_TABLE_P (a));
  return XUNTAG (a, Lisp_Vectorlike);
}

struct Lisp_Sub_Char_Table
  {
    /* HEADER.SIZE is the vector's size field, which also holds the
       pseudovector type information.  It holds the size, too.  */
    struct vectorlike_header header;

    /* Depth of this sub char-table.  It should be 1, 2, or 3.  A sub
       char-table of depth 1 contains 16 elements, and each element
       covers 4096 (128*32) characters.  A sub char-table of depth 2
       contains 32 elements, and each element covers 128 characters.  A
       sub char-table of depth 3 contains 128 elements, and each element
       is for one character.  */
    int depth;

    /* Minimum character covered by the sub char-table.  */
    int min_char;

    /* Use set_sub_char_table_contents to set this.  */
    Lisp_Object contents[FLEXIBLE_ARRAY_MEMBER];
  };

INLINE bool
SUB_CHAR_TABLE_P (Lisp_Object a)
{
  return PSEUDOVECTORP (a, PVEC_SUB_CHAR_TABLE);
}

INLINE struct Lisp_Sub_Char_Table *
XSUB_CHAR_TABLE (Lisp_Object a)
{
  eassert (SUB_CHAR_TABLE_P (a));
  return XUNTAG (a, Lisp_Vectorlike);
}

INLINE Lisp_Object
CHAR_TABLE_REF_ASCII (Lisp_Object ct, ptrdiff_t idx)
{
  struct Lisp_Char_Table *tbl = NULL;
  Lisp_Object val;
  do
    {
      tbl = tbl ? XCHAR_TABLE (tbl->parent) : XCHAR_TABLE (ct);
      val = (! SUB_CHAR_TABLE_P (tbl->ascii) ? tbl->ascii
	     : XSUB_CHAR_TABLE (tbl->ascii)->contents[idx]);
      if (NILP (val))
	val = tbl->defalt;
    }
  while (NILP (val) && ! NILP (tbl->parent));

  return val;
}

/* Almost equivalent to Faref (CT, IDX) with optimization for ASCII
   characters.  Do not check validity of CT.  */
INLINE Lisp_Object
CHAR_TABLE_REF (Lisp_Object ct, int idx)
{
  return (ASCII_CHAR_P (idx)
	  ? CHAR_TABLE_REF_ASCII (ct, idx)
	  : char_table_ref (ct, idx));
}

/* Equivalent to Faset (CT, IDX, VAL) with optimization for ASCII and
   8-bit European characters.  Do not check validity of CT.  */
INLINE void
CHAR_TABLE_SET (Lisp_Object ct, int idx, Lisp_Object val)
{
  if (ASCII_CHAR_P (idx) && SUB_CHAR_TABLE_P (XCHAR_TABLE (ct)->ascii))
    set_sub_char_table_contents (XCHAR_TABLE (ct)->ascii, idx, val);
  else
    char_table_set (ct, idx, val);
}

/* This structure describes a built-in function.
   It is generated by the DEFUN macro only.
   defsubr makes it into a Lisp object.  */

struct Lisp_Subr
  {
    struct vectorlike_header header;
    union {
      Lisp_Object (*a0) (void);
      Lisp_Object (*a1) (Lisp_Object);
      Lisp_Object (*a2) (Lisp_Object, Lisp_Object);
      Lisp_Object (*a3) (Lisp_Object, Lisp_Object, Lisp_Object);
      Lisp_Object (*a4) (Lisp_Object, Lisp_Object, Lisp_Object, Lisp_Object);
      Lisp_Object (*a5) (Lisp_Object, Lisp_Object, Lisp_Object, Lisp_Object, Lisp_Object);
      Lisp_Object (*a6) (Lisp_Object, Lisp_Object, Lisp_Object, Lisp_Object, Lisp_Object, Lisp_Object);
      Lisp_Object (*a7) (Lisp_Object, Lisp_Object, Lisp_Object, Lisp_Object, Lisp_Object, Lisp_Object, Lisp_Object);
      Lisp_Object (*a8) (Lisp_Object, Lisp_Object, Lisp_Object, Lisp_Object, Lisp_Object, Lisp_Object, Lisp_Object, Lisp_Object);
      Lisp_Object (*aUNEVALLED) (Lisp_Object args);
      Lisp_Object (*aMANY) (ptrdiff_t, Lisp_Object *);
    } function;
    short min_args, max_args;
    const char *symbol_name;
    const char *intspec;
    EMACS_INT doc;
  };

INLINE bool
SUBRP (Lisp_Object a)
{
  return PSEUDOVECTORP (a, PVEC_SUBR);
}

INLINE struct Lisp_Subr *
XSUBR (Lisp_Object a)
{
  eassert (SUBRP (a));
  return XUNTAG (a, Lisp_Vectorlike);
}

enum char_table_specials
  {
    /* This is the number of slots that every char table must have.  This
       counts the ordinary slots and the top, defalt, parent, and purpose
       slots.  */
    CHAR_TABLE_STANDARD_SLOTS = PSEUDOVECSIZE (struct Lisp_Char_Table, extras),

    /* This is an index of first Lisp_Object field in Lisp_Sub_Char_Table
       when the latter is treated as an ordinary Lisp_Vector.  */
    SUB_CHAR_TABLE_OFFSET = PSEUDOVECSIZE (struct Lisp_Sub_Char_Table, contents)
  };

/* Return the number of "extra" slots in the char table CT.  */

INLINE int
CHAR_TABLE_EXTRA_SLOTS (struct Lisp_Char_Table *ct)
{
  return ((ct->header.size & PSEUDOVECTOR_SIZE_MASK)
	  - CHAR_TABLE_STANDARD_SLOTS);
}

/* Make sure that sub char-table contents slot is where we think it is.  */
verify (offsetof (struct Lisp_Sub_Char_Table, contents)
	== (offsetof (struct Lisp_Vector, contents)
	    + SUB_CHAR_TABLE_OFFSET * sizeof (Lisp_Object)));


/* Save and restore the instruction and environment pointers,
   without affecting the signal mask.  */

#ifdef HAVE__SETJMP
typedef jmp_buf sys_jmp_buf;
# define sys_setjmp(j) _setjmp (j)
# define sys_longjmp(j, v) _longjmp (j, v)
#elif defined HAVE_SIGSETJMP
typedef sigjmp_buf sys_jmp_buf;
# define sys_setjmp(j) sigsetjmp (j, 0)
# define sys_longjmp(j, v) siglongjmp (j, v)
#else
/* A platform that uses neither _longjmp nor siglongjmp; assume
   longjmp does not affect the sigmask.  */
typedef jmp_buf sys_jmp_buf;
# define sys_setjmp(j) setjmp (j)
# define sys_longjmp(j, v) longjmp (j, v)
#endif

#include "thread.h"

/***********************************************************************
			       Symbols
 ***********************************************************************/

/* Value is name of symbol.  */

INLINE Lisp_Object
(SYMBOL_VAL) (struct Lisp_Symbol *sym)
{
  return lisp_h_SYMBOL_VAL (sym);
}

INLINE struct Lisp_Symbol *
SYMBOL_ALIAS (struct Lisp_Symbol *sym)
{
  eassume (sym->redirect == SYMBOL_VARALIAS && sym->val.alias);
  return sym->val.alias;
}
INLINE struct Lisp_Buffer_Local_Value *
SYMBOL_BLV (struct Lisp_Symbol *sym)
{
  eassume (sym->redirect == SYMBOL_LOCALIZED && sym->val.blv);
  return sym->val.blv;
}
INLINE union Lisp_Fwd *
SYMBOL_FWD (struct Lisp_Symbol *sym)
{
  eassume (sym->redirect == SYMBOL_FORWARDED && sym->val.fwd);
  return sym->val.fwd;
}

INLINE void
(SET_SYMBOL_VAL) (struct Lisp_Symbol *sym, Lisp_Object v)
{
  lisp_h_SET_SYMBOL_VAL (sym, v);
}

INLINE void
SET_SYMBOL_ALIAS (struct Lisp_Symbol *sym, struct Lisp_Symbol *v)
{
  eassume (sym->redirect == SYMBOL_VARALIAS && v);
  sym->val.alias = v;
}
INLINE void
SET_SYMBOL_BLV (struct Lisp_Symbol *sym, struct Lisp_Buffer_Local_Value *v)
{
  eassume (sym->redirect == SYMBOL_LOCALIZED && v);
  sym->val.blv = v;
}
INLINE void
SET_SYMBOL_FWD (struct Lisp_Symbol *sym, union Lisp_Fwd *v)
{
  eassume (sym->redirect == SYMBOL_FORWARDED && v);
  sym->val.fwd = v;
}

INLINE Lisp_Object
SYMBOL_NAME (Lisp_Object sym)
{
  return XSYMBOL (sym)->name;
}

/* Value is true if SYM is an interned symbol.  */

INLINE bool
SYMBOL_INTERNED_P (Lisp_Object sym)
{
  return XSYMBOL (sym)->interned != SYMBOL_UNINTERNED;
}

/* Value is true if SYM is interned in initial_obarray.  */

INLINE bool
SYMBOL_INTERNED_IN_INITIAL_OBARRAY_P (Lisp_Object sym)
{
  return XSYMBOL (sym)->interned == SYMBOL_INTERNED_IN_INITIAL_OBARRAY;
}

/* Value is non-zero if symbol cannot be changed through a simple set,
   i.e. it's a constant (e.g. nil, t, :keywords), or it has some
   watching functions.  */

INLINE int
(SYMBOL_TRAPPED_WRITE_P) (Lisp_Object sym)
{
  return lisp_h_SYMBOL_TRAPPED_WRITE_P (sym);
}

/* Value is non-zero if symbol cannot be changed at all, i.e. it's a
   constant (e.g. nil, t, :keywords).  Code that actually wants to
   write to SYM, should also check whether there are any watching
   functions.  */

INLINE int
(SYMBOL_CONSTANT_P) (Lisp_Object sym)
{
  return lisp_h_SYMBOL_CONSTANT_P (sym);
}

/* Placeholder for make-docfile to process.  The actual symbol
   definition is done by lread.c's defsym.  */
#define DEFSYM(sym, name) /* empty */


/***********************************************************************
			     Hash Tables
 ***********************************************************************/

/* The structure of a Lisp hash table.  */

struct hash_table_test
{
  /* Name of the function used to compare keys.  */
  Lisp_Object name;

  /* User-supplied hash function, or nil.  */
  Lisp_Object user_hash_function;

  /* User-supplied key comparison function, or nil.  */
  Lisp_Object user_cmp_function;

  /* C function to compare two keys.  */
  bool (*cmpfn) (struct hash_table_test *t, Lisp_Object, Lisp_Object);

  /* C function to compute hash code.  */
  EMACS_UINT (*hashfn) (struct hash_table_test *t, Lisp_Object);
};

struct Lisp_Hash_Table
{
  /* This is for Lisp; the hash table code does not refer to it.  */
  struct vectorlike_header header;

  /* Nil if table is non-weak.  Otherwise a symbol describing the
     weakness of the table.  */
  Lisp_Object weak;

  /* Vector of hash codes.  If hash[I] is nil, this means that the
     I-th entry is unused.  */
  Lisp_Object hash;

  /* Vector used to chain entries.  If entry I is free, next[I] is the
     entry number of the next free item.  If entry I is non-free,
     next[I] is the index of the next entry in the collision chain,
     or -1 if there is such entry.  */
  Lisp_Object next;

  /* Bucket vector.  An entry of -1 indicates no item is present,
     and a nonnegative entry is the index of the first item in
     a collision chain.  This vector's size can be larger than the
     hash table size to reduce collisions.  */
  Lisp_Object index;

  /* Only the fields above are traced normally by the GC.  The ones below
     `count' are special and are either ignored by the GC or traced in
     a special way (e.g. because of weakness).  */

  /* Number of key/value entries in the table.  */
  ptrdiff_t count;

  /* Index of first free entry in free list, or -1 if none.  */
  ptrdiff_t next_free;

  /* True if the table can be purecopied.  The table cannot be
     changed afterwards.  */
  bool pure;

  /* Resize hash table when number of entries / table size is >= this
     ratio.  */
  float rehash_threshold;

  /* Used when the table is resized.  If equal to a negative integer,
     the user rehash-size is the integer -REHASH_SIZE, and the new
     size is the old size plus -REHASH_SIZE.  If positive, the user
     rehash-size is the floating-point value REHASH_SIZE + 1, and the
     new size is the old size times REHASH_SIZE + 1.  */
  float rehash_size;

  /* Vector of keys and values.  The key of item I is found at index
     2 * I, the value is found at index 2 * I + 1.
     This is gc_marked specially if the table is weak.  */
  Lisp_Object key_and_value;

  /* The comparison and hash functions.  */
  struct hash_table_test test;

  /* Next weak hash table if this is a weak hash table.  The head
     of the list is in weak_hash_tables.  */
  struct Lisp_Hash_Table *next_weak;
};


INLINE bool
HASH_TABLE_P (Lisp_Object a)
{
  return PSEUDOVECTORP (a, PVEC_HASH_TABLE);
}

INLINE struct Lisp_Hash_Table *
XHASH_TABLE (Lisp_Object a)
{
  eassert (HASH_TABLE_P (a));
  return XUNTAG (a, Lisp_Vectorlike);
}

#define XSET_HASH_TABLE(VAR, PTR) \
     (XSETPSEUDOVECTOR (VAR, PTR, PVEC_HASH_TABLE))

/* Value is the key part of entry IDX in hash table H.  */
INLINE Lisp_Object
HASH_KEY (struct Lisp_Hash_Table *h, ptrdiff_t idx)
{
  return AREF (h->key_and_value, 2 * idx);
}

/* Value is the value part of entry IDX in hash table H.  */
INLINE Lisp_Object
HASH_VALUE (struct Lisp_Hash_Table *h, ptrdiff_t idx)
{
  return AREF (h->key_and_value, 2 * idx + 1);
}

/* Value is the hash code computed for entry IDX in hash table H.  */
INLINE Lisp_Object
HASH_HASH (struct Lisp_Hash_Table *h, ptrdiff_t idx)
{
  return AREF (h->hash, idx);
}

/* Value is the size of hash table H.  */
INLINE ptrdiff_t
HASH_TABLE_SIZE (struct Lisp_Hash_Table *h)
{
  return ASIZE (h->next);
}

/* Default size for hash tables if not specified.  */

enum DEFAULT_HASH_SIZE { DEFAULT_HASH_SIZE = 65 };

/* Default threshold specifying when to resize a hash table.  The
   value gives the ratio of current entries in the hash table and the
   size of the hash table.  */

static float const DEFAULT_REHASH_THRESHOLD = 0.8125;

/* Default factor by which to increase the size of a hash table, minus 1.  */

static float const DEFAULT_REHASH_SIZE = 1.5 - 1;

/* Combine two integers X and Y for hashing.  The result might not fit
   into a Lisp integer.  */

INLINE EMACS_UINT
sxhash_combine (EMACS_UINT x, EMACS_UINT y)
{
  return (x << 4) + (x >> (EMACS_INT_WIDTH - 4)) + y;
}

/* Hash X, returning a value that fits into a fixnum.  */

INLINE EMACS_UINT
SXHASH_REDUCE (EMACS_UINT x)
{
  return (x ^ x >> (EMACS_INT_WIDTH - FIXNUM_BITS)) & INTMASK;
}

/* These structures are used for various misc types.  */

struct Lisp_Misc_Any		/* Supertype of all Misc types.  */
{
  ENUM_BF (Lisp_Misc_Type) type : 16;		/* = Lisp_Misc_??? */
  bool_bf gcmarkbit : 1;
  unsigned spacer : 15;
};

INLINE bool
(MISCP) (Lisp_Object x)
{
  return lisp_h_MISCP (x);
}

INLINE struct Lisp_Misc_Any *
XMISCANY (Lisp_Object a)
{
  eassert (MISCP (a));
  return XUNTAG (a, Lisp_Misc);
}

INLINE enum Lisp_Misc_Type
XMISCTYPE (Lisp_Object a)
{
  return XMISCANY (a)->type;
}

struct Lisp_Marker
{
  ENUM_BF (Lisp_Misc_Type) type : 16;		/* = Lisp_Misc_Marker */
  bool_bf gcmarkbit : 1;
  unsigned spacer : 13;
  /* This flag is temporarily used in the functions
     decode/encode_coding_object to record that the marker position
     must be adjusted after the conversion.  */
  bool_bf need_adjustment : 1;
  /* True means normal insertion at the marker's position
     leaves the marker after the inserted text.  */
  bool_bf insertion_type : 1;
  /* This is the buffer that the marker points into, or 0 if it points nowhere.
     Note: a chain of markers can contain markers pointing into different
     buffers (the chain is per buffer_text rather than per buffer, so it's
     shared between indirect buffers).  */
  /* This is used for (other than NULL-checking):
     - Fmarker_buffer
     - Fset_marker: check eq(oldbuf, newbuf) to avoid unchain+rechain.
     - unchain_marker: to find the list from which to unchain.
     - Fkill_buffer: to only unchain the markers of current indirect buffer.
     */
  struct buffer *buffer;

  /* The remaining fields are meaningless in a marker that
     does not point anywhere.  */

  /* For markers that point somewhere,
     this is used to chain of all the markers in a given buffer.  */
  /* We could remove it and use an array in buffer_text instead.
     That would also allow us to preserve it ordered.  */
  struct Lisp_Marker *next;
  /* This is the char position where the marker points.  */
  ptrdiff_t charpos;
  /* This is the byte position.
     It's mostly used as a charpos<->bytepos cache (i.e. it's not directly
     used to implement the functionality of markers, but rather to (ab)use
     markers as a cache for char<->byte mappings).  */
  ptrdiff_t bytepos;
};

/* START and END are markers in the overlay's buffer, and
   PLIST is the overlay's property list.  */
struct Lisp_Overlay
/* An overlay's real data content is:
   - plist
   - buffer (really there are two buffer pointers, one per marker,
     and both points to the same buffer)
   - insertion type of both ends (per-marker fields)
   - start & start byte (of start marker)
   - end & end byte (of end marker)
   - next (singly linked list of overlays)
   - next fields of start and end markers (singly linked list of markers).
   I.e. 9words plus 2 bits, 3words of which are for external linked lists.
*/
  {
    ENUM_BF (Lisp_Misc_Type) type : 16;	/* = Lisp_Misc_Overlay */
    bool_bf gcmarkbit : 1;
    unsigned spacer : 15;
    struct Lisp_Overlay *next;
    Lisp_Object start;
    Lisp_Object end;
    Lisp_Object plist;
  };

/* Number of bits needed to store one of the values
   SAVE_UNUSED..SAVE_OBJECT.  */
enum { SAVE_SLOT_BITS = 3 };

/* Number of slots in a save value where save_type is nonzero.  */
enum { SAVE_VALUE_SLOTS = 4 };

/* Bit-width and values for struct Lisp_Save_Value's save_type member.  */

enum { SAVE_TYPE_BITS = SAVE_VALUE_SLOTS * SAVE_SLOT_BITS + 1 };

/* Types of data which may be saved in a Lisp_Save_Value.  */

enum Lisp_Save_Type
  {
    SAVE_UNUSED,
    SAVE_INTEGER,
    SAVE_FUNCPOINTER,
    SAVE_POINTER,
    SAVE_OBJECT,
    SAVE_TYPE_INT_INT = SAVE_INTEGER + (SAVE_INTEGER << SAVE_SLOT_BITS),
    SAVE_TYPE_INT_INT_INT
      = (SAVE_INTEGER + (SAVE_TYPE_INT_INT << SAVE_SLOT_BITS)),
    SAVE_TYPE_OBJ_OBJ = SAVE_OBJECT + (SAVE_OBJECT << SAVE_SLOT_BITS),
    SAVE_TYPE_OBJ_OBJ_OBJ = SAVE_OBJECT + (SAVE_TYPE_OBJ_OBJ << SAVE_SLOT_BITS),
    SAVE_TYPE_OBJ_OBJ_OBJ_OBJ
      = SAVE_OBJECT + (SAVE_TYPE_OBJ_OBJ_OBJ << SAVE_SLOT_BITS),
    SAVE_TYPE_PTR_INT = SAVE_POINTER + (SAVE_INTEGER << SAVE_SLOT_BITS),
    SAVE_TYPE_PTR_OBJ = SAVE_POINTER + (SAVE_OBJECT << SAVE_SLOT_BITS),
    SAVE_TYPE_PTR_PTR = SAVE_POINTER + (SAVE_POINTER << SAVE_SLOT_BITS),
    SAVE_TYPE_FUNCPTR_PTR_OBJ
      = SAVE_FUNCPOINTER + (SAVE_TYPE_PTR_OBJ << SAVE_SLOT_BITS),

    /* This has an extra bit indicating it's raw memory.  */
    SAVE_TYPE_MEMORY = SAVE_TYPE_PTR_INT + (1 << (SAVE_TYPE_BITS - 1))
  };

/* SAVE_SLOT_BITS must be large enough to represent these values.  */
verify (((SAVE_UNUSED | SAVE_INTEGER | SAVE_FUNCPOINTER
	  | SAVE_POINTER | SAVE_OBJECT)
	 >> SAVE_SLOT_BITS)
	== 0);

/* Special object used to hold a different values for later use.

   This is mostly used to package C integers and pointers to call
   record_unwind_protect when two or more values need to be saved.
   For example:

   ...
     struct my_data *md = get_my_data ();
     ptrdiff_t mi = get_my_integer ();
     record_unwind_protect (my_unwind, make_save_ptr_int (md, mi));
   ...

   Lisp_Object my_unwind (Lisp_Object arg)
   {
     struct my_data *md = XSAVE_POINTER (arg, 0);
     ptrdiff_t mi = XSAVE_INTEGER (arg, 1);
     ...
   }

   If ENABLE_CHECKING is in effect, XSAVE_xxx macros do type checking of the
   saved objects and raise eassert if type of the saved object doesn't match
   the type which is extracted.  In the example above, XSAVE_INTEGER (arg, 2)
   and XSAVE_OBJECT (arg, 0) are wrong because nothing was saved in slot 2 and
   slot 0 is a pointer.  */

typedef void (*voidfuncptr) (void);

struct Lisp_Save_Value
  {
    ENUM_BF (Lisp_Misc_Type) type : 16;	/* = Lisp_Misc_Save_Value */
    bool_bf gcmarkbit : 1;
    unsigned spacer : 32 - (16 + 1 + SAVE_TYPE_BITS);

    /* V->data may hold up to SAVE_VALUE_SLOTS entries.  The type of
       V's data entries are determined by V->save_type.  E.g., if
       V->save_type == SAVE_TYPE_PTR_OBJ, V->data[0] is a pointer,
       V->data[1] is an integer, and V's other data entries are unused.

       If V->save_type == SAVE_TYPE_MEMORY, V->data[0].pointer is the address of
       a memory area containing V->data[1].integer potential Lisp_Objects.  */
    ENUM_BF (Lisp_Save_Type) save_type : SAVE_TYPE_BITS;
    union {
      void *pointer;
      voidfuncptr funcpointer;
      ptrdiff_t integer;
      Lisp_Object object;
    } data[SAVE_VALUE_SLOTS];
  };

INLINE bool
SAVE_VALUEP (Lisp_Object x)
{
  return MISCP (x) && XMISCTYPE (x) == Lisp_Misc_Save_Value;
}

INLINE struct Lisp_Save_Value *
XSAVE_VALUE (Lisp_Object a)
{
  eassert (SAVE_VALUEP (a));
  return XUNTAG (a, Lisp_Misc);
}

/* Return the type of V's Nth saved value.  */
INLINE int
save_type (struct Lisp_Save_Value *v, int n)
{
  eassert (0 <= n && n < SAVE_VALUE_SLOTS);
  return (v->save_type >> (SAVE_SLOT_BITS * n) & ((1 << SAVE_SLOT_BITS) - 1));
}

/* Get and set the Nth saved pointer.  */

INLINE void *
XSAVE_POINTER (Lisp_Object obj, int n)
{
  eassert (save_type (XSAVE_VALUE (obj), n) == SAVE_POINTER);
  return XSAVE_VALUE (obj)->data[n].pointer;
}
INLINE void
set_save_pointer (Lisp_Object obj, int n, void *val)
{
  eassert (save_type (XSAVE_VALUE (obj), n) == SAVE_POINTER);
  XSAVE_VALUE (obj)->data[n].pointer = val;
}
INLINE voidfuncptr
XSAVE_FUNCPOINTER (Lisp_Object obj, int n)
{
  eassert (save_type (XSAVE_VALUE (obj), n) == SAVE_FUNCPOINTER);
  return XSAVE_VALUE (obj)->data[n].funcpointer;
}

/* Likewise for the saved integer.  */

INLINE ptrdiff_t
XSAVE_INTEGER (Lisp_Object obj, int n)
{
  eassert (save_type (XSAVE_VALUE (obj), n) == SAVE_INTEGER);
  return XSAVE_VALUE (obj)->data[n].integer;
}
INLINE void
set_save_integer (Lisp_Object obj, int n, ptrdiff_t val)
{
  eassert (save_type (XSAVE_VALUE (obj), n) == SAVE_INTEGER);
  XSAVE_VALUE (obj)->data[n].integer = val;
}

/* Extract Nth saved object.  */

INLINE Lisp_Object
XSAVE_OBJECT (Lisp_Object obj, int n)
{
  eassert (save_type (XSAVE_VALUE (obj), n) == SAVE_OBJECT);
  return XSAVE_VALUE (obj)->data[n].object;
}

#ifdef HAVE_MODULES
struct Lisp_User_Ptr
{
  ENUM_BF (Lisp_Misc_Type) type : 16;	     /* = Lisp_Misc_User_Ptr */
  bool_bf gcmarkbit : 1;
  unsigned spacer : 15;

  void (*finalizer) (void *);
  void *p;
};
#endif

/* A finalizer sentinel.  */
struct Lisp_Finalizer
  {
    struct Lisp_Misc_Any base;

    /* Circular list of all active weak references.  */
    struct Lisp_Finalizer *prev;
    struct Lisp_Finalizer *next;

    /* Call FUNCTION when the finalizer becomes unreachable, even if
       FUNCTION contains a reference to the finalizer; i.e., call
       FUNCTION when it is reachable _only_ through finalizers.  */
    Lisp_Object function;
  };

INLINE bool
FINALIZERP (Lisp_Object x)
{
  return MISCP (x) && XMISCTYPE (x) == Lisp_Misc_Finalizer;
}

INLINE struct Lisp_Finalizer *
XFINALIZER (Lisp_Object a)
{
  eassert (FINALIZERP (a));
  return XUNTAG (a, Lisp_Misc);
}

/* A miscellaneous object, when it's on the free list.  */
struct Lisp_Free
  {
    ENUM_BF (Lisp_Misc_Type) type : 16;	/* = Lisp_Misc_Free */
    bool_bf gcmarkbit : 1;
    unsigned spacer : 15;
    union Lisp_Misc *chain;
  };

/* To get the type field of a union Lisp_Misc, use XMISCTYPE.
   It uses one of these struct subtypes to get the type field.  */

union Lisp_Misc
  {
    struct Lisp_Misc_Any u_any;	   /* Supertype of all Misc types.  */
    struct Lisp_Free u_free;
    struct Lisp_Marker u_marker;
    struct Lisp_Overlay u_overlay;
    struct Lisp_Save_Value u_save_value;
    struct Lisp_Finalizer u_finalizer;
#ifdef HAVE_MODULES
    struct Lisp_User_Ptr u_user_ptr;
#endif
  };

INLINE union Lisp_Misc *
XMISC (Lisp_Object a)
{
  return XUNTAG (a, Lisp_Misc);
}

INLINE bool
(MARKERP) (Lisp_Object x)
{
  return lisp_h_MARKERP (x);
}

INLINE struct Lisp_Marker *
XMARKER (Lisp_Object a)
{
  eassert (MARKERP (a));
  return XUNTAG (a, Lisp_Misc);
}

INLINE bool
OVERLAYP (Lisp_Object x)
{
  return MISCP (x) && XMISCTYPE (x) == Lisp_Misc_Overlay;
}

INLINE struct Lisp_Overlay *
XOVERLAY (Lisp_Object a)
{
  eassert (OVERLAYP (a));
  return XUNTAG (a, Lisp_Misc);
}

#ifdef HAVE_MODULES
INLINE bool
USER_PTRP (Lisp_Object x)
{
  return MISCP (x) && XMISCTYPE (x) == Lisp_Misc_User_Ptr;
}

INLINE struct Lisp_User_Ptr *
XUSER_PTR (Lisp_Object a)
{
  eassert (USER_PTRP (a));
  return XUNTAG (a, Lisp_Misc);
}
#endif


/* Forwarding pointer to an int variable.
   This is allowed only in the value cell of a symbol,
   and it means that the symbol's value really lives in the
   specified int variable.  */
struct Lisp_Intfwd
  {
    enum Lisp_Fwd_Type type;	/* = Lisp_Fwd_Int */
    EMACS_INT *intvar;
  };

/* Boolean forwarding pointer to an int variable.
   This is like Lisp_Intfwd except that the ostensible
   "value" of the symbol is t if the bool variable is true,
   nil if it is false.  */
struct Lisp_Boolfwd
  {
    enum Lisp_Fwd_Type type;	/* = Lisp_Fwd_Bool */
    bool *boolvar;
  };

/* Forwarding pointer to a Lisp_Object variable.
   This is allowed only in the value cell of a symbol,
   and it means that the symbol's value really lives in the
   specified variable.  */
struct Lisp_Objfwd
  {
    enum Lisp_Fwd_Type type;	/* = Lisp_Fwd_Obj */
    Lisp_Object *objvar;
  };

/* Like Lisp_Objfwd except that value lives in a slot in the
   current buffer.  Value is byte index of slot within buffer.  */
struct Lisp_Buffer_Objfwd
  {
    enum Lisp_Fwd_Type type;	/* = Lisp_Fwd_Buffer_Obj */
    int offset;
    /* One of Qnil, Qintegerp, Qsymbolp, Qstringp, Qfloatp or Qnumberp.  */
    Lisp_Object predicate;
  };

/* struct Lisp_Buffer_Local_Value is used in a symbol value cell when
   the symbol has buffer-local bindings.  (Exception:
   some buffer-local variables are built-in, with their values stored
   in the buffer structure itself.  They are handled differently,
   using struct Lisp_Buffer_Objfwd.)

   The `realvalue' slot holds the variable's current value, or a
   forwarding pointer to where that value is kept.  This value is the
   one that corresponds to the loaded binding.  To read or set the
   variable, you must first make sure the right binding is loaded;
   then you can access the value in (or through) `realvalue'.

   `buffer' and `frame' are the buffer and frame for which the loaded
   binding was found.  If those have changed, to make sure the right
   binding is loaded it is necessary to find which binding goes with
   the current buffer and selected frame, then load it.  To load it,
   first unload the previous binding, then copy the value of the new
   binding into `realvalue' (or through it).  Also update
   LOADED-BINDING to point to the newly loaded binding.

   `local_if_set' indicates that merely setting the variable creates a
   local binding for the current buffer.  Otherwise the latter, setting
   the variable does not do that; only make-local-variable does that.  */

struct Lisp_Buffer_Local_Value
  {
    /* True means that merely setting the variable creates a local
       binding for the current buffer.  */
    bool_bf local_if_set : 1;
    /* True means that the binding now loaded was found.
       Presumably equivalent to (defcell!=valcell).  */
    bool_bf found : 1;
    /* If non-NULL, a forwarding to the C var where it should also be set.  */
    union Lisp_Fwd *fwd;	/* Should never be (Buffer|Kboard)_Objfwd.  */
    /* The buffer or frame for which the loaded binding was found.  */
    Lisp_Object where;
    /* A cons cell that holds the default value.  It has the form
       (SYMBOL . DEFAULT-VALUE).  */
    Lisp_Object defcell;
    /* The cons cell from `where's parameter alist.
       It always has the form (SYMBOL . VALUE)
       Note that if `forward' is non-nil, VALUE may be out of date.
       Also if the currently loaded binding is the default binding, then
       this is `eq'ual to defcell.  */
    Lisp_Object valcell;
  };

/* Like Lisp_Objfwd except that value lives in a slot in the
   current kboard.  */
struct Lisp_Kboard_Objfwd
  {
    enum Lisp_Fwd_Type type;	/* = Lisp_Fwd_Kboard_Obj */
    int offset;
  };

union Lisp_Fwd
  {
    struct Lisp_Intfwd u_intfwd;
    struct Lisp_Boolfwd u_boolfwd;
    struct Lisp_Objfwd u_objfwd;
    struct Lisp_Buffer_Objfwd u_buffer_objfwd;
    struct Lisp_Kboard_Objfwd u_kboard_objfwd;
  };

INLINE enum Lisp_Fwd_Type
XFWDTYPE (union Lisp_Fwd *a)
{
  return a->u_intfwd.type;
}

INLINE bool
BUFFER_OBJFWDP (union Lisp_Fwd *a)
{
  return XFWDTYPE (a) == Lisp_Fwd_Buffer_Obj;
}

INLINE struct Lisp_Buffer_Objfwd *
XBUFFER_OBJFWD (union Lisp_Fwd *a)
{
  eassert (BUFFER_OBJFWDP (a));
  return &a->u_buffer_objfwd;
}

/* Lisp floating point type.  */
struct Lisp_Float
  {
    union
    {
      double data;
      struct Lisp_Float *chain;
    } u;
  };

INLINE bool
(FLOATP) (Lisp_Object x)
{
  return lisp_h_FLOATP (x);
}

INLINE struct Lisp_Float *
XFLOAT (Lisp_Object a)
{
  eassert (FLOATP (a));
  return XUNTAG (a, Lisp_Float);
}

INLINE double
XFLOAT_DATA (Lisp_Object f)
{
  return XFLOAT (f)->u.data;
}

/* Most hosts nowadays use IEEE floating point, so they use IEC 60559
   representations, have infinities and NaNs, and do not trap on
   exceptions.  Define IEEE_FLOATING_POINT if this host is one of the
   typical ones.  The C11 macro __STDC_IEC_559__ is close to what is
   wanted here, but is not quite right because Emacs does not require
   all the features of C11 Annex F (and does not require C11 at all,
   for that matter).  */
enum
  {
    IEEE_FLOATING_POINT
      = (FLT_RADIX == 2 && FLT_MANT_DIG == 24
	 && FLT_MIN_EXP == -125 && FLT_MAX_EXP == 128)
  };

/* A character, declared with the following typedef, is a member
   of some character set associated with the current buffer.  */
#ifndef _UCHAR_T  /* Protect against something in ctab.h on AIX.  */
#define _UCHAR_T
typedef unsigned char UCHAR;
#endif

/* Meanings of slots in a Lisp_Compiled:  */

enum Lisp_Compiled
  {
    COMPILED_ARGLIST = 0,
    COMPILED_BYTECODE = 1,
    COMPILED_CONSTANTS = 2,
    COMPILED_STACK_DEPTH = 3,
    COMPILED_DOC_STRING = 4,
    COMPILED_INTERACTIVE = 5
  };

/* Flag bits in a character.  These also get used in termhooks.h.
   Richard Stallman <rms@gnu.ai.mit.edu> thinks that MULE
   (MUlti-Lingual Emacs) might need 22 bits for the character value
   itself, so we probably shouldn't use any bits lower than 0x0400000.  */
enum char_bits
  {
    CHAR_ALT = 0x0400000,
    CHAR_SUPER = 0x0800000,
    CHAR_HYPER = 0x1000000,
    CHAR_SHIFT = 0x2000000,
    CHAR_CTL = 0x4000000,
    CHAR_META = 0x8000000,

    CHAR_MODIFIER_MASK =
      CHAR_ALT | CHAR_SUPER | CHAR_HYPER | CHAR_SHIFT | CHAR_CTL | CHAR_META,

    /* Actually, the current Emacs uses 22 bits for the character value
       itself.  */
    CHARACTERBITS = 22
  };

/* Data type checking.  */

INLINE bool
NUMBERP (Lisp_Object x)
{
  return INTEGERP (x) || FLOATP (x);
}
INLINE bool
NATNUMP (Lisp_Object x)
{
  return INTEGERP (x) && 0 <= XINT (x);
}

INLINE bool
RANGED_INTEGERP (intmax_t lo, Lisp_Object x, intmax_t hi)
{
  return INTEGERP (x) && lo <= XINT (x) && XINT (x) <= hi;
}

#define TYPE_RANGED_INTEGERP(type, x) \
  (INTEGERP (x)			      \
   && (TYPE_SIGNED (type) ? TYPE_MINIMUM (type) <= XINT (x) : 0 <= XINT (x)) \
   && XINT (x) <= TYPE_MAXIMUM (type))

INLINE bool
AUTOLOADP (Lisp_Object x)
{
  return CONSP (x) && EQ (Qautoload, XCAR (x));
}


/* Test for specific pseudovector types.  */

INLINE bool
WINDOW_CONFIGURATIONP (Lisp_Object a)
{
  return PSEUDOVECTORP (a, PVEC_WINDOW_CONFIGURATION);
}

INLINE bool
COMPILEDP (Lisp_Object a)
{
  return PSEUDOVECTORP (a, PVEC_COMPILED);
}

INLINE bool
FRAMEP (Lisp_Object a)
{
  return PSEUDOVECTORP (a, PVEC_FRAME);
}

INLINE bool
RECORDP (Lisp_Object a)
{
  return PSEUDOVECTORP (a, PVEC_RECORD);
}

INLINE void
CHECK_RECORD (Lisp_Object x)
{
  CHECK_TYPE (RECORDP (x), Qrecordp, x);
}

/* Test for image (image . spec)  */
INLINE bool
IMAGEP (Lisp_Object x)
{
  return CONSP (x) && EQ (XCAR (x), Qimage);
}

/* Array types.  */
INLINE bool
ARRAYP (Lisp_Object x)
{
  return VECTORP (x) || STRINGP (x) || CHAR_TABLE_P (x) || BOOL_VECTOR_P (x);
}

INLINE void
CHECK_LIST (Lisp_Object x)
{
  CHECK_TYPE (CONSP (x) || NILP (x), Qlistp, x);
}

INLINE void
CHECK_LIST_END (Lisp_Object x, Lisp_Object y)
{
  CHECK_TYPE (NILP (x), Qlistp, y);
}

INLINE void
(CHECK_NUMBER) (Lisp_Object x)
{
  lisp_h_CHECK_NUMBER (x);
}

INLINE void
CHECK_STRING_CAR (Lisp_Object x)
{
  CHECK_TYPE (STRINGP (XCAR (x)), Qstringp, XCAR (x));
}
/* This is a bit special because we always need size afterwards.  */
INLINE ptrdiff_t
CHECK_VECTOR_OR_STRING (Lisp_Object x)
{
  if (VECTORP (x))
    return ASIZE (x);
  if (STRINGP (x))
    return SCHARS (x);
  wrong_type_argument (Qarrayp, x);
}
INLINE void
CHECK_ARRAY (Lisp_Object x, Lisp_Object predicate)
{
  CHECK_TYPE (ARRAYP (x), predicate, x);
}
INLINE void
CHECK_NATNUM (Lisp_Object x)
{
  CHECK_TYPE (NATNUMP (x), Qwholenump, x);
}

#define CHECK_RANGED_INTEGER(x, lo, hi)					\
  do {									\
    CHECK_NUMBER (x);							\
    if (! ((lo) <= XINT (x) && XINT (x) <= (hi)))			\
      args_out_of_range_3						\
	(x,								\
	 make_number ((lo) < 0 && (lo) < MOST_NEGATIVE_FIXNUM		\
		      ? MOST_NEGATIVE_FIXNUM				\
		      : (lo)),						\
	 make_number (min (hi, MOST_POSITIVE_FIXNUM)));			\
  } while (false)
#define CHECK_TYPE_RANGED_INTEGER(type, x) \
  do {									\
    if (TYPE_SIGNED (type))						\
      CHECK_RANGED_INTEGER (x, TYPE_MINIMUM (type), TYPE_MAXIMUM (type)); \
    else								\
      CHECK_RANGED_INTEGER (x, 0, TYPE_MAXIMUM (type));			\
  } while (false)

#define CHECK_NUMBER_COERCE_MARKER(x)					\
  do {									\
    if (MARKERP ((x)))							\
      XSETFASTINT (x, marker_position (x));				\
    else								\
      CHECK_TYPE (INTEGERP (x), Qinteger_or_marker_p, x);		\
  } while (false)

INLINE double
XFLOATINT (Lisp_Object n)
{
  return FLOATP (n) ? XFLOAT_DATA (n) : XINT (n);
}

INLINE void
CHECK_NUMBER_OR_FLOAT (Lisp_Object x)
{
  CHECK_TYPE (NUMBERP (x), Qnumberp, x);
}

#define CHECK_NUMBER_OR_FLOAT_COERCE_MARKER(x)				\
  do {									\
    if (MARKERP (x))							\
      XSETFASTINT (x, marker_position (x));				\
    else								\
      CHECK_TYPE (NUMBERP (x), Qnumber_or_marker_p, x);			\
  } while (false)

/* Since we can't assign directly to the CAR or CDR fields of a cons
   cell, use these when checking that those fields contain numbers.  */
INLINE void
CHECK_NUMBER_CAR (Lisp_Object x)
{
  Lisp_Object tmp = XCAR (x);
  CHECK_NUMBER (tmp);
  XSETCAR (x, tmp);
}

INLINE void
CHECK_NUMBER_CDR (Lisp_Object x)
{
  Lisp_Object tmp = XCDR (x);
  CHECK_NUMBER (tmp);
  XSETCDR (x, tmp);
}

/* Define a built-in function for calling from Lisp.
 `lname' should be the name to give the function in Lisp,
    as a null-terminated C string.
 `fnname' should be the name of the function in C.
    By convention, it starts with F.
 `sname' should be the name for the C constant structure
    that records information on this function for internal use.
    By convention, it should be the same as `fnname' but with S instead of F.
    It's too bad that C macros can't compute this from `fnname'.
 `minargs' should be a number, the minimum number of arguments allowed.
 `maxargs' should be a number, the maximum number of arguments allowed,
    or else MANY or UNEVALLED.
    MANY means pass a vector of evaluated arguments,
	 in the form of an integer number-of-arguments
	 followed by the address of a vector of Lisp_Objects
	 which contains the argument values.
    UNEVALLED means pass the list of unevaluated arguments
 `intspec' says how interactive arguments are to be fetched.
    If the string starts with a `(', `intspec' is evaluated and the resulting
    list is the list of arguments.
    If it's a string that doesn't start with `(', the value should follow
    the one of the doc string for `interactive'.
    A null string means call interactively with no arguments.
 `doc' is documentation for the user.  */

/* This version of DEFUN declares a function prototype with the right
   arguments, so we can catch errors with maxargs at compile-time.  */
<<<<<<< HEAD
=======
#ifdef _MSC_VER
#define DEFUN(lname, fnname, sname, minargs, maxargs, intspec, doc)	\
   Lisp_Object fnname DEFUN_ARGS_ ## maxargs ;				\
   static struct GCALIGNED Lisp_Subr sname =				\
   { { (PVEC_SUBR << PSEUDOVECTOR_AREA_BITS)				\
       | (sizeof (struct Lisp_Subr) / sizeof (EMACS_INT)) },		\
      { (Lisp_Object (__cdecl *)(void))fnname },                        \
       minargs, maxargs, lname, intspec, 0};				\
   Lisp_Object fnname
#else  /* not _MSC_VER */
>>>>>>> 9e59de94
#define DEFUN(lname, fnname, sname, minargs, maxargs, intspec, doc)	\
   static struct GCALIGNED Lisp_Subr sname =				\
     { { PVEC_SUBR << PSEUDOVECTOR_AREA_BITS },				\
       { .a ## maxargs = fnname },					\
       minargs, maxargs, lname, intspec, 0};				\
   Lisp_Object fnname

/* defsubr (Sname);
   is how we define the symbol for function `name' at start-up time.  */
extern void defsubr (struct Lisp_Subr *);

enum maxargs
  {
    MANY = -2,
    UNEVALLED = -1
  };

/* Call a function F that accepts many args, passing it ARRAY's elements.  */
#define CALLMANY(f, array) (f) (ARRAYELTS (array), array)

/* Call a function F that accepts many args, passing it the remaining args,
   E.g., 'return CALLN (Fformat, fmt, text);' is less error-prone than
   '{ Lisp_Object a[2]; a[0] = fmt; a[1] = text; return Fformat (2, a); }'.
   CALLN is overkill for simple usages like 'Finsert (1, &text);'.  */
#define CALLN(f, ...) CALLMANY (f, ((Lisp_Object []) {__VA_ARGS__}))

extern void defvar_lisp (struct Lisp_Objfwd *, const char *, Lisp_Object *);
extern void defvar_lisp_nopro (struct Lisp_Objfwd *, const char *, Lisp_Object *);
extern void defvar_bool (struct Lisp_Boolfwd *, const char *, bool *);
extern void defvar_int (struct Lisp_Intfwd *, const char *, EMACS_INT *);
extern void defvar_kboard (struct Lisp_Kboard_Objfwd *, const char *, int);

/* Macros we use to define forwarded Lisp variables.
   These are used in the syms_of_FILENAME functions.

   An ordinary (not in buffer_defaults, per-buffer, or per-keyboard)
   lisp variable is actually a field in `struct emacs_globals'.  The
   field's name begins with "f_", which is a convention enforced by
   these macros.  Each such global has a corresponding #define in
   globals.h; the plain name should be used in the code.

   E.g., the global "cons_cells_consed" is declared as "int
   f_cons_cells_consed" in globals.h, but there is a define:

      #define cons_cells_consed globals.f_cons_cells_consed

   All C code uses the `cons_cells_consed' name.  This is all done
   this way to support indirection for multi-threaded Emacs.  */

#define DEFVAR_LISP(lname, vname, doc)		\
  do {						\
    static struct Lisp_Objfwd o_fwd;		\
    defvar_lisp (&o_fwd, lname, &globals.f_ ## vname);		\
  } while (false)
#define DEFVAR_LISP_NOPRO(lname, vname, doc)	\
  do {						\
    static struct Lisp_Objfwd o_fwd;		\
    defvar_lisp_nopro (&o_fwd, lname, &globals.f_ ## vname);	\
  } while (false)
#define DEFVAR_BOOL(lname, vname, doc)		\
  do {						\
    static struct Lisp_Boolfwd b_fwd;		\
    defvar_bool (&b_fwd, lname, &globals.f_ ## vname);		\
  } while (false)
#define DEFVAR_INT(lname, vname, doc)		\
  do {						\
    static struct Lisp_Intfwd i_fwd;		\
    defvar_int (&i_fwd, lname, &globals.f_ ## vname);		\
  } while (false)

#define DEFVAR_KBOARD(lname, vname, doc)			\
  do {								\
    static struct Lisp_Kboard_Objfwd ko_fwd;			\
    defvar_kboard (&ko_fwd, lname, offsetof (KBOARD, vname ## _)); \
  } while (false)


/* Elisp uses several stacks:
   - the C stack.
   - the bytecode stack: used internally by the bytecode interpreter.
     Allocated from the C stack.
   - The specpdl stack: keeps track of active unwind-protect and
     dynamic-let-bindings.  Allocated from the `specpdl' array, a manually
     managed stack.
   - The handler stack: keeps track of active catch tags and condition-case
     handlers.  Allocated in a manually managed stack implemented by a
     doubly-linked list allocated via xmalloc and never freed.  */

/* Structure for recording Lisp call stack for backtrace purposes.  */

/* The special binding stack holds the outer values of variables while
   they are bound by a function application or a let form, stores the
   code to be executed for unwind-protect forms.

   NOTE: The specbinding union is defined here, because SPECPDL_INDEX is
   used all over the place, needs to be fast, and needs to know the size of
   union specbinding.  But only eval.c should access it.  */

enum specbind_tag {
  SPECPDL_UNWIND,		/* An unwind_protect function on Lisp_Object.  */
  SPECPDL_UNWIND_PTR,		/* Likewise, on void *.  */
  SPECPDL_UNWIND_INT,		/* Likewise, on int.  */
  SPECPDL_UNWIND_VOID,		/* Likewise, with no arg.  */
  SPECPDL_BACKTRACE,		/* An element of the backtrace.  */
  SPECPDL_LET,			/* A plain and simple dynamic let-binding.  */
  /* Tags greater than SPECPDL_LET must be "subkinds" of LET.  */
  SPECPDL_LET_LOCAL,		/* A buffer-local let-binding.  */
  SPECPDL_LET_DEFAULT		/* A global binding for a localized var.  */
};

union specbinding
  {
    ENUM_BF (specbind_tag) kind : CHAR_BIT;
    struct {
      ENUM_BF (specbind_tag) kind : CHAR_BIT;
      void (*func) (Lisp_Object);
      Lisp_Object arg;
    } unwind;
    struct {
      ENUM_BF (specbind_tag) kind : CHAR_BIT;
      void (*func) (void *);
      void *arg;
    } unwind_ptr;
    struct {
      ENUM_BF (specbind_tag) kind : CHAR_BIT;
      void (*func) (int);
      int arg;
    } unwind_int;
    struct {
      ENUM_BF (specbind_tag) kind : CHAR_BIT;
      void (*func) (void);
    } unwind_void;
    struct {
      ENUM_BF (specbind_tag) kind : CHAR_BIT;
      /* `where' is not used in the case of SPECPDL_LET.  */
      Lisp_Object symbol, old_value, where;
      /* Normally this is unused; but it is set to the symbol's
	 current value when a thread is swapped out.  */
      Lisp_Object saved_value;
    } let;
    struct {
      ENUM_BF (specbind_tag) kind : CHAR_BIT;
      bool_bf debug_on_exit : 1;
      Lisp_Object function;
      Lisp_Object *args;
      ptrdiff_t nargs;
    } bt;
  };

/* These 3 are defined as macros in thread.h.  */
/* extern union specbinding *specpdl; */
/* extern union specbinding *specpdl_ptr; */
/* extern ptrdiff_t specpdl_size; */

INLINE ptrdiff_t
SPECPDL_INDEX (void)
{
  return specpdl_ptr - specpdl;
}

/* This structure helps implement the `catch/throw' and `condition-case/signal'
   control structures.  A struct handler contains all the information needed to
   restore the state of the interpreter after a non-local jump.

   handler structures are chained together in a doubly linked list; the `next'
   member points to the next outer catchtag and the `nextfree' member points in
   the other direction to the next inner element (which is typically the next
   free element since we mostly use it on the deepest handler).

   A call like (throw TAG VAL) searches for a catchtag whose `tag_or_ch'
   member is TAG, and then unbinds to it.  The `val' member is used to
   hold VAL while the stack is unwound; `val' is returned as the value
   of the catch form.  If there is a handler of type CATCHER_ALL, it will
   be treated as a handler for all invocations of `throw'; in this case
   `val' will be set to (TAG . VAL).

   All the other members are concerned with restoring the interpreter
   state.

   Members are volatile if their values need to survive _longjmp when
   a 'struct handler' is a local variable.  */

enum handlertype { CATCHER, CONDITION_CASE, CATCHER_ALL };

struct handler
{
  enum handlertype type;
  Lisp_Object tag_or_ch;
  Lisp_Object val;
  struct handler *next;
  struct handler *nextfree;

  /* The bytecode interpreter can have several handlers active at the same
     time, so when we longjmp to one of them, it needs to know which handler
     this was and what was the corresponding internal state.  This is stored
     here, and when we longjmp we make sure that handlerlist points to the
     proper handler.  */
  Lisp_Object *bytecode_top;
  int bytecode_dest;

  /* Most global vars are reset to their value via the specpdl mechanism,
     but a few others are handled by storing their value here.  */
  sys_jmp_buf jmp;
  EMACS_INT f_lisp_eval_depth;
  ptrdiff_t pdlcount;
  int poll_suppress_count;
  int interrupt_input_blocked;
};

extern Lisp_Object memory_signal_data;

extern void maybe_quit (void);

/* True if ought to quit now.  */

#define QUITP (!NILP (Vquit_flag) && NILP (Vinhibit_quit))

/* Process a quit rarely, based on a counter COUNT, for efficiency.
   "Rarely" means once per USHRT_MAX + 1 times; this is somewhat
   arbitrary, but efficient.  */

INLINE void
rarely_quit (unsigned short int count)
{
  if (! count)
    maybe_quit ();
}

extern Lisp_Object Vascii_downcase_table;
extern Lisp_Object Vascii_canon_table;

/* Call staticpro (&var) to protect static variable `var'.  */

void staticpro (Lisp_Object *);

/* Forward declarations for prototypes.  */
struct window;
struct frame;

/* Copy COUNT Lisp_Objects from ARGS to contents of V starting from OFFSET.  */

INLINE void
vcopy (Lisp_Object v, ptrdiff_t offset, Lisp_Object *args, ptrdiff_t count)
{
  eassert (0 <= offset && 0 <= count && offset + count <= ASIZE (v));
  memcpy (XVECTOR (v)->contents + offset, args, count * sizeof *args);
}

/* Functions to modify hash tables.  */

INLINE void
set_hash_key_slot (struct Lisp_Hash_Table *h, ptrdiff_t idx, Lisp_Object val)
{
  gc_aset (h->key_and_value, 2 * idx, val);
}

INLINE void
set_hash_value_slot (struct Lisp_Hash_Table *h, ptrdiff_t idx, Lisp_Object val)
{
  gc_aset (h->key_and_value, 2 * idx + 1, val);
}

/* Use these functions to set Lisp_Object
   or pointer slots of struct Lisp_Symbol.  */

INLINE void
set_symbol_function (Lisp_Object sym, Lisp_Object function)
{
  XSYMBOL (sym)->function = function;
}

INLINE void
set_symbol_plist (Lisp_Object sym, Lisp_Object plist)
{
  XSYMBOL (sym)->plist = plist;
}

INLINE void
set_symbol_next (Lisp_Object sym, struct Lisp_Symbol *next)
{
  XSYMBOL (sym)->next = next;
}

INLINE void
make_symbol_constant (Lisp_Object sym)
{
  XSYMBOL (sym)->trapped_write = SYMBOL_NOWRITE;
}

/* Buffer-local variable access functions.  */

INLINE int
blv_found (struct Lisp_Buffer_Local_Value *blv)
{
  eassert (blv->found == !EQ (blv->defcell, blv->valcell));
  return blv->found;
}

/* Set overlay's property list.  */

INLINE void
set_overlay_plist (Lisp_Object overlay, Lisp_Object plist)
{
  XOVERLAY (overlay)->plist = plist;
}

/* Get text properties of S.  */

INLINE INTERVAL
string_intervals (Lisp_Object s)
{
  return XSTRING (s)->intervals;
}

/* Set text properties of S to I.  */

INLINE void
set_string_intervals (Lisp_Object s, INTERVAL i)
{
  XSTRING (s)->intervals = i;
}

/* Set a Lisp slot in TABLE to VAL.  Most code should use this instead
   of setting slots directly.  */

INLINE void
set_char_table_defalt (Lisp_Object table, Lisp_Object val)
{
  XCHAR_TABLE (table)->defalt = val;
}
INLINE void
set_char_table_purpose (Lisp_Object table, Lisp_Object val)
{
  XCHAR_TABLE (table)->purpose = val;
}

/* Set different slots in (sub)character tables.  */

INLINE void
set_char_table_extras (Lisp_Object table, ptrdiff_t idx, Lisp_Object val)
{
  eassert (0 <= idx && idx < CHAR_TABLE_EXTRA_SLOTS (XCHAR_TABLE (table)));
  XCHAR_TABLE (table)->extras[idx] = val;
}

INLINE void
set_char_table_contents (Lisp_Object table, ptrdiff_t idx, Lisp_Object val)
{
  eassert (0 <= idx && idx < (1 << CHARTAB_SIZE_BITS_0));
  XCHAR_TABLE (table)->contents[idx] = val;
}

INLINE void
set_sub_char_table_contents (Lisp_Object table, ptrdiff_t idx, Lisp_Object val)
{
  XSUB_CHAR_TABLE (table)->contents[idx] = val;
}

/* Defined in data.c.  */
extern _Noreturn void wrong_choice (Lisp_Object, Lisp_Object);
extern void notify_variable_watchers (Lisp_Object, Lisp_Object,
				      Lisp_Object, Lisp_Object);
extern Lisp_Object indirect_function (Lisp_Object);
extern Lisp_Object find_symbol_value (Lisp_Object);
enum Arith_Comparison {
  ARITH_EQUAL,
  ARITH_NOTEQUAL,
  ARITH_LESS,
  ARITH_GRTR,
  ARITH_LESS_OR_EQUAL,
  ARITH_GRTR_OR_EQUAL
};
extern Lisp_Object arithcompare (Lisp_Object num1, Lisp_Object num2,
                                 enum Arith_Comparison comparison);

/* Convert the integer I to an Emacs representation, either the integer
   itself, or a cons of two or three integers, or if all else fails a float.
   I should not have side effects.  */
#define INTEGER_TO_CONS(i)					    \
  (! FIXNUM_OVERFLOW_P (i)					    \
   ? make_number (i)						    \
   : EXPR_SIGNED (i) ? intbig_to_lisp (i) : uintbig_to_lisp (i))
extern Lisp_Object intbig_to_lisp (intmax_t);
extern Lisp_Object uintbig_to_lisp (uintmax_t);

/* Convert the Emacs representation CONS back to an integer of type
   TYPE, storing the result the variable VAR.  Signal an error if CONS
   is not a valid representation or is out of range for TYPE.  */
#define CONS_TO_INTEGER(cons, type, var)				\
 (TYPE_SIGNED (type)							\
  ? ((var) = cons_to_signed (cons, TYPE_MINIMUM (type), TYPE_MAXIMUM (type))) \
  : ((var) = cons_to_unsigned (cons, TYPE_MAXIMUM (type))))
extern intmax_t cons_to_signed (Lisp_Object, intmax_t, intmax_t);
extern uintmax_t cons_to_unsigned (Lisp_Object, uintmax_t);

extern struct Lisp_Symbol *indirect_variable (struct Lisp_Symbol *);
extern _Noreturn void args_out_of_range (Lisp_Object, Lisp_Object);
extern _Noreturn void args_out_of_range_3 (Lisp_Object, Lisp_Object,
					   Lisp_Object);
extern _Noreturn void circular_list (Lisp_Object);
extern Lisp_Object do_symval_forwarding (union Lisp_Fwd *);
enum Set_Internal_Bind {
  SET_INTERNAL_SET,
  SET_INTERNAL_BIND,
  SET_INTERNAL_UNBIND,
  SET_INTERNAL_THREAD_SWITCH
};
extern void set_internal (Lisp_Object, Lisp_Object, Lisp_Object,
                          enum Set_Internal_Bind);
extern void set_default_internal (Lisp_Object, Lisp_Object,
                                  enum Set_Internal_Bind bindflag);

extern void syms_of_data (void);
extern void swap_in_global_binding (struct Lisp_Symbol *);

/* Defined in cmds.c */
extern void syms_of_cmds (void);
extern void keys_of_cmds (void);

/* Defined in coding.c.  */
extern Lisp_Object detect_coding_system (const unsigned char *, ptrdiff_t,
                                         ptrdiff_t, bool, bool, Lisp_Object);
extern void init_coding (void);
extern void init_coding_once (void);
extern void syms_of_coding (void);

/* Defined in character.c.  */
extern ptrdiff_t chars_in_text (const unsigned char *, ptrdiff_t);
extern ptrdiff_t multibyte_chars_in_text (const unsigned char *, ptrdiff_t);
extern void syms_of_character (void);

/* Defined in charset.c.  */
extern void init_charset (void);
extern void init_charset_once (void);
extern void syms_of_charset (void);
/* Structure forward declarations.  */
struct charset;

/* Defined in syntax.c.  */
extern void init_syntax_once (void);
extern void syms_of_syntax (void);

/* Defined in fns.c.  */
enum { NEXT_ALMOST_PRIME_LIMIT = 11 };
extern EMACS_INT next_almost_prime (EMACS_INT) ATTRIBUTE_CONST;
extern Lisp_Object larger_vector (Lisp_Object, ptrdiff_t, ptrdiff_t);
extern void sweep_weak_hash_tables (void);
extern char *extract_data_from_object (Lisp_Object, ptrdiff_t *, ptrdiff_t *);
EMACS_UINT hash_string (char const *, ptrdiff_t);
EMACS_UINT sxhash (Lisp_Object, int);
Lisp_Object make_hash_table (struct hash_table_test, EMACS_INT, float, float,
			     Lisp_Object, bool);
ptrdiff_t hash_lookup (struct Lisp_Hash_Table *, Lisp_Object, EMACS_UINT *);
ptrdiff_t hash_put (struct Lisp_Hash_Table *, Lisp_Object, Lisp_Object,
		    EMACS_UINT);
void hash_remove_from_table (struct Lisp_Hash_Table *, Lisp_Object);
extern struct hash_table_test const hashtest_eq, hashtest_eql, hashtest_equal;
extern void validate_subarray (Lisp_Object, Lisp_Object, Lisp_Object,
			       ptrdiff_t, ptrdiff_t *, ptrdiff_t *);
extern Lisp_Object substring_both (Lisp_Object, ptrdiff_t, ptrdiff_t,
				   ptrdiff_t, ptrdiff_t);
extern Lisp_Object merge (Lisp_Object, Lisp_Object, Lisp_Object);
extern Lisp_Object do_yes_or_no_p (Lisp_Object);
extern Lisp_Object concat2 (Lisp_Object, Lisp_Object);
extern Lisp_Object concat3 (Lisp_Object, Lisp_Object, Lisp_Object);
extern bool equal_no_quit (Lisp_Object, Lisp_Object);
extern Lisp_Object nconc2 (Lisp_Object, Lisp_Object);
extern Lisp_Object assq_no_quit (Lisp_Object, Lisp_Object);
extern Lisp_Object assoc_no_quit (Lisp_Object, Lisp_Object);
extern void clear_string_char_byte_cache (void);
extern ptrdiff_t string_char_to_byte (Lisp_Object, ptrdiff_t);
extern ptrdiff_t string_byte_to_char (Lisp_Object, ptrdiff_t);
extern Lisp_Object string_to_multibyte (Lisp_Object);
extern Lisp_Object string_make_unibyte (Lisp_Object);
extern void syms_of_fns (void);

/* Defined in floatfns.c.  */
extern void syms_of_floatfns (void);
extern Lisp_Object fmod_float (Lisp_Object x, Lisp_Object y);

/* Defined in fringe.c.  */
extern void syms_of_fringe (void);
extern void init_fringe (void);
#ifdef HAVE_WINDOW_SYSTEM
extern void mark_fringe_data (void);
extern void init_fringe_once (void);
#endif /* HAVE_WINDOW_SYSTEM */

/* Defined in image.c.  */
extern int x_bitmap_mask (struct frame *, ptrdiff_t);
extern void reset_image_types (void);
extern void syms_of_image (void);

/* Defined in insdel.c.  */
extern void move_gap_both (ptrdiff_t, ptrdiff_t);
extern _Noreturn void buffer_overflow (void);
extern void make_gap (ptrdiff_t);
extern void make_gap_1 (struct buffer *, ptrdiff_t);
extern ptrdiff_t copy_text (const unsigned char *, unsigned char *,
			    ptrdiff_t, bool, bool);
extern int count_combining_before (const unsigned char *,
				   ptrdiff_t, ptrdiff_t, ptrdiff_t);
extern int count_combining_after (const unsigned char *,
				  ptrdiff_t, ptrdiff_t, ptrdiff_t);
extern void insert (const char *, ptrdiff_t);
extern void insert_and_inherit (const char *, ptrdiff_t);
extern void insert_1_both (const char *, ptrdiff_t, ptrdiff_t,
			   bool, bool, bool);
extern void insert_from_gap (ptrdiff_t, ptrdiff_t, bool text_at_gap_tail);
extern void insert_from_string (Lisp_Object, ptrdiff_t, ptrdiff_t,
				ptrdiff_t, ptrdiff_t, bool);
extern void insert_from_buffer (struct buffer *, ptrdiff_t, ptrdiff_t, bool);
extern void insert_char (int);
extern void insert_string (const char *);
extern void insert_before_markers (const char *, ptrdiff_t);
extern void insert_before_markers_and_inherit (const char *, ptrdiff_t);
extern void insert_from_string_before_markers (Lisp_Object, ptrdiff_t,
					       ptrdiff_t, ptrdiff_t,
					       ptrdiff_t, bool);
extern void del_range (ptrdiff_t, ptrdiff_t);
extern Lisp_Object del_range_1 (ptrdiff_t, ptrdiff_t, bool, bool);
extern void del_range_byte (ptrdiff_t, ptrdiff_t);
extern void del_range_both (ptrdiff_t, ptrdiff_t, ptrdiff_t, ptrdiff_t, bool);
extern Lisp_Object del_range_2 (ptrdiff_t, ptrdiff_t,
				ptrdiff_t, ptrdiff_t, bool);
extern void modify_text (ptrdiff_t, ptrdiff_t);
extern void prepare_to_modify_buffer (ptrdiff_t, ptrdiff_t, ptrdiff_t *);
extern void prepare_to_modify_buffer_1 (ptrdiff_t, ptrdiff_t, ptrdiff_t *);
extern void invalidate_buffer_caches (struct buffer *, ptrdiff_t, ptrdiff_t);
extern void signal_after_change (ptrdiff_t, ptrdiff_t, ptrdiff_t);
extern void adjust_after_insert (ptrdiff_t, ptrdiff_t, ptrdiff_t,
				 ptrdiff_t, ptrdiff_t);
extern void adjust_markers_for_delete (ptrdiff_t, ptrdiff_t,
				       ptrdiff_t, ptrdiff_t);
extern void adjust_markers_bytepos (ptrdiff_t, ptrdiff_t,
				    ptrdiff_t, ptrdiff_t, int);
extern void replace_range (ptrdiff_t, ptrdiff_t, Lisp_Object, bool, bool, bool, bool);
extern void replace_range_2 (ptrdiff_t, ptrdiff_t, ptrdiff_t, ptrdiff_t,
			     const char *, ptrdiff_t, ptrdiff_t, bool);
extern void syms_of_insdel (void);

/* Defined in dispnew.c.  */
#if (defined PROFILING \
     && (defined __FreeBSD__ || defined GNU_LINUX || defined __MINGW32__))
_Noreturn void __executable_start (void);
#endif
extern Lisp_Object Vwindow_system;
extern Lisp_Object sit_for (Lisp_Object, bool, int);

/* Defined in xdisp.c.  */
extern bool noninteractive_need_newline;
extern Lisp_Object echo_area_buffer[2];
extern void add_to_log (char const *, ...);
extern void vadd_to_log (char const *, va_list);
extern void check_message_stack (void);
extern void setup_echo_area_for_printing (bool);
extern bool push_message (void);
extern void pop_message_unwind (void);
extern Lisp_Object restore_message_unwind (Lisp_Object);
extern void restore_message (void);
extern Lisp_Object current_message (void);
extern void clear_message (bool, bool);
extern void message (const char *, ...) ATTRIBUTE_FORMAT_PRINTF (1, 2);
extern void message1 (const char *);
extern void message1_nolog (const char *);
extern void message3 (Lisp_Object);
extern void message3_nolog (Lisp_Object);
extern void message_dolog (const char *, ptrdiff_t, bool, bool);
extern void message_with_string (const char *, Lisp_Object, bool);
extern void message_log_maybe_newline (void);
extern void update_echo_area (void);
extern void truncate_echo_area (ptrdiff_t);
extern void redisplay (void);

void set_frame_cursor_types (struct frame *, Lisp_Object);
extern void syms_of_xdisp (void);
extern void init_xdisp (void);
extern Lisp_Object safe_eval (Lisp_Object);
extern bool pos_visible_p (struct window *, ptrdiff_t, int *,
			   int *, int *, int *, int *, int *);

/* Defined in xsettings.c.  */
extern void syms_of_xsettings (void);

/* Defined in vm-limit.c.  */
extern void memory_warnings (void *, void (*warnfun) (const char *));

/* Defined in character.c.  */
extern void parse_str_as_multibyte (const unsigned char *, ptrdiff_t,
				    ptrdiff_t *, ptrdiff_t *);

/* Defined in alloc.c.  */
extern void *my_heap_start (void);
extern void check_pure_size (void);
extern void free_misc (Lisp_Object);
extern void allocate_string_data (struct Lisp_String *, EMACS_INT, EMACS_INT);
extern void malloc_warning (const char *);
extern _Noreturn void memory_full (size_t);
extern _Noreturn void buffer_memory_full (ptrdiff_t);
extern bool survives_gc_p (Lisp_Object);
extern void mark_object (Lisp_Object);
#if defined REL_ALLOC && !defined SYSTEM_MALLOC && !defined HYBRID_MALLOC
extern void refill_memory_reserve (void);
#endif
extern void alloc_unexec_pre (void);
extern void alloc_unexec_post (void);
extern void mark_stack (char *, char *);
extern void flush_stack_call_func (void (*func) (void *arg), void *arg);
extern const char *pending_malloc_warning;
extern Lisp_Object zero_vector;
extern EMACS_INT consing_since_gc;
extern EMACS_INT gc_relative_threshold;
extern EMACS_INT memory_full_cons_threshold;
extern Lisp_Object list1 (Lisp_Object);
extern Lisp_Object list2 (Lisp_Object, Lisp_Object);
extern Lisp_Object list3 (Lisp_Object, Lisp_Object, Lisp_Object);
extern Lisp_Object list4 (Lisp_Object, Lisp_Object, Lisp_Object, Lisp_Object);
extern Lisp_Object list5 (Lisp_Object, Lisp_Object, Lisp_Object, Lisp_Object,
			  Lisp_Object);
enum constype {CONSTYPE_HEAP, CONSTYPE_PURE};
extern Lisp_Object listn (enum constype, ptrdiff_t, Lisp_Object, ...);

/* Build a frequently used 2/3/4-integer lists.  */

INLINE Lisp_Object
list2i (EMACS_INT x, EMACS_INT y)
{
  return list2 (make_number (x), make_number (y));
}

INLINE Lisp_Object
list3i (EMACS_INT x, EMACS_INT y, EMACS_INT w)
{
  return list3 (make_number (x), make_number (y), make_number (w));
}

INLINE Lisp_Object
list4i (EMACS_INT x, EMACS_INT y, EMACS_INT w, EMACS_INT h)
{
  return list4 (make_number (x), make_number (y),
		make_number (w), make_number (h));
}

extern Lisp_Object make_uninit_bool_vector (EMACS_INT);
extern Lisp_Object bool_vector_fill (Lisp_Object, Lisp_Object);
extern _Noreturn void string_overflow (void);
extern Lisp_Object make_string (const char *, ptrdiff_t);
extern Lisp_Object make_formatted_string (char *, const char *, ...)
  ATTRIBUTE_FORMAT_PRINTF (2, 3);
extern Lisp_Object make_unibyte_string (const char *, ptrdiff_t);

/* Make unibyte string from C string when the length isn't known.  */

INLINE Lisp_Object
build_unibyte_string (const char *str)
{
  return make_unibyte_string (str, strlen (str));
}

extern Lisp_Object make_multibyte_string (const char *, ptrdiff_t, ptrdiff_t);
extern Lisp_Object make_event_array (ptrdiff_t, Lisp_Object *);
extern Lisp_Object make_uninit_string (EMACS_INT);
extern Lisp_Object make_uninit_multibyte_string (EMACS_INT, EMACS_INT);
extern Lisp_Object make_string_from_bytes (const char *, ptrdiff_t, ptrdiff_t);
extern Lisp_Object make_specified_string (const char *,
					  ptrdiff_t, ptrdiff_t, bool);
extern Lisp_Object make_pure_string (const char *, ptrdiff_t, ptrdiff_t, bool);
extern Lisp_Object make_pure_c_string (const char *, ptrdiff_t);

/* Make a string allocated in pure space, use STR as string data.  */

INLINE Lisp_Object
build_pure_c_string (const char *str)
{
  return make_pure_c_string (str, strlen (str));
}

/* Make a string from the data at STR, treating it as multibyte if the
   data warrants.  */

INLINE Lisp_Object
build_string (const char *str)
{
  return make_string (str, strlen (str));
}

extern Lisp_Object pure_cons (Lisp_Object, Lisp_Object);
extern void make_byte_code (struct Lisp_Vector *);
extern struct Lisp_Vector *allocate_vector (EMACS_INT);

/* Make an uninitialized vector for SIZE objects.  NOTE: you must
   be sure that GC cannot happen until the vector is completely
   initialized.  E.g. the following code is likely to crash:

   v = make_uninit_vector (3);
   ASET (v, 0, obj0);
   ASET (v, 1, Ffunction_can_gc ());
   ASET (v, 2, obj1);  */

INLINE Lisp_Object
make_uninit_vector (ptrdiff_t size)
{
  Lisp_Object v;
  struct Lisp_Vector *p;

  p = allocate_vector (size);
  XSETVECTOR (v, p);
  return v;
}

/* Like above, but special for sub char-tables.  */

INLINE Lisp_Object
make_uninit_sub_char_table (int depth, int min_char)
{
  int slots = SUB_CHAR_TABLE_OFFSET + chartab_size[depth];
  Lisp_Object v = make_uninit_vector (slots);

  XSETPVECTYPE (XVECTOR (v), PVEC_SUB_CHAR_TABLE);
  XSUB_CHAR_TABLE (v)->depth = depth;
  XSUB_CHAR_TABLE (v)->min_char = min_char;
  return v;
}

extern struct Lisp_Vector *allocate_pseudovector (int, int, int,
						  enum pvec_type);

/* Allocate partially initialized pseudovector where all Lisp_Object
   slots are set to Qnil but the rest (if any) is left uninitialized.  */

#define ALLOCATE_PSEUDOVECTOR(type, field, tag)			       \
  ((type *) allocate_pseudovector (VECSIZE (type),		       \
				   PSEUDOVECSIZE (type, field),	       \
				   PSEUDOVECSIZE (type, field), tag))

/* Allocate fully initialized pseudovector where all Lisp_Object
   slots are set to Qnil and the rest (if any) is zeroed.  */

#define ALLOCATE_ZEROED_PSEUDOVECTOR(type, field, tag)		       \
  ((type *) allocate_pseudovector (VECSIZE (type),		       \
				   PSEUDOVECSIZE (type, field),	       \
				   VECSIZE (type), tag))

extern bool gc_in_progress;
extern Lisp_Object make_float (double);
extern void display_malloc_warning (void);
extern ptrdiff_t inhibit_garbage_collection (void);
extern Lisp_Object make_save_int_int_int (ptrdiff_t, ptrdiff_t, ptrdiff_t);
extern Lisp_Object make_save_obj_obj_obj_obj (Lisp_Object, Lisp_Object,
					      Lisp_Object, Lisp_Object);
extern Lisp_Object make_save_ptr (void *);
extern Lisp_Object make_save_ptr_int (void *, ptrdiff_t);
extern Lisp_Object make_save_ptr_ptr (void *, void *);
extern Lisp_Object make_save_funcptr_ptr_obj (void (*) (void), void *,
					      Lisp_Object);
extern Lisp_Object make_save_memory (Lisp_Object *, ptrdiff_t);
extern void free_save_value (Lisp_Object);
extern Lisp_Object build_overlay (Lisp_Object, Lisp_Object, Lisp_Object);
extern void free_marker (Lisp_Object);
extern void free_cons (struct Lisp_Cons *);
extern void init_alloc_once (void);
extern void init_alloc (void);
extern void syms_of_alloc (void);
extern struct buffer * allocate_buffer (void);
extern int valid_lisp_object_p (Lisp_Object);
#ifdef GC_CHECK_CONS_LIST
extern void check_cons_list (void);
#else
INLINE void (check_cons_list) (void) { lisp_h_check_cons_list (); }
#endif

/* Defined in gmalloc.c.  */
#if !defined DOUG_LEA_MALLOC && !defined HYBRID_MALLOC && !defined SYSTEM_MALLOC
extern size_t __malloc_extra_blocks;
#endif
#if !HAVE_DECL_ALIGNED_ALLOC
extern void *aligned_alloc (size_t, size_t) ATTRIBUTE_MALLOC_SIZE ((2));
#endif
extern void malloc_enable_thread (void);

#ifdef REL_ALLOC
/* Defined in ralloc.c.  */
extern void *r_alloc (void **, size_t) ATTRIBUTE_ALLOC_SIZE ((2));
extern void r_alloc_free (void **);
extern void *r_re_alloc (void **, size_t) ATTRIBUTE_ALLOC_SIZE ((2));
extern void r_alloc_reset_variable (void **, void **);
extern void r_alloc_inhibit_buffer_relocation (int);
#endif

/* Defined in chartab.c.  */
extern Lisp_Object copy_char_table (Lisp_Object);
extern Lisp_Object char_table_ref_and_range (Lisp_Object, int,
                                             int *, int *);
extern void char_table_set_range (Lisp_Object, int, int, Lisp_Object);
extern void map_char_table (void (*) (Lisp_Object, Lisp_Object,
                            Lisp_Object),
                            Lisp_Object, Lisp_Object, Lisp_Object);
extern void map_char_table_for_charset (void (*c_function) (Lisp_Object, Lisp_Object),
					Lisp_Object, Lisp_Object,
					Lisp_Object, struct charset *,
					unsigned, unsigned);
extern Lisp_Object uniprop_table (Lisp_Object);
extern void syms_of_chartab (void);

/* Defined in print.c.  */
extern Lisp_Object Vprin1_to_string_buffer;
extern void debug_print (Lisp_Object) EXTERNALLY_VISIBLE;
extern void temp_output_buffer_setup (const char *);
extern int print_level;
extern void print_error_message (Lisp_Object, Lisp_Object, const char *,
				 Lisp_Object);
extern Lisp_Object internal_with_output_to_temp_buffer
        (const char *, Lisp_Object (*) (Lisp_Object), Lisp_Object);
#define FLOAT_TO_STRING_BUFSIZE 350
extern int float_to_string (char *, double);
extern void init_print_once (void);
extern void syms_of_print (void);

/* Defined in doprnt.c.  */
extern ptrdiff_t doprnt (char *, ptrdiff_t, const char *, const char *,
			 va_list);
extern ptrdiff_t esprintf (char *, char const *, ...)
  ATTRIBUTE_FORMAT_PRINTF (2, 3);
extern ptrdiff_t exprintf (char **, ptrdiff_t *, char const *, ptrdiff_t,
			   char const *, ...)
  ATTRIBUTE_FORMAT_PRINTF (5, 6);
extern ptrdiff_t evxprintf (char **, ptrdiff_t *, char const *, ptrdiff_t,
			    char const *, va_list)
  ATTRIBUTE_FORMAT_PRINTF (5, 0);

/* Defined in lread.c.  */
extern Lisp_Object check_obarray (Lisp_Object);
extern Lisp_Object intern_1 (const char *, ptrdiff_t);
extern Lisp_Object intern_c_string_1 (const char *, ptrdiff_t);
extern Lisp_Object intern_driver (Lisp_Object, Lisp_Object, Lisp_Object);
extern void init_symbol (Lisp_Object, Lisp_Object);
extern Lisp_Object oblookup (Lisp_Object, const char *, ptrdiff_t, ptrdiff_t);
INLINE void
LOADHIST_ATTACH (Lisp_Object x)
{
  if (initialized)
    Vcurrent_load_list = Fcons (x, Vcurrent_load_list);
}
extern int openp (Lisp_Object, Lisp_Object, Lisp_Object,
                  Lisp_Object *, Lisp_Object, bool);
extern Lisp_Object string_to_number (char const *, int, bool);
extern void map_obarray (Lisp_Object, void (*) (Lisp_Object, Lisp_Object),
                         Lisp_Object);
extern void dir_warning (const char *, Lisp_Object);
extern void init_obarray (void);
extern void init_lread (void);
extern void syms_of_lread (void);

INLINE Lisp_Object
intern (const char *str)
{
  return intern_1 (str, strlen (str));
}

INLINE Lisp_Object
intern_c_string (const char *str)
{
  return intern_c_string_1 (str, strlen (str));
}

/* Defined in eval.c.  */
extern Lisp_Object Vautoload_queue;
extern Lisp_Object Vrun_hooks;
extern Lisp_Object Vsignaling_function;
extern Lisp_Object inhibit_lisp_code;

/* To run a normal hook, use the appropriate function from the list below.
   The calling convention:

   if (!NILP (Vrun_hooks))
     call1 (Vrun_hooks, Qmy_funny_hook);

   should no longer be used.  */
extern void run_hook (Lisp_Object);
extern void run_hook_with_args_2 (Lisp_Object, Lisp_Object, Lisp_Object);
extern Lisp_Object run_hook_with_args (ptrdiff_t nargs, Lisp_Object *args,
				       Lisp_Object (*funcall)
				       (ptrdiff_t nargs, Lisp_Object *args));
extern Lisp_Object quit (void);
INLINE _Noreturn void
xsignal (Lisp_Object error_symbol, Lisp_Object data)
{
  Fsignal (error_symbol, data);
}
extern _Noreturn void xsignal0 (Lisp_Object);
extern _Noreturn void xsignal1 (Lisp_Object, Lisp_Object);
extern _Noreturn void xsignal2 (Lisp_Object, Lisp_Object, Lisp_Object);
extern _Noreturn void xsignal3 (Lisp_Object, Lisp_Object, Lisp_Object,
				Lisp_Object);
extern _Noreturn void signal_error (const char *, Lisp_Object);
extern bool FUNCTIONP (Lisp_Object);
extern Lisp_Object funcall_subr (struct Lisp_Subr *subr, ptrdiff_t numargs, Lisp_Object *arg_vector);
extern Lisp_Object eval_sub (Lisp_Object form);
extern Lisp_Object apply1 (Lisp_Object, Lisp_Object);
extern Lisp_Object call0 (Lisp_Object);
extern Lisp_Object call1 (Lisp_Object, Lisp_Object);
extern Lisp_Object call2 (Lisp_Object, Lisp_Object, Lisp_Object);
extern Lisp_Object call3 (Lisp_Object, Lisp_Object, Lisp_Object, Lisp_Object);
extern Lisp_Object call4 (Lisp_Object, Lisp_Object, Lisp_Object, Lisp_Object, Lisp_Object);
extern Lisp_Object call5 (Lisp_Object, Lisp_Object, Lisp_Object, Lisp_Object, Lisp_Object, Lisp_Object);
extern Lisp_Object call6 (Lisp_Object, Lisp_Object, Lisp_Object, Lisp_Object, Lisp_Object, Lisp_Object, Lisp_Object);
extern Lisp_Object call7 (Lisp_Object, Lisp_Object, Lisp_Object, Lisp_Object, Lisp_Object, Lisp_Object, Lisp_Object, Lisp_Object);
extern Lisp_Object call8 (Lisp_Object, Lisp_Object, Lisp_Object, Lisp_Object, Lisp_Object, Lisp_Object, Lisp_Object, Lisp_Object, Lisp_Object);
extern Lisp_Object internal_catch (Lisp_Object, Lisp_Object (*) (Lisp_Object), Lisp_Object);
extern Lisp_Object internal_lisp_condition_case (Lisp_Object, Lisp_Object, Lisp_Object);
extern Lisp_Object internal_condition_case (Lisp_Object (*) (void), Lisp_Object, Lisp_Object (*) (Lisp_Object));
extern Lisp_Object internal_condition_case_1 (Lisp_Object (*) (Lisp_Object), Lisp_Object, Lisp_Object, Lisp_Object (*) (Lisp_Object));
extern Lisp_Object internal_condition_case_2 (Lisp_Object (*) (Lisp_Object, Lisp_Object), Lisp_Object, Lisp_Object, Lisp_Object, Lisp_Object (*) (Lisp_Object));
extern Lisp_Object internal_condition_case_n
    (Lisp_Object (*) (ptrdiff_t, Lisp_Object *), ptrdiff_t, Lisp_Object *,
     Lisp_Object, Lisp_Object (*) (Lisp_Object, ptrdiff_t, Lisp_Object *));
extern struct handler *push_handler (Lisp_Object, enum handlertype);
extern struct handler *push_handler_nosignal (Lisp_Object, enum handlertype);
extern void specbind (Lisp_Object, Lisp_Object);
extern void record_unwind_protect (void (*) (Lisp_Object), Lisp_Object);
extern void record_unwind_protect_ptr (void (*) (void *), void *);
extern void record_unwind_protect_int (void (*) (int), int);
extern void record_unwind_protect_void (void (*) (void));
extern void record_unwind_protect_nothing (void);
extern void clear_unwind_protect (ptrdiff_t);
extern void set_unwind_protect (ptrdiff_t, void (*) (Lisp_Object), Lisp_Object);
extern void set_unwind_protect_ptr (ptrdiff_t, void (*) (void *), void *);
extern Lisp_Object unbind_to (ptrdiff_t, Lisp_Object);
extern void rebind_for_thread_switch (void);
extern void unbind_for_thread_switch (struct thread_state *);
extern _Noreturn void error (const char *, ...) ATTRIBUTE_FORMAT_PRINTF (1, 2);
extern _Noreturn void verror (const char *, va_list)
  ATTRIBUTE_FORMAT_PRINTF (1, 0);
extern Lisp_Object vformat_string (const char *, va_list)
  ATTRIBUTE_FORMAT_PRINTF (1, 0);
extern void un_autoload (Lisp_Object);
extern Lisp_Object call_debugger (Lisp_Object arg);
extern void init_eval_once (void);
extern Lisp_Object safe_call (ptrdiff_t, Lisp_Object, ...);
extern Lisp_Object safe_call1 (Lisp_Object, Lisp_Object);
extern Lisp_Object safe_call2 (Lisp_Object, Lisp_Object, Lisp_Object);
extern void init_eval (void);
extern void syms_of_eval (void);
extern void prog_ignore (Lisp_Object);
extern ptrdiff_t record_in_backtrace (Lisp_Object, Lisp_Object *, ptrdiff_t);
extern void mark_specpdl (union specbinding *first, union specbinding *ptr);
extern void get_backtrace (Lisp_Object array);
Lisp_Object backtrace_top_function (void);
extern bool let_shadows_buffer_binding_p (struct Lisp_Symbol *symbol);

/* Defined in unexmacosx.c.  */
#if defined DARWIN_OS && !defined CANNOT_DUMP
extern void unexec_init_emacs_zone (void);
extern void *unexec_malloc (size_t);
extern void *unexec_realloc (void *, size_t);
extern void unexec_free (void *);
#endif

#include "emacs-module.h"

/* Function prototype for the module Lisp functions.  */
typedef emacs_value (*emacs_subr) (emacs_env *, ptrdiff_t,
				   emacs_value [], void *);

/* Module function.  */

/* A function environment is an auxiliary structure returned by
   `module_make_function' to store information about a module
   function.  It is stored in a pseudovector.  Its members correspond
   to the arguments given to `module_make_function'.  */

struct Lisp_Module_Function
{
  struct vectorlike_header header;

  /* Fields traced by GC; these must come first.  */
  Lisp_Object documentation;

  /* Fields ignored by GC.  */
  ptrdiff_t min_arity, max_arity;
  emacs_subr subr;
  void *data;
};

INLINE bool
MODULE_FUNCTIONP (Lisp_Object o)
{
  return PSEUDOVECTORP (o, PVEC_MODULE_FUNCTION);
}

INLINE struct Lisp_Module_Function *
XMODULE_FUNCTION (Lisp_Object o)
{
  eassert (MODULE_FUNCTIONP (o));
  return XUNTAG (o, Lisp_Vectorlike);
}

#ifdef HAVE_MODULES
/* Defined in alloc.c.  */
extern Lisp_Object make_user_ptr (void (*finalizer) (void *), void *p);

/* Defined in emacs-module.c.  */
extern Lisp_Object funcall_module (Lisp_Object, ptrdiff_t, Lisp_Object *);
extern Lisp_Object module_function_arity (const struct Lisp_Module_Function *);
extern void mark_modules (void);
extern void init_module_assertions (bool);
extern void syms_of_module (void);
#endif

/* Defined in thread.c.  */
extern void mark_threads (void);

/* Defined in editfns.c.  */
extern void insert1 (Lisp_Object);
extern Lisp_Object save_excursion_save (void);
extern Lisp_Object save_restriction_save (void);
extern void save_excursion_restore (Lisp_Object);
extern void save_restriction_restore (Lisp_Object);
extern _Noreturn void time_overflow (void);
extern Lisp_Object make_buffer_string (ptrdiff_t, ptrdiff_t, bool);
extern Lisp_Object make_buffer_string_both (ptrdiff_t, ptrdiff_t, ptrdiff_t,
					    ptrdiff_t, bool);
extern void init_editfns (bool);
extern void syms_of_editfns (void);

/* Defined in buffer.c.  */
extern bool mouse_face_overlay_overlaps (Lisp_Object);
extern Lisp_Object disable_line_numbers_overlay_at_eob (void);
extern _Noreturn void nsberror (Lisp_Object);
extern void adjust_overlays_for_insert (ptrdiff_t, ptrdiff_t);
extern void adjust_overlays_for_delete (ptrdiff_t, ptrdiff_t);
extern void fix_start_end_in_overlays (ptrdiff_t, ptrdiff_t);
extern void report_overlay_modification (Lisp_Object, Lisp_Object, bool,
                                         Lisp_Object, Lisp_Object, Lisp_Object);
extern bool overlay_touches_p (ptrdiff_t);
extern Lisp_Object other_buffer_safely (Lisp_Object);
extern Lisp_Object get_truename_buffer (Lisp_Object);
extern void init_buffer_once (void);
extern void init_buffer (int);
extern void syms_of_buffer (void);
extern void keys_of_buffer (void);

/* Defined in marker.c.  */

extern ptrdiff_t marker_position (Lisp_Object);
extern ptrdiff_t marker_byte_position (Lisp_Object);
extern void clear_charpos_cache (struct buffer *);
extern ptrdiff_t buf_charpos_to_bytepos (struct buffer *, ptrdiff_t);
extern ptrdiff_t buf_bytepos_to_charpos (struct buffer *, ptrdiff_t);
extern void unchain_marker (struct Lisp_Marker *marker);
extern Lisp_Object set_marker_restricted (Lisp_Object, Lisp_Object, Lisp_Object);
extern Lisp_Object set_marker_both (Lisp_Object, Lisp_Object, ptrdiff_t, ptrdiff_t);
extern Lisp_Object set_marker_restricted_both (Lisp_Object, Lisp_Object,
                                               ptrdiff_t, ptrdiff_t);
extern Lisp_Object build_marker (struct buffer *, ptrdiff_t, ptrdiff_t);
extern void syms_of_marker (void);

/* Defined in fileio.c.  */

extern Lisp_Object expand_and_dir_to_file (Lisp_Object);
extern Lisp_Object write_region (Lisp_Object, Lisp_Object, Lisp_Object,
				 Lisp_Object, Lisp_Object, Lisp_Object,
				 Lisp_Object, int);
extern void close_file_unwind (int);
extern void fclose_unwind (void *);
extern void restore_point_unwind (Lisp_Object);
extern _Noreturn void report_file_errno (const char *, Lisp_Object, int);
extern _Noreturn void report_file_error (const char *, Lisp_Object);
extern _Noreturn void report_file_notify_error (const char *, Lisp_Object);
extern bool internal_delete_file (Lisp_Object);
extern Lisp_Object emacs_readlinkat (int, const char *);
extern bool file_directory_p (const char *);
extern bool file_accessible_directory_p (Lisp_Object);
extern void init_fileio (void);
extern void syms_of_fileio (void);

/* Defined in search.c.  */
extern void shrink_regexp_cache (void);
extern void restore_search_regs (void);
extern void update_search_regs (ptrdiff_t oldstart,
                                ptrdiff_t oldend, ptrdiff_t newend);
extern void record_unwind_save_match_data (void);
struct re_registers;
extern struct re_pattern_buffer *compile_pattern (Lisp_Object,
						  struct re_registers *,
						  Lisp_Object, bool, bool);
extern ptrdiff_t fast_string_match_internal (Lisp_Object, Lisp_Object,
					     Lisp_Object);

INLINE ptrdiff_t
fast_string_match (Lisp_Object regexp, Lisp_Object string)
{
  return fast_string_match_internal (regexp, string, Qnil);
}

INLINE ptrdiff_t
fast_string_match_ignore_case (Lisp_Object regexp, Lisp_Object string)
{
  return fast_string_match_internal (regexp, string, Vascii_canon_table);
}

extern ptrdiff_t fast_c_string_match_ignore_case (Lisp_Object, const char *,
						  ptrdiff_t);
extern ptrdiff_t fast_looking_at (Lisp_Object, ptrdiff_t, ptrdiff_t,
                                  ptrdiff_t, ptrdiff_t, Lisp_Object);
extern ptrdiff_t find_newline (ptrdiff_t, ptrdiff_t, ptrdiff_t, ptrdiff_t,
			       ptrdiff_t, ptrdiff_t *, ptrdiff_t *, bool);
extern ptrdiff_t scan_newline (ptrdiff_t, ptrdiff_t, ptrdiff_t, ptrdiff_t,
			       ptrdiff_t, bool);
extern ptrdiff_t scan_newline_from_point (ptrdiff_t, ptrdiff_t *, ptrdiff_t *);
extern ptrdiff_t find_newline_no_quit (ptrdiff_t, ptrdiff_t,
				       ptrdiff_t, ptrdiff_t *);
extern ptrdiff_t find_before_next_newline (ptrdiff_t, ptrdiff_t,
					   ptrdiff_t, ptrdiff_t *);
extern void syms_of_search (void);
extern void clear_regexp_cache (void);

/* Defined in minibuf.c.  */

extern Lisp_Object Vminibuffer_list;
extern Lisp_Object last_minibuf_string;
extern Lisp_Object get_minibuffer (EMACS_INT);
extern void init_minibuf_once (void);
extern void syms_of_minibuf (void);

/* Defined in callint.c.  */

extern void syms_of_callint (void);

/* Defined in casefiddle.c.  */

extern void syms_of_casefiddle (void);
extern void keys_of_casefiddle (void);

/* Defined in casetab.c.  */

extern void init_casetab_once (void);
extern void syms_of_casetab (void);

/* Defined in keyboard.c.  */

extern Lisp_Object echo_message_buffer;
extern struct kboard *echo_kboard;
extern void cancel_echoing (void);
extern bool input_pending;
#ifdef HAVE_STACK_OVERFLOW_HANDLING
extern sigjmp_buf return_to_command_loop;
#endif
extern Lisp_Object menu_bar_items (Lisp_Object);
extern Lisp_Object tool_bar_items (Lisp_Object, int *);
extern void discard_mouse_events (void);
#ifdef USABLE_SIGIO
void handle_input_available_signal (int);
#endif
extern Lisp_Object pending_funcalls;
extern bool detect_input_pending (void);
extern bool detect_input_pending_ignore_squeezables (void);
extern bool detect_input_pending_run_timers (bool);
extern void safe_run_hooks (Lisp_Object);
extern void cmd_error_internal (Lisp_Object, const char *);
extern Lisp_Object command_loop_1 (void);
extern Lisp_Object read_menu_command (void);
extern Lisp_Object recursive_edit_1 (void);
extern void record_auto_save (void);
extern void force_auto_save_soon (void);
extern void init_keyboard (void);
extern void syms_of_keyboard (void);
extern void keys_of_keyboard (void);

/* Defined in indent.c.  */
extern ptrdiff_t current_column (void);
extern void invalidate_current_column (void);
extern bool indented_beyond_p (ptrdiff_t, ptrdiff_t, EMACS_INT);
extern void syms_of_indent (void);

/* Defined in frame.c.  */
extern void store_frame_param (struct frame *, Lisp_Object, Lisp_Object);
extern void store_in_alist (Lisp_Object *, Lisp_Object, Lisp_Object);
extern Lisp_Object do_switch_frame (Lisp_Object, int, int, Lisp_Object);
extern Lisp_Object get_frame_param (struct frame *, Lisp_Object);
extern void frames_discard_buffer (Lisp_Object);
extern void syms_of_frame (void);

/* Defined in emacs.c.  */
extern char **initial_argv;
extern int initial_argc;
#if defined (HAVE_X_WINDOWS) || defined (HAVE_NS)
extern bool display_arg;
#endif
extern Lisp_Object decode_env_path (const char *, const char *, bool);
extern Lisp_Object empty_unibyte_string, empty_multibyte_string;
extern _Noreturn void terminate_due_to_signal (int, int);
#ifdef WINDOWSNT
extern Lisp_Object Vlibrary_cache;
#endif
#if HAVE_SETLOCALE
void fixup_locale (void);
void synchronize_system_messages_locale (void);
void synchronize_system_time_locale (void);
#else
INLINE void fixup_locale (void) {}
INLINE void synchronize_system_messages_locale (void) {}
INLINE void synchronize_system_time_locale (void) {}
#endif
extern char *emacs_strerror (int);
extern void shut_down_emacs (int, Lisp_Object);

/* True means don't do interactive redisplay and don't change tty modes.  */
extern bool noninteractive;

/* True means remove site-lisp directories from load-path.  */
extern bool no_site_lisp;

/* True means put details like time stamps into builds.  */
extern bool build_details;

#ifndef WINDOWSNT
/* 0 not a daemon, 1 foreground daemon, 2 background daemon.  */
extern int daemon_type;
#define IS_DAEMON (daemon_type != 0)
#define DAEMON_RUNNING (daemon_type >= 0)
#else  /* WINDOWSNT */
extern void *w32_daemon_event;
#define IS_DAEMON (w32_daemon_event != NULL)
#define DAEMON_RUNNING (w32_daemon_event != INVALID_HANDLE_VALUE)
#endif

/* True if handling a fatal error already.  */
extern bool fatal_error_in_progress;

/* True means don't do use window-system-specific display code.  */
extern bool inhibit_window_system;
/* True means that a filter or a sentinel is running.  */
extern bool running_asynch_code;

/* Defined in process.c.  */
struct Lisp_Process;
extern void kill_buffer_processes (Lisp_Object);
extern int wait_reading_process_output (intmax_t, int, int, bool, Lisp_Object,
					struct Lisp_Process *, int);
/* Max value for the first argument of wait_reading_process_output.  */
#if GNUC_PREREQ (3, 0, 0) && ! GNUC_PREREQ (4, 6, 0)
/* Work around a bug in GCC 3.4.2, known to be fixed in GCC 4.6.0.
   The bug merely causes a bogus warning, but the warning is annoying.  */
# define WAIT_READING_MAX min (TYPE_MAXIMUM (time_t), INTMAX_MAX)
#else
# define WAIT_READING_MAX INTMAX_MAX
#endif
#ifdef HAVE_TIMERFD
extern void add_timer_wait_descriptor (int);
#endif
extern void add_keyboard_wait_descriptor (int);
extern void delete_keyboard_wait_descriptor (int);
#ifdef HAVE_GPM
extern void add_gpm_wait_descriptor (int);
extern void delete_gpm_wait_descriptor (int);
#endif
extern void init_process_emacs (int);
extern void syms_of_process (void);
extern void setup_process_coding_systems (Lisp_Object);

/* Defined in callproc.c.  */
#ifndef DOS_NT
# define CHILD_SETUP_TYPE _Noreturn void
#else
# define CHILD_SETUP_TYPE int
#endif
extern CHILD_SETUP_TYPE child_setup (int, int, int, char **, bool, Lisp_Object);
extern void init_callproc_1 (void);
extern void init_callproc (void);
extern void set_initial_environment (void);
extern void syms_of_callproc (void);

/* Defined in doc.c.  */
enum text_quoting_style
  {
    /* Use curved single quotes ‘like this’.  */
    CURVE_QUOTING_STYLE,

    /* Use grave accent and apostrophe  `like this'.  */
    GRAVE_QUOTING_STYLE,

    /* Use apostrophes 'like this'.  */
    STRAIGHT_QUOTING_STYLE
  };
extern enum text_quoting_style text_quoting_style (void);
extern Lisp_Object read_doc_string (Lisp_Object);
extern Lisp_Object get_doc_string (Lisp_Object, bool, bool);
extern void syms_of_doc (void);
extern int read_bytecode_char (bool);

/* Defined in bytecode.c.  */
extern void syms_of_bytecode (void);
extern Lisp_Object exec_byte_code (Lisp_Object, Lisp_Object, Lisp_Object,
				   Lisp_Object, ptrdiff_t, Lisp_Object *);
extern Lisp_Object get_byte_code_arity (Lisp_Object);

/* Defined in macros.c.  */
extern void init_macros (void);
extern void syms_of_macros (void);

/* Defined in undo.c.  */
extern void truncate_undo_list (struct buffer *);
extern void record_insert (ptrdiff_t, ptrdiff_t);
extern void record_delete (ptrdiff_t, Lisp_Object, bool);
extern void record_first_change (void);
extern void record_change (ptrdiff_t, ptrdiff_t);
extern void record_property_change (ptrdiff_t, ptrdiff_t,
				    Lisp_Object, Lisp_Object,
                                    Lisp_Object);
extern void syms_of_undo (void);

/* Defined in textprop.c.  */
extern void report_interval_modification (Lisp_Object, Lisp_Object);

/* Defined in menu.c.  */
extern void syms_of_menu (void);

/* Defined in xmenu.c.  */
extern void syms_of_xmenu (void);

/* Defined in termchar.h.  */
struct tty_display_info;

/* Defined in sysdep.c.  */
#ifdef HAVE_PERSONALITY_ADDR_NO_RANDOMIZE
extern bool disable_address_randomization (void);
#else
INLINE bool disable_address_randomization (void) { return false; }
#endif
extern int emacs_exec_file (char const *, char *const *, char *const *);
extern void init_standard_fds (void);
extern char *emacs_get_current_dir_name (void);
extern void stuff_char (char c);
extern void init_foreground_group (void);
extern void sys_subshell (void);
extern void sys_suspend (void);
extern void discard_tty_input (void);
extern void init_sys_modes (struct tty_display_info *);
extern void reset_sys_modes (struct tty_display_info *);
extern void init_all_sys_modes (void);
extern void reset_all_sys_modes (void);
extern void child_setup_tty (int);
extern void setup_pty (int);
extern int set_window_size (int, int, int);
extern EMACS_INT get_random (void);
extern void seed_random (void *, ptrdiff_t);
extern void init_random (void);
extern void emacs_backtrace (int);
extern _Noreturn void emacs_abort (void) NO_INLINE;
extern int emacs_open (const char *, int, int);
extern int emacs_pipe (int[2]);
extern int emacs_close (int);
extern ptrdiff_t emacs_read (int, void *, ptrdiff_t);
extern ptrdiff_t emacs_read_quit (int, void *, ptrdiff_t);
extern ptrdiff_t emacs_write (int, void const *, ptrdiff_t);
extern ptrdiff_t emacs_write_sig (int, void const *, ptrdiff_t);
extern ptrdiff_t emacs_write_quit (int, void const *, ptrdiff_t);
extern void emacs_perror (char const *);
extern int renameat_noreplace (int, char const *, int, char const *);
extern int str_collate (Lisp_Object, Lisp_Object, Lisp_Object, Lisp_Object);

/* Defined in filelock.c.  */
extern void lock_file (Lisp_Object);
extern void unlock_file (Lisp_Object);
extern void unlock_all_files (void);
extern void unlock_buffer (struct buffer *);
extern void syms_of_filelock (void);

/* Defined in sound.c.  */
extern void syms_of_sound (void);

/* Defined in category.c.  */
extern void init_category_once (void);
extern Lisp_Object char_category_set (int);
extern void syms_of_category (void);

/* Defined in ccl.c.  */
extern void syms_of_ccl (void);

/* Defined in dired.c.  */
extern void syms_of_dired (void);
extern Lisp_Object directory_files_internal (Lisp_Object, Lisp_Object,
                                             Lisp_Object, Lisp_Object,
                                             bool, Lisp_Object);

/* Defined in term.c.  */
extern int *char_ins_del_vector;
extern void syms_of_term (void);
extern _Noreturn void fatal (const char *msgid, ...)
  ATTRIBUTE_FORMAT_PRINTF (1, 2);

/* Defined in terminal.c.  */
extern void syms_of_terminal (void);

/* Defined in font.c.  */
extern void syms_of_font (void);
extern void init_font (void);

#ifdef HAVE_WINDOW_SYSTEM
/* Defined in fontset.c.  */
extern void syms_of_fontset (void);
#endif

/* Defined in inotify.c */
#ifdef HAVE_INOTIFY
extern void syms_of_inotify (void);
#endif

/* Defined in kqueue.c */
#ifdef HAVE_KQUEUE
extern void globals_of_kqueue (void);
extern void syms_of_kqueue (void);
#endif

/* Defined in gfilenotify.c */
#ifdef HAVE_GFILENOTIFY
extern void globals_of_gfilenotify (void);
extern void syms_of_gfilenotify (void);
#endif

#ifdef HAVE_W32NOTIFY
/* Defined on w32notify.c.  */
extern void syms_of_w32notify (void);
#endif

/* Defined in xfaces.c.  */
extern Lisp_Object Vface_alternative_font_family_alist;
extern Lisp_Object Vface_alternative_font_registry_alist;
extern void syms_of_xfaces (void);

#ifdef HAVE_X_WINDOWS
/* Defined in xfns.c.  */
extern void syms_of_xfns (void);

/* Defined in xsmfns.c.  */
extern void syms_of_xsmfns (void);

/* Defined in xselect.c.  */
extern void syms_of_xselect (void);

/* Defined in xterm.c.  */
extern void init_xterm (void);
extern void syms_of_xterm (void);
#endif /* HAVE_X_WINDOWS */

#ifdef HAVE_WINDOW_SYSTEM
/* Defined in xterm.c, nsterm.m, w32term.c.  */
extern char *x_get_keysym_name (int);
#endif /* HAVE_WINDOW_SYSTEM */

/* Defined in xml.c.  */
extern void syms_of_xml (void);
#ifdef HAVE_LIBXML2
extern void xml_cleanup_parser (void);
#endif

#ifdef HAVE_LCMS2
/* Defined in lcms.c.  */
extern void syms_of_lcms2 (void);
#endif

#ifdef HAVE_ZLIB
/* Defined in decompress.c.  */
extern void syms_of_decompress (void);
#endif

#ifdef HAVE_DBUS
/* Defined in dbusbind.c.  */
void init_dbusbind (void);
void syms_of_dbusbind (void);
#endif


/* Defined in profiler.c.  */
extern bool profiler_memory_running;
extern void malloc_probe (size_t);
extern void syms_of_profiler (void);


#ifdef DOS_NT
/* Defined in msdos.c, w32.c.  */
extern char *emacs_root_dir (void);
#endif /* DOS_NT */

/* Defined in lastfile.c.  */
extern char my_edata[];
extern char my_endbss[];
extern char *my_endbss_static;

extern void *xmalloc (size_t) ATTRIBUTE_MALLOC_SIZE ((1));
extern void *xzalloc (size_t) ATTRIBUTE_MALLOC_SIZE ((1));
extern void *xrealloc (void *, size_t) ATTRIBUTE_ALLOC_SIZE ((2));
extern void xfree (void *);
extern void *xnmalloc (ptrdiff_t, ptrdiff_t) ATTRIBUTE_MALLOC_SIZE ((1,2));
extern void *xnrealloc (void *, ptrdiff_t, ptrdiff_t)
  ATTRIBUTE_ALLOC_SIZE ((2,3));
extern void *xpalloc (void *, ptrdiff_t *, ptrdiff_t, ptrdiff_t, ptrdiff_t);

extern char *xstrdup (const char *) ATTRIBUTE_MALLOC;
extern char *xlispstrdup (Lisp_Object) ATTRIBUTE_MALLOC;
extern void dupstring (char **, char const *);

/* Make DEST a copy of STRING's data.  Return a pointer to DEST's terminating
   null byte.  This is like stpcpy, except the source is a Lisp string.  */

INLINE char *
lispstpcpy (char *dest, Lisp_Object string)
{
  ptrdiff_t len = SBYTES (string);
  memcpy (dest, SDATA (string), len + 1);
  return dest + len;
}

extern void xputenv (const char *);

extern char *egetenv_internal (const char *, ptrdiff_t);

INLINE char *
egetenv (const char *var)
{
  /* When VAR is a string literal, strlen can be optimized away.  */
  return egetenv_internal (var, strlen (var));
}

/* Set up the name of the machine we're running on.  */
extern void init_system_name (void);

/* Return the absolute value of X.  X should be a signed integer
   expression without side effects, and X's absolute value should not
   exceed the maximum for its promoted type.  This is called 'eabs'
   because 'abs' is reserved by the C standard.  */
#define eabs(x)         ((x) < 0 ? -(x) : (x))

/* Return a fixnum or float, depending on whether the integer VAL fits
   in a Lisp fixnum.  */

#define make_fixnum_or_float(val) \
   (FIXNUM_OVERFLOW_P (val) ? make_float (val) : make_number (val))

/* SAFE_ALLOCA normally allocates memory on the stack, but if size is
   larger than MAX_ALLOCA, use xmalloc to avoid overflowing the stack.  */

enum MAX_ALLOCA { MAX_ALLOCA = 16 * 1024 };

extern void *record_xmalloc (size_t) ATTRIBUTE_ALLOC_SIZE ((1));

#define USE_SAFE_ALLOCA			\
  ptrdiff_t sa_avail = MAX_ALLOCA;	\
  ptrdiff_t sa_count = SPECPDL_INDEX (); bool sa_must_free = false

#define AVAIL_ALLOCA(size) (sa_avail -= (size), alloca (size))

/* SAFE_ALLOCA allocates a simple buffer.  */

#define SAFE_ALLOCA(size) ((size) <= sa_avail				\
			   ? AVAIL_ALLOCA (size)			\
			   : (sa_must_free = true, record_xmalloc (size)))

/* SAFE_NALLOCA sets BUF to a newly allocated array of MULTIPLIER *
   NITEMS items, each of the same type as *BUF.  MULTIPLIER must
   positive.  The code is tuned for MULTIPLIER being a constant.  */

#define SAFE_NALLOCA(buf, multiplier, nitems)			 \
  do {								 \
    if ((nitems) <= sa_avail / sizeof *(buf) / (multiplier))	 \
      (buf) = AVAIL_ALLOCA (sizeof *(buf) * (multiplier) * (nitems)); \
    else							 \
      {								 \
	(buf) = xnmalloc (nitems, sizeof *(buf) * (multiplier)); \
	sa_must_free = true;					 \
	record_unwind_protect_ptr (xfree, buf);			 \
      }								 \
  } while (false)

/* SAFE_ALLOCA_STRING allocates a C copy of a Lisp string.  */

#define SAFE_ALLOCA_STRING(ptr, string)			\
  do {							\
    (ptr) = SAFE_ALLOCA (SBYTES (string) + 1);		\
    memcpy (ptr, SDATA (string), SBYTES (string) + 1);	\
  } while (false)

/* SAFE_FREE frees xmalloced memory and enables GC as needed.  */

#define SAFE_FREE()			\
  do {					\
    if (sa_must_free) {			\
      sa_must_free = false;		\
      unbind_to (sa_count, Qnil);	\
    }					\
  } while (false)

/* Set BUF to point to an allocated array of NELT Lisp_Objects,
   immediately followed by EXTRA spare bytes.  */

#define SAFE_ALLOCA_LISP_EXTRA(buf, nelt, extra)	       \
  do {							       \
    ptrdiff_t alloca_nbytes;				       \
    if (INT_MULTIPLY_WRAPV (nelt, word_size, &alloca_nbytes)   \
	|| INT_ADD_WRAPV (alloca_nbytes, extra, &alloca_nbytes) \
	|| SIZE_MAX < alloca_nbytes)			       \
      memory_full (SIZE_MAX);				       \
    else if (alloca_nbytes <= sa_avail)			       \
      (buf) = AVAIL_ALLOCA (alloca_nbytes);		       \
    else						       \
      {							       \
	Lisp_Object arg_;				       \
	(buf) = xmalloc (alloca_nbytes);		       \
	arg_ = make_save_memory (buf, nelt);		       \
	sa_must_free = true;				       \
	record_unwind_protect (free_save_value, arg_);	       \
      }							       \
  } while (false)

/* Set BUF to point to an allocated array of NELT Lisp_Objects.  */

#define SAFE_ALLOCA_LISP(buf, nelt) SAFE_ALLOCA_LISP_EXTRA (buf, nelt, 0)


/* If USE_STACK_LISP_OBJECTS, define macros that and functions that allocate
   block-scoped conses and strings.  These objects are not
   managed by the garbage collector, so they are dangerous: passing them
   out of their scope (e.g., to user code) results in undefined behavior.
   Conversely, they have better performance because GC is not involved.

   This feature is experimental and requires careful debugging.
   Build with CPPFLAGS='-DUSE_STACK_LISP_OBJECTS=0' to disable it.  */

#if (!defined USE_STACK_LISP_OBJECTS \
     && defined __GNUC__ && !defined __clang__ && ! GNUC_PREREQ (4, 3, 2))
  /* Work around GCC bugs 36584 and 35271, which were fixed in GCC 4.3.2.  */
# define USE_STACK_LISP_OBJECTS false
#endif
#ifndef USE_STACK_LISP_OBJECTS
# define USE_STACK_LISP_OBJECTS true
#endif

#ifdef GC_CHECK_STRING_BYTES
enum { defined_GC_CHECK_STRING_BYTES = true };
#else
enum { defined_GC_CHECK_STRING_BYTES = false };
#endif

/* Struct inside unions that are typically no larger and aligned enough.  */

union Aligned_Cons
{
  struct Lisp_Cons s;
  double d; intmax_t i; void *p;
};

union Aligned_String
{
  struct Lisp_String s;
  double d; intmax_t i; void *p;
};

/* True for stack-based cons and string implementations, respectively.
   Use stack-based strings only if stack-based cons also works.
   Otherwise, STACK_CONS would create heap-based cons cells that
   could point to stack-based strings, which is a no-no.  */

enum
  {
    USE_STACK_CONS = (USE_STACK_LISP_OBJECTS
		      && alignof (union Aligned_Cons) % GCALIGNMENT == 0),
    USE_STACK_STRING = (USE_STACK_CONS
			&& !defined_GC_CHECK_STRING_BYTES
			&& alignof (union Aligned_String) % GCALIGNMENT == 0)
  };

/* Auxiliary macros used for auto allocation of Lisp objects.  Please
   use these only in macros like AUTO_CONS that declare a local
   variable whose lifetime will be clear to the programmer.  */
#define STACK_CONS(a, b) \
  make_lisp_ptr (&((union Aligned_Cons) { { a, { b } } }).s, Lisp_Cons)
#define AUTO_CONS_EXPR(a, b) \
  (USE_STACK_CONS ? STACK_CONS (a, b) : Fcons (a, b))

/* Declare NAME as an auto Lisp cons or short list if possible, a
   GC-based one otherwise.  This is in the sense of the C keyword
   'auto'; i.e., the object has the lifetime of the containing block.
   The resulting object should not be made visible to user Lisp code.  */

#define AUTO_CONS(name, a, b) Lisp_Object name = AUTO_CONS_EXPR (a, b)
#define AUTO_LIST1(name, a)						\
  Lisp_Object name = (USE_STACK_CONS ? STACK_CONS (a, Qnil) : list1 (a))
#define AUTO_LIST2(name, a, b)						\
  Lisp_Object name = (USE_STACK_CONS					\
		      ? STACK_CONS (a, STACK_CONS (b, Qnil))		\
		      : list2 (a, b))
#define AUTO_LIST3(name, a, b, c)					\
  Lisp_Object name = (USE_STACK_CONS					\
		      ? STACK_CONS (a, STACK_CONS (b, STACK_CONS (c, Qnil))) \
		      : list3 (a, b, c))
#define AUTO_LIST4(name, a, b, c, d)					\
    Lisp_Object name							\
      = (USE_STACK_CONS							\
	 ? STACK_CONS (a, STACK_CONS (b, STACK_CONS (c,			\
						     STACK_CONS (d, Qnil)))) \
	 : list4 (a, b, c, d))

/* Declare NAME as an auto Lisp string if possible, a GC-based one if not.
   Take its unibyte value from the null-terminated string STR,
   an expression that should not have side effects.
   STR's value is not necessarily copied.  The resulting Lisp string
   should not be modified or made visible to user code.  */

#define AUTO_STRING(name, str) \
  AUTO_STRING_WITH_LEN (name, str, strlen (str))

/* Declare NAME as an auto Lisp string if possible, a GC-based one if not.
   Take its unibyte value from the null-terminated string STR with length LEN.
   STR may have side effects and may contain null bytes.
   STR's value is not necessarily copied.  The resulting Lisp string
   should not be modified or made visible to user code.  */

#define AUTO_STRING_WITH_LEN(name, str, len)				\
  Lisp_Object name =							\
    (USE_STACK_STRING							\
     ? (make_lisp_ptr							\
	((&((union Aligned_String) {{len, -1, 0, (unsigned char *) (str)}}).s), \
	 Lisp_String))							\
     : make_unibyte_string (str, len))

/* Loop over conses of the list TAIL, signaling if a cycle is found,
   and possibly quitting after each loop iteration.  In the loop body,
   set TAIL to the current cons.  If the loop exits normally,
   set TAIL to the terminating non-cons, typically nil.  The loop body
   should not modify the list’s top level structure other than by
   perhaps deleting the current cons.  */

#define FOR_EACH_TAIL(tail) \
  FOR_EACH_TAIL_INTERNAL (tail, circular_list (tail), true)

/* Like FOR_EACH_TAIL (LIST), except do not signal or quit.
   If the loop exits due to a cycle, TAIL’s value is undefined.  */

#define FOR_EACH_TAIL_SAFE(tail) \
  FOR_EACH_TAIL_INTERNAL (tail, (void) ((tail) = Qnil), false)

/* Iterator intended for use only within FOR_EACH_TAIL_INTERNAL.  */
struct for_each_tail_internal
{
  Lisp_Object tortoise;
  intptr_t max, n;
  unsigned short int q;
};

/* Like FOR_EACH_TAIL (LIST), except evaluate CYCLE if a cycle is
   found, and check for quit if CHECK_QUIT.  This is an internal macro
   intended for use only by the above macros.

   Use Brent’s teleporting tortoise-hare algorithm.  See:
   Brent RP. BIT. 1980;20(2):176-84. doi:10.1007/BF01933190
   http://maths-people.anu.edu.au/~brent/pd/rpb051i.pdf

   This macro uses maybe_quit because of an excess of caution.  The
   call to maybe_quit should not be needed in practice, as a very long
   list, whether circular or not, will cause Emacs to be so slow in
   other uninterruptible areas (e.g., garbage collection) that there
   is little point to calling maybe_quit here.  */

#define FOR_EACH_TAIL_INTERNAL(tail, cycle, check_quit)			\
  for (struct for_each_tail_internal li = { tail, 2, 0, 2 };		\
       CONSP (tail);							\
       ((tail) = XCDR (tail),						\
	((--li.q != 0							\
	  || ((check_quit) ? maybe_quit () : (void) 0, 0 < --li.n)	\
	  || (li.q = li.n = li.max <<= 1, li.n >>= USHRT_WIDTH,		\
	      li.tortoise = (tail), false))				\
	 && EQ (tail, li.tortoise))					\
	? (cycle) : (void) 0))

/* Do a `for' loop over alist values.  */

#define FOR_EACH_ALIST_VALUE(head_var, list_var, value_var)		\
  for ((list_var) = (head_var);						\
       (CONSP (list_var) && ((value_var) = XCDR (XCAR (list_var)), true)); \
       (list_var) = XCDR (list_var))

/* Check whether it's time for GC, and run it if so.  */

INLINE void
maybe_gc (void)
{
  if ((consing_since_gc > gc_cons_threshold
       && consing_since_gc > gc_relative_threshold)
      || (!NILP (Vmemory_full)
	  && consing_since_gc > memory_full_cons_threshold))
    Fgarbage_collect ();
}

INLINE_HEADER_END

#endif /* EMACS_LISP_H */<|MERGE_RESOLUTION|>--- conflicted
+++ resolved
@@ -2956,19 +2956,6 @@
 
 /* This version of DEFUN declares a function prototype with the right
    arguments, so we can catch errors with maxargs at compile-time.  */
-<<<<<<< HEAD
-=======
-#ifdef _MSC_VER
-#define DEFUN(lname, fnname, sname, minargs, maxargs, intspec, doc)	\
-   Lisp_Object fnname DEFUN_ARGS_ ## maxargs ;				\
-   static struct GCALIGNED Lisp_Subr sname =				\
-   { { (PVEC_SUBR << PSEUDOVECTOR_AREA_BITS)				\
-       | (sizeof (struct Lisp_Subr) / sizeof (EMACS_INT)) },		\
-      { (Lisp_Object (__cdecl *)(void))fnname },                        \
-       minargs, maxargs, lname, intspec, 0};				\
-   Lisp_Object fnname
-#else  /* not _MSC_VER */
->>>>>>> 9e59de94
 #define DEFUN(lname, fnname, sname, minargs, maxargs, intspec, doc)	\
    static struct GCALIGNED Lisp_Subr sname =				\
      { { PVEC_SUBR << PSEUDOVECTOR_AREA_BITS },				\
