--- conflicted
+++ resolved
@@ -47,13 +47,9 @@
 cd ../
 [ -d admin ] || die "Could not locate admin directory"
 
-<<<<<<< HEAD
-if [ -d .git ]; then
-=======
 if [ -d .bzr ]; then
     vcs=bzr
 elif [ -d .git ]; then
->>>>>>> 4f4cf9c8
     vcs=git
 else
     die "Cannot determine vcs"
@@ -309,12 +305,9 @@
 
     modified=$(status $basegen) || die
 
-<<<<<<< HEAD
-=======
     ## bzr status output is always relative to top-level, not PWD.
     [ "$vcs" = "bzr" ] && cd $oldpwd
 
->>>>>>> 4f4cf9c8
     commit "generated" $modified || die "commit error"
 
     exit 0
@@ -386,15 +379,11 @@
 ## It probably would be fine to just check+commit lisp/, since
 ## making autoloads should not effect any other files.  But better
 ## safe than sorry.
-<<<<<<< HEAD
-modified=$(status $genfiles $ldefs_out) || die
-=======
 modified=$(status $genfiles ${ldefs_out#lisp/}) || die
 
 
 ## bzr status output is always relative to top-level, not PWD.
 [ "$vcs" = "bzr" ] && cd ../
->>>>>>> 4f4cf9c8
 
 
 commit "loaddefs" $modified || die "commit error"
