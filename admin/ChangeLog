<<<<<<< HEAD
2014-11-04  Paul Eggert  <eggert@cs.ucla.edu>

	Spelling fixes; tweak explanation of commit messages.
	* notes/repo: Avoid "DVCS" acronym without first explaining it.
	Mention using the first line of a ChangeLog as the topic line,
	and that commit messages should use UTF-8.

2014-11-01  Eli Zaretskii  <eliz@gnu.org>
=======
2014-11-09  Glenn Morris  <rgm@gnu.org>

	* admin.el (make-manuals-dist-output-variables)
	(make-manuals-dist--1, make-manuals-dist): New.
	Replaces doc/*/Makefile.in `dist' rules.

2014-10-31  Eli Zaretskii  <eliz@gnu.org>
>>>>>>> e4ed201f

	* notes/repo (Notes): Reword the stylistic guidance for commit log
	messages so that they are in line with Emacs development practices
	and style guidance.

2014-10-27  Eric S. Raymond  <esr@thyrsus.com>

	* notes/bzr: Rename to notes/repo, reorganize to separate
	VCS-dependent from VCS-independent stuff.  Add guidance about
	commit-comment format under DVCSes.

	* notes/BRANCH: Merged into notes/repo.

2014-10-20  Glenn Morris  <rgm@gnu.org>

	* Merge in all changes up to 24.4 release.

2014-10-15  Eli Zaretskii  <eliz@gnu.org>

	* unidata/unidata-gen.el (unidata-prop-alist): New properties
	'paired-bracket' and 'bracket-type', in support of the UBA 6.3.
	(unidata-gen-table): Support PROP-IDX being a function.
	(unidata-describe-bidi-bracket-type, unidata-gen-brackets-list)
	(unidata-gen-bracket-type-list): New functions.
	(unidata-check): Support checking the 'bracket-type' attribute.
	(unidata-gen-files): Don't create backups for uni-*.el files.

	* unidata/Makefile.in (${unidir}/charprop.el): Depend on
	BidiMirroring.txt and BidiBrackets.txt.

	* unidata/BidiBrackets.txt: New file, from Unicode.

2014-10-13  Glenn Morris  <rgm@gnu.org>

	* authors.el (authors-aliases, authors-fixed-case)
	(authors-obsolete-files-regexps): Additions.
	(authors-no-scan-regexps): New constant.
	(authors-no-scan-file-p): New function.
	(authors): Respect authors-no-scan-file-p.

2014-10-12  Paul Eggert  <eggert@cs.ucla.edu>

	Fix putenv race conditions with undefined behavior (Bug#8705).
	* merge-gnulib (GNULIB_MODULES): Add time_r, since Emacs now
	calls localtime_r and gmtime_r directly.

2014-10-07  Glenn Morris  <rgm@gnu.org>

	* unidata/Makefile.in: Check for deleted uni- files.  (Bug#18489)
	(all): Use unifiles rather than charprop.el.
	(FORCE): New variable and phony rule.
	(${unidir}/charprop.el): Respect FORCE.
	(unifiles): New rule.

	* unidata/Makefile.in (unidir): Rename from DSTDIR.  Change all uses.
	(charprop.el, install): Remove rules.
	(clean): Simplify.

2014-10-04  Glenn Morris  <rgm@gnu.org>

	* authors.el (authors-renamed-files-alist): Add package-x-test.el

2014-10-01  Stefan Monnier  <monnier@iro.umontreal.ca>

	* unidata/unidata-gen.el (unidata-gen-table-word-list): Use alist-get
	and cl-incf.

2014-09-08  Eli Zaretskii  <eliz@gnu.org>

	* unidata/unidata-gen.el (unidata-check): Bring this function up
	to date with the currently supported methods of generating Unicode
	property tables.  Add a comment with a description how to invoke
	the check.  Update the copyright years in the reference to the
	Unicode data files we use.

2014-08-30  Paul Eggert  <eggert@cs.ucla.edu>

	Vector-sorting fixes (Bug#18361).
	* merge-gnulib (GNULIB_MODULES): Add vla.

2014-08-30  Eli Zaretskii  <eliz@gnu.org>

	* authors.el (authors): Fix last change so it works for MS-Windows
	as well.

2014-08-29  Michael Albinus  <michael.albinus@gmx.de>

	* authors.el (authors): Use LOCALE argument of `string-collate-lessp'.

2014-08-28  Michael Albinus  <michael.albinus@gmx.de>

	* authors.el (authors-aliases): Addition.

2014-08-26  Glenn Morris  <rgm@gnu.org>

	* authors.el (authors-ignored-files, authors-valid-file-names)
	(authors-renamed-files-alist): Additions.
	(authors-renamed-files-alist): Revert 2014-08-09 change.
	(authors): Sort authors in utf-8 order.  (Bug#2263)

2014-08-09  Reuben Thomas  <rrt@sc3d.org>

	* notes/copyright: Remove mention of msdos/is_exec.c and
	sigaction.c.
	* authors.el (authors-renamed-files-alist): Remove is_exec.c.

2014-08-07  Reuben Thomas  <rrt@sc3d.org>

	* notes/exit-value: Remove specific discussion of VMS.

2014-08-07  Reuben Thomas  <rrt@sc3d.org>

	Refer to MS-DOS using the same name everywhere.

	* FOR-RELEASE: ``MS-DOG'', ``MSDOG'' and ``msdog'' become
	``MS-DOS''.
	* MAINTAINERS: ditto.

2014-07-14  Paul Eggert  <eggert@cs.ucla.edu>

	Use binary-io module, O_BINARY, and "b" flag (Bug#18006).
	* merge-gnulib (GNULIB_MODULES): Add binary-io.  It was already
	present implicitly; this just makes the dependence explicit.

2014-06-30  Glenn Morris  <rgm@gnu.org>

	* update_autogen: Find loaddefs targets rather than
	parsing lisp/Makefile.in

2014-06-29  Glenn Morris  <rgm@gnu.org>

	* update_autogen: Remove need to cd into/out of lisp/.

	* grammars/Makefile.in (bootstrap-clean): Don't delete Makefile,
	for sake of top-level maintainer-clean rule.

2014-06-26  Eli Zaretskii  <eliz@gnu.org>

	* notes/unicode: Some notes about what to do when a new Unicode
	version is imported.

2014-06-26  Glenn Morris  <rgm@gnu.org>

	* authors.el: Move here from ../lisp/emacs-lisp.

2014-06-25  Glenn Morris  <rgm@gnu.org>

	* grammars/Makefile.in (${bovinedir}/c-by.el, ${bovinedir}/make-by.el):
	(${wisentdir}/js-wy.el, ${wisentdir}/python-wy.el):
	Replace with pattern rules.
	(${bovinedir}/scm-by.el, ${wisentdir}/javat-wy.el)
	(${cedetdir}/srecode/srt-wy.el): Use $<.

	* unidata/Makefile.in (${top_srcdir}/src/macuvs.h): Make and load .elc.
	(.el.elc): Replace with pattern rule.
	(%.elc): New.
	(unidata.txt): Use $<.
	(compile): Remove.
	(${DSTDIR}/charprop.el): Use order-only prereqs rather than a sub-make.

	* unidata/uvs.el (uvs-print-table-ivd): Fix free variable typo.

2014-06-21  Glenn Morris  <rgm@gnu.org>

	* unidata/BidiMirroring.txt: Update to 7.0.0 (only comment changes).
	* unidata/UnicodeData.txt: Update to 7.0.0.
	* unidata/IVD_Sequences.txt: Update to 2014-05-16 version.

2014-06-21  Stephen Berman  <Stephen.Berman@gmx.net>

	* notes/elpa: Use "git" instead of "bzr" in the name of machine to
	clone the repository from.

2014-06-13  Glenn Morris  <rgm@gnu.org>

	* unidata/Makefile.in (${DSTDIR}/charprop.el):
	GNU make automatically passes command-line arguments to sub-makes.

2014-06-02  Paul Eggert  <eggert@cs.ucla.edu>

	Include sources used to create macuvs.h.
	* unidata/IVD_Sequences.txt: New file.
	* unidata/Makefile.in (${top_srcdir}/src/macuvs.h): New rule.
	(all): Build it.
	(extraclean): Remove it.
	* unidata/README: Mention BidiMirroring.txt and IVD_Sequences.txt.
	* unidata/copyright.html: Update to current version from Unicode
	Consortium.
	* unidata/uvs.el: Rename from ../mac/uvs.el.
	(uvs-print-table-ivd): Output a header in the form that
	unidata-gen.el generates.

2014-05-25  YAMAMOTO Mitsuharu  <mituharu@math.s.chiba-u.ac.jp>

	* mac/uvs.el: New file from Mac port.  Generates src/macuvs.h.

2014-05-17  Paul Eggert  <eggert@cs.ucla.edu>

	Assume C99 or later (Bug#17487).
	* merge-gnulib (GNULIB_MODULES): Remove stdarg, stdbool.
	(GNULIB_TOOL_FLAGS): Avoid stdarg, stdbool.

2014-05-16  Paul Eggert  <eggert@cs.ucla.edu>

	Don't require pkg-config when building from repository.
	* merge-pkg-config: New script.
	* notes/copyright: Update for m4/*.m4, in particular m4/pkg.m4.

2014-05-13  Paul Eggert  <eggert@cs.ucla.edu>

	* merge-gnulib: Defer to autogen.sh for ACLOCAL_PATH computation.

2014-05-12  Glenn Morris  <rgm@gnu.org>

	* find-gc.el: Move here from ../lisp/emacs-lisp.

	* admin.el (set-version-in-file): Don't set identical version.
	(set-version): Provide default version number.
	(set-version, set-copyright): Give start/end messages.

2014-04-18  Paul Eggert  <eggert@cs.ucla.edu>

	* notes/bzr: Update instructions for merging from gnulib.
	Remove obsolete note about tramp.el and tramp-sh.el.
	Change "emacs-23" to "emacs-24".

2014-04-11  Glenn Morris  <rgm@gnu.org>

	* grammars/Makefile.in (EMACSDATA, EMACSDOC, EMACSPATH): Unexport.

2014-03-22  Glenn Morris  <rgm@gnu.org>

	* quick-install-emacs (AVOID): Remove testfile and test-distrib.

2014-03-21  Glenn Morris  <rgm@gnu.org>

	* update_autogen: Auto-detect VCS in use.
	(vcs): New variable.
	(status, commit, main): Handle git.

2014-03-07  Paul Eggert  <eggert@cs.ucla.edu>

	Fix oversight preventing lib/sys/types.h from being generated.
	* merge-gnulib (GNULIB_TOOL_FLAGS): Don't avoid sys_types.

2014-02-06  David Engster  <deng@randomsample.de>

	* grammars/c.by (function-pointer): Correctly deal with anonymous
	function pointers.
	(opt-brackets-after-symbol): New.
	(multi-stage-dereference): Use it.  Add rules for explicit
	matching the last dereference.

2014-01-16  Eric S. Raymond  <esr@thyrsus.com>

	* notes/commits: Add a 'graph on VCS-independent ways of
	identifying commits and the desirability thereof.

2014-01-15  Paul Eggert  <eggert@cs.ucla.edu>

	Fix copyright license notices for Adobe Unicode mapping files.
	* charsets/mapfiles/README: The copied files are not compressed.
	Check for copies as of today.
	* charsets/mapfiles/stdenc.txt, charsets/mapfiles/symbol.txt:
	Update from table version 0.2 (1999-03-30) to 1.0 (2011-07-12).
	This doesn't change the table data, just copyright license notice.
	The new notices are compatible with the GPL, the old ones were not.

2014-01-13  Glenn Morris  <rgm@gnu.org>

	* update_autogen (status): New function.  Use throughout.

2014-01-10  Glenn Morris  <rgm@gnu.org>

	* update_autogen: Fix sed bug that was losing the last AUTOGEN_VCS.

2014-01-04  Glenn Morris  <rgm@gnu.org>

	* admin.el (manual-html-fix-node-div): Handle Texinfo 5's movable <hr>.
	(manual-html-fix-index-2): Tweak Texinfo 5 table format.
	Fix minor Texinfo 4 issue with start of detailed menu.

2014-01-03  Glenn Morris  <rgm@gnu.org>

	* admin.el: More Texinfo 5 updates.
	(manual-html-fix-headers): Tweak Texinfo 5 body.
	(manual-html-fix-node-div): Treat "header" like "node".
	(manual-html-fix-index-1): Handle Texinfo 5 top heading.
	(manual-html-fix-index-2): Tweak Texinfo 5 listing tables.

2014-01-02  Xue Fuqiao  <xfq.free@gmail.com>

	* check-doc-strings: Replace `perl -w' with `use warnings;'.

2013-12-30  Glenn Morris  <rgm@gnu.org>

	* admin.el (manual-html-fix-headers, manual-html-fix-index-1):
	Some updates for changes in Texinfo 5 output.

2013-12-29  Xue Fuqiao  <xfq.free@gmail.com>

	* make-emacs:
	* build-configs: Add the "use strict;" and "use warnings;" pragmas.

2013-12-28  Glenn Morris  <rgm@gnu.org>

	* admin.el (cusver-scan): Warn about missing :types.
	(cusver-check): Interactively, require existing directories.

2013-12-27  Xue Fuqiao  <xfq.free@gmail.com>

	* admin.el (manual-misc-manuals, make-manuals, manual-pdf)
	(cusver-find-files, cusver-new-version, cusver-scan)
	(cusver-goto-xref, cusver-check): Doc fix.
	(manual-html-node, cusver-check): Use `user-error'.

2013-12-24  Paul Eggert  <eggert@cs.ucla.edu>

	Automate the procedure for updating copyright year.
	* merge-gnulib (GNULIB_MODULES): Add update-copyright.
	* notes/years: Mention admin/update-copyright.
	* update-copyright: New file.

2013-12-24  Xue Fuqiao  <xfq.free@gmail.com>

	* admin.el (add-release-logs, set-version-in-file, set-version)
	(set-copyright): Use `user-error'.

2013-12-22  Eli Zaretskii  <eliz@gnu.org>

	* unidata/unidata-gen.el (unidata-split-name): Don't give any NAME
	to <control> characters: the Unicode Standard says they have no
	name.  (Bug#16216)
	(unidata-describe-bidi-class): Add new "isolate" classes
	introduced by Unicode 6.3.

2013-12-12  David Engster  <deng@randomsample.de>

	* grammars/c.by (expr-binop): Add MOD.
	(variablearg): Add 'opt-assign'.
	(variablearg, varnamelist): Add default values so that it can be
	later expanded into the tag.
	(opt-stuff-after-symbol): Rename to 'brackets-after-symbol' and
	remove empty match.
	(multi-stage-dereference): Adapt to above rename.
	(unaryexpression): Use 'symbol' instead of 'namespace-symbol',
	since the latter also leads to an empty match at the end which
	would make this too greedy.
	(variablearg-opt-name): Support parsing of function pointers
	inside an argument list.

2013-12-12  Glenn Morris  <rgm@gnu.org>

	* update_autogen (info_dir):
	Use dir_top from build-aux/ rather than admin/.

	* update_autogen: Add option to generate info/dir.
	(Usage): Add -I.
	(info_flag): New variable.
	(-I): New option.
	(doc): Maybe check its status.
	(info_dir): New function.
	* dir_top: New file.

2013-12-11  Paul Eggert  <eggert@cs.ucla.edu>

	Remove the option of using libcrypto.
	* merge-gnulib: Remove lib/gl_openssh.h and m4/gl-openssl.m4.

2013-12-04  Eli Zaretskii  <eliz@gnu.org>

	* unidata/unidata-gen.el (unidata-prop-alist): Update bidi-class
	to include the new isolate-related classes introduced with Unicode
	v6.3.
	(unidata-encode-val): Accept an additional optional argument, a
	warning message to emit when UnicodeData.txt defines bidi-class
	values that are not in unidata-prop-alist.  Add a comment
	explaining what should maintainers do if/when such a warning ever
	appears.
	(unidata-gen-table): Call unidata-encode-val with 3rd arg non-nil
	when generating uni-bidi.el.

2013-12-01  Glenn Morris  <rgm@gnu.org>

	* unidata/Makefile.in (${DSTDIR}/charprop.el):
	Ensure output files are writable.

2013-11-30  Glenn Morris  <rgm@gnu.org>

	* grammars/Makefile.in: Ensure output files are writable.

2013-11-30  Eli Zaretskii  <eliz@gnu.org>

	* charsets/mule-charsets.el: Rewritten to work in Emacs 23 and
	later.  (Bug#16007)

2013-11-30  Glenn Morris  <rgm@gnu.org>

	Stop keeping (most) generated cedet grammar files in the repository.
	* grammars/README: Remove.
	* grammars/Makefile.in: New file.
	* grammars/c.by, grammars/java-tags.wy, grammars/js.wy:
	* grammars/python.wy: Update declarations to match generated outputs.

2013-11-28  Glenn Morris  <rgm@gnu.org>

	* unidata/unidata-gen.el (unidata-gen-files):
	Disable autoloads in generated files.

2013-11-27  Glenn Morris  <rgm@gnu.org>

	* unidata/Makefile.in (all, install, clean, bootstrap-clean)
	(distclean, maintainer-clean): Declare as PHONY.
	(compile, extraclean): New.
	(${DSTDIR}/charprop.el): Depend on source files rather than
	intermediate products.

2013-11-11  Glenn Morris  <rgm@gnu.org>

	* unidata/BidiMirroring.txt, unidata/UnicodeData.txt: Update to 6.3.0.

	* unidata/unidata-gen.el (unidata-gen-files):
	Tweak whitespace in generated files.

2013-11-09  Glenn Morris  <rgm@gnu.org>

	* unidata/unidata-gen.el (unidata-gen-files):
	Fix deletion of existing output files after 2013-10-30 changes.

2013-11-07  Glenn Morris  <rgm@gnu.org>

	* unidata/unidata-gen.el (unidata-gen-files):
	Disable version-control in generated files.
	Update Unicode Inc. copyright years.

2013-11-05  Glenn Morris  <rgm@gnu.org>

	* update_autogen: Move here from ../autogen.
	(usage): Update.  Remove -l, add -A.
	(autogendir): New variable.
	(ldefs_flag): Default to set.
	(genfiles): Reduce to only ms-dos relevant files.
	(main): Make checking autogen sources optional.
	Make copying of autogen files optional.

2013-10-30  Glenn Morris  <rgm@gnu.org>

	* unidata/unidata-gen.el (unidata-gen-files): Use pop.
	Also take the output directory as an argument.
	* unidata/Makefile.in: Simplify now that unidata-gen-files takes
	the output directory as an argument (no need to cd, etc).
	(abs_srcdir, abs_builddir): Remove.
	(abs_top_builddir): Replace by top_builddir.
	(${DSTDIR}/charprop.el): No need to cd.  Pass dest as argument.
	(${DSTDIR}/charprop.el, charprop.el):
	No need to pass unidata.txt as argument.

	* unidata/unidata-gen.el (unidata--ensure-compiled): New function.
	(unidata-gen-table-name, unidata-gen-table-decomposition)
	(unidata-gen-files): Use unidata--ensure-compiled.

	* unidata/Makefile.in (abs_srcdir): New, set by configure.
	(${DSTDIR}/charprop.el, charprop.el): Update for srcdir not absolute.
	(clean): Delete all .elc files.
	(bootstrap-clean): New rule.

2013-10-23  Glenn Morris  <rgm@gnu.org>

	* unidata/Makefile.in (emacs, ${DSTDIR}/charprop.el):
	Quote entities that might contain whitespace.

2013-10-07  Paul Eggert  <eggert@cs.ucla.edu>

	Improve support for popcount and counting trailing zeros (Bug#15550).
	* merge-gnulib (GNULIB_MODULES): Add count-one-bits
	and count-trailing-zeros.

2013-10-04  Paul Eggert  <eggert@cs.ucla.edu>

	Use hardware support for byteswapping on glibc x86 etc.
	* merge-gnulib (GNULIB_MODULES): Add byteswap.

2013-08-28  Paul Eggert  <eggert@cs.ucla.edu>

	* unidata/Makefile.in (SHELL): Now @SHELL@, not /bin/sh,
	for portability to hosts where /bin/sh has problems.

2013-08-27  Glenn Morris  <rgm@gnu.org>

	* admin.el (manual-misc-manuals): Use INFO_COMMON rather than
	INFO_TARGETS.  "faq" does not need special treatment any more.

2013-08-15  Glenn Morris  <rgm@gnu.org>

	* make-tarball.txt: Mention generating pdfs in etc/refcards.

2013-08-15  Xue Fuqiao  <xfq.free@gmail.com>

	* notes/hydra: More information about Hydra.

2013-08-10  Xue Fuqiao  <xfq.free@gmail.com>

	* notes/hydra: New file.

2013-08-04  Paul Eggert  <eggert@cs.ucla.edu>

	Fix some minor races in hosts lacking mkostemp (Bug#15015).
	* merge-gnulib (GNULIB_MODULES): Add mkostemp.

2013-07-12  Glenn Morris  <rgm@gnu.org>

	* admin.el (manual-style-string): Use non-abbreviated url.

2013-07-09  Paul Eggert  <eggert@cs.ucla.edu>

	Port recent close-on-exec changes to Cygwin (Bug#14821).
	* merge-gnulib (GNULIB_TOOL_FLAGS): Don't avoid binary-io.

	Handle error numbers a bit more reliably.
	* merge-gnulib (GNULIB_MODULES): Remove ignore-value.

2013-07-07  Paul Eggert  <eggert@cs.ucla.edu>

	Make file descriptors close-on-exec when possible (Bug#14803).
	* merge-gnulib (GNULIB_MODULES): Add fcntl, pipe2.
	(GNULIB_TOOL_FLAGS): Avoid binary-io, close.  Do not avoid fcntl.

2013-07-06  Glenn Morris  <rgm@gnu.org>

	* admin.el (manual-misc-manuals): New function.
	(make-manuals): Avoid hard-coding list of misc manuals.
	Add the option to only make certain type(s) of output.
	(manual-misc-html): Special-case ccmode and efaq.
	(manual-html-mono, manual-html-node, manual-pdf, manual-ps):
	Move creation of output directory here from make-manuals.
	(manual-html-fix-index-2): Avoid dynamic reference to `f'.

2013-07-05  Glenn Morris  <rgm@gnu.org>

	* admin.el (make-manuals): Use a standard location for lispintro.
	Use a pdf/ subdirectory for pdf versions.

2013-06-29  Glenn Morris  <rgm@gnu.org>

	* admin.el (make-manuals): Don't bother with txt or dvi any more.
	(manual-txt): Remove.
	(manual-pdf): Doc fix.
	(manual-ps): Rename from manual-dvi.
	(manual-pdf, manual-ps): Work in the directory with the texi file,
	so that TeX intermediate files go there rather than to PWD.

2013-06-15  Xue Fuqiao  <xfq.free@gmail.com>

	* notes/changelogs: Mention trivial changes in Change Log.

2013-06-13  Glenn Morris  <rgm@gnu.org>

	* admin.el (manual-style-string): Use new file manual.css.

2013-06-02  Eric Ludlam  <zappo@gnu.org>

	* grammars/srecode-template.wy (variable): Accept a single number
	as a variable value.  Allows the 'priority' to be set to a number.
	(wisent-srecode-template-lexer): Move number up so it can be created.

2013-05-16  Glenn Morris  <rgm@gnu.org>

	* cus-test.el (cus-test-cus-load-groups): New function.
	(cus-test-get-options): Add option to return groups.
	(cus-test-noloads): Also check custom groups.

2013-05-15  Stefan Monnier  <monnier@iro.umontreal.ca>

	* quick-install-emacs: Don't prune DOC-* files a any more.

2013-05-14  Glenn Morris  <rgm@gnu.org>

	* cus-test.el (cus-test-get-lisp-files): Ignore obsolete/.
	(cus-test-libs): Fix let-binding of default-directory.
	(cus-test-noloads): Load all libs for the comparison.

2013-05-11  Glenn Morris  <rgm@gnu.org>

	* cus-test.el (cus-test-libs-noloads): Add a few more files.
	(cus-test-load-libs, cus-test-opts):
	Add option to load more/all Lisp files.
	(cus-test-get-lisp-files): Ignore .*.el files.

2013-05-10  Glenn Morris  <rgm@gnu.org>

	* cus-test.el (cus-test-libs-noloads): Add some files.
	(cus-test-get-lisp-files): New function.
	(cus-test-libs): Add option to load more/all Lisp files.

2013-05-09  Glenn Morris  <rgm@gnu.org>

	* cus-test.el: No need to provide bbdb, bbdb-com any more.
	(cus-test-libs-noloads): Add dunnet in the defvar.
	(dunnet): Don't always load it.
	(viper-mode): Only set if interactive.
	(cus-test-load-custom-loads): Load dunnet if necessary.
	(cus-test-load-1): New macro, with common code from cus-test-load-libs
	and cus-test-libs.
	(cus-test-load-libs, cus-test-libs): Use cus-test-load-1 macro.
	Update for cus-test-get-autoload-deps changed result.
	(cus-test-get-autoload-deps): Simplify.  Return file names as they
	appear in loaddefs.el (directory parts are needed now that not all
	lisp subdirs are in load-path).
	(cus-test-deps): Explicitly skip dunnet.

2013-05-07  Paul Eggert  <eggert@cs.ucla.edu>

	Use Gnulib ACL implementation, for benefit of Solaris etc.  (Bug#14295)
	* merge-gnulib (GNULIB_MODULES): Add qacl.
	(GNULIB_TOOL_FLAGS): Do not avoid errno.

2013-04-01  Paul Eggert  <eggert@cs.ucla.edu>

	Use UTF-8 for most files with non-ASCII characters (Bug#13936).
	* notes/unicode (etc/tutorials/TUTORIAL.ko, leim/quail/hanja.el)
	(leim/quail/hanja3.el, leim/quail/symbol-ksc.el):
	Now utf-8, not iso-2022-7bit.  Also, files that contain non-UTF-8
	characters are now encoded in utf-8-emacs, not iso-2022-7bit.

2013-03-18  Paul Eggert  <eggert@cs.ucla.edu>

	* notes/unicode: Mention some more iso-2022-7bit files (Bug#13936).

	Automate the build of ja-dic.el (Bug#13984).
	* notes/unicode: ja-dic.el is now UTF-8.

2013-03-16  Glenn Morris  <rgm@gnu.org>

	* admin.el (manual-pdf, manual-dvi): Pass -I to texi2pdf, texi2dvi.

2013-03-16  Glenn Morris  <rgm@gnu.org>

	* admin.el (manual-html-mono, manual-html-node): Add -DWWW_GNU_ORG.

2013-03-13  Paul Eggert  <eggert@cs.ucla.edu>

	File synchronization fixes (Bug#13944).
	* CPP-DEFINES (BSD_SYSTEM, HAVE_FSYNC): Remove.
	* merge-gnulib (GNULIB_MODULES): Add fsync, fdatasync.

2013-03-11  Paul Eggert  <eggert@cs.ucla.edu>

	* notes/unicode: Improve notes about Emacs source file encoding.

2013-03-11  Glenn Morris  <rgm@gnu.org>

	* admin.el (make-manuals): Add emacs-lisp-intro and some more
	doc/misc manuals.
	(manual-html-mono, manual-html-node, manual-txt):
	Pass -I to makeinfo.

2013-03-10  Glenn Morris  <rgm@gnu.org>

	* admin.el (add-release-logs): Use UTC for release date.

2013-03-09  Glenn Morris  <rgm@gnu.org>

	* admin.el (add-release-logs): Provide interactive defaults.
	Allow specification of the release date.  Don't exclude gnus/.

2013-03-05  Paul Eggert  <eggert@cs.ucla.edu>

	* notes/unicode: Add notes about Emacs source file encoding.

2013-03-04  Paul Eggert  <eggert@cs.ucla.edu>

	* grammars/java-tags.wy (CHAR): Remove "('\u0000' to '\uffff')"
	from summary, as this causes javat-wy.el to contain both a null byte
	and a byte sequence that is not valid UTF-8, which is inconvenient.

2013-03-03  Paul Eggert  <eggert@cs.ucla.edu>

	* bzrmerge.el (bzrmerge-apply): Omit Latin-1 char from diagnostic.
	If there were a real need, it should be UTF-8 anyway.

2013-02-25  Paul Eggert  <eggert@cs.ucla.edu>

	Simplify data_start configuration (Bug#13783).
	* CPP-DEFINES (DATA_START, ORDINARY_LINK): Remove.

2013-02-11  Paul Eggert  <eggert@cs.ucla.edu>

	Tune by using memchr and memrchr.
	* merge-gnulib (GNULIB_MODULES): Add memrchr.

2013-02-01  Paul Eggert  <eggert@cs.ucla.edu>

	Use fdopendir, fstatat and readlinkat, for efficiency (Bug#13539).
	* merge-gnulib (GNULIB_MODULES): Add fdopendir, fstatat, readlinkat.
	(GNULIB_TOOL_FLAGS): Do not avoid at-internal, openat-h.
	Avoid dup, open, opendir.

2013-01-15  Dmitry Antipov  <dmantipov@yandex.ru>

	* coccinelle/xsave.cocci: Semantic patch to adjust users of
	XSAVE_POINTER and XSAVE_INTEGER macros.

2013-01-03  Glenn Morris  <rgm@gnu.org>

	* check-doc-strings: Update for CVS->bzr, moved lispref/ directory.

	* emacs-pretesters, make-announcement, make-changelog-diff:
	Remove files.

2012-12-14  Paul Eggert  <eggert@cs.ucla.edu>

	Fix permissions bugs with setgid directories etc.  (Bug#13125)
	* CPP-DEFINES (BSD4_2): Remove.

2012-12-08  Paul Eggert  <eggert@cs.ucla.edu>

	Use putenv+unsetenv instead of modifying environ directly (Bug#13070).
	* merge-gnulib (GNULIB_MODULES): Add putenv, unsetenv.

	Simplify get_lim_data.
	* CPP-DEFINES (ULIMIT_BREAK_VALUE): Remove.

2012-12-03  Paul Eggert  <eggert@cs.ucla.edu>

	Assume POSIX 1003.1-1988 or later for signal.h (Bug#13026).
	* CPP-DEFINES (SIGALRM, SIGCHLD, SIGHUP, SIGKILL, SIGPIPE, SIGQUIT):
	Remove.
	(SIGTRAP): Remove this one too, as config.h no longer defines it.
	* merge-gnulib (GNULIB_MODULES): Add sig2str.

2012-11-24  Ken Brown  <kbrown@cornell.edu>

	* CPP-DEFINES (HAVE_MOUSE): Remove.

2012-11-23  Paul Eggert  <eggert@cs.ucla.edu>

	Assume POSIX 1003.1-1988 or later for dirent.h (Bug#12958).
	* CPP-DEFINES (HAVE_CLOSEDIR, HAVE_DIRENT_H): Remove.
	* notes/copyright: Adjust to src/ndir.h -> nt/inc/dirent.h renaming.

2012-11-21  Paul Eggert  <eggert@cs.ucla.edu>

	Assume POSIX 1003.1-1988 or later for unistd.h (Bug#12945).
	* CPP-DEFINES (BROKEN_GETWD, HAVE_GETCWD, HAVE_GETWD, HAVE_SIZE_T)
	(HAVE_UNISTD_H): Remove.

2012-11-17  Paul Eggert  <eggert@cs.ucla.edu>

	Assume POSIX 1003.1-1988 or later for fcntl.h (Bug#12881).
	* CPP-DEFINES (O_RDONLY, O_RDWR, HAVE_FCNTL_H): Remove.
	* merge-gnulib (GNULIB_MODULES): Add fcntl-h.

2012-11-16  Paul Eggert  <eggert@cs.ucla.edu>

	Remove no-longer-used pty_max_bytes variable.
	* CPP-DEFINES (HAVE_FPATHCONF): Remove.

2012-11-14  Paul Eggert  <eggert@cs.ucla.edu>

	Use faccessat, not access, when checking file permissions (Bug#12632).
	* merge-gnulib (GNULIB_MODULES): Add faccessat.
	(GNULIB_TOOL_FLAGS): Avoid at-internal, fchdir, malloc-posix,
	openat-die, openat-h, save-cwd.  Do not avoid fcntl-h.
	Omit gnulib's m4/fcntl-o.m4.

2012-11-05  Paul Eggert  <eggert@cs.ucla.edu>

	Assume at least POSIX.1-1988 for getpgrp, setpgid, setsid (Bug#12800).
	* CPP-DEFINES (HAVE_SETPGID, HAVE_SETSID, SETPGRP_RELEASES_CTTY):
	Remove; obsolete.

	Simplify by assuming __fpending.
	* CPP-DEFINES (PENDING_OUTPUT_COUNT): Remove.

2012-11-03  Glenn Morris  <rgm@gnu.org>

	* admin.el (set-copyright): Add msdos/sed2v2.inp.

2012-11-01  Paul Eggert  <eggert@cs.ucla.edu>

	Fix data-loss with --batch (Bug#9574).
	* merge-gnulib (GNULIB_MODULES): Add close-stream.

2012-10-12  Kenichi Handa  <handa@gnu.org>

	* charsets/Makefile (JISC6226.map): Add missing mappings.

2012-10-11  Kenichi Handa  <handa@gnu.org>

	* charsets/mapconv: Adjusted for the change of mapfiles/*.gz to
	mapfiles/*.

	* charsets/gb180302.awk: Handle 4-byte sequences in the input file.

	* charsets/Makefile: Be sure to call mapconv script of the current
	directory.  Adjusted for the change of mapfiles/*.gz to
	mapfiles/*.
	(SED_SCRIPT): New variable.
	(jisx2131-filter): New target.
	(JISX2131.map): Use jisx2131-filter to filter out characters added
	for the 2004 year version.
	(clear): Remove ${SED_SCRIPT} too.

	* charsets/mapfiles/MULE-ethiopic.map,
	charsets/mapfiles/MULE-ipa.map,
	charsets/mapfiles/MULE-is13194.map,
	charsets/mapfiles/MULE-lviscii.map,
	charsets/mapfiles/MULE-sisheng.map,
	charsets/mapfiles/MULE-tibetan.map,
	charsets/mapfiles/MULE-uviscii.map: Fix typo.

2012-10-09  Glenn Morris  <rgm@gnu.org>

	* admin.el (cusver-scan-cus-start): New function.
	(cusver-check): Scan old cus-start.el.

2012-10-07  Glenn Morris  <rgm@gnu.org>

	* admin.el (cusver-new-version): Set default.
	(cusver-check): Improve interactive argument reading.

2012-10-06  Glenn Morris  <rgm@gnu.org>

	* admin.el (cusver-new-version): New variable.
	(cusver-scan): Check if containing group has a :version.
	(cusver-check): Add VERSION argument.

2012-10-06  David Engster  <deng@randomsample.de>

	* grammars/bovine-grammar.el:
	* grammars/wisent-grammar.el: Move to lisp/cedet/semantic directory.

2012-10-01  David Engster  <deng@randomsample.de>

	* grammars/bovine-grammar.el (bovine--grammar-newstyle-unquote):
	Remove.
	(bovine-grammar-expand-form): Test for emacs-major-version.

	* grammars/c.by: Add EXPLICIT to keyword tokens.
	Add %provide token.

	* grammars/grammar.wy (semantic-grammar-lexer): Remove, since it
	was copied to grammar.el.  New %provide token to generate prefix
	which conforms with Emacs conventions.  Remove lexer definition,
	which is now in grammar.el.

2012-09-27  Glenn Morris  <rgm@gnu.org>

	* admin.el (set-version): Set msdos.c's Vwindow_system_version.

2012-09-27  Paul Eggert  <eggert@cs.ucla.edu>

	Check more robustly for timer_settime.
	* merge-gnulib (GNULIB_MODULES): Add timer-time.

2012-09-26  Juanma Barranquero  <lekktu@gmail.com>

	* unidata/BidiMirroring.txt:
	* unidata/UnicodeData.txt: Update to Unicode 6.2.

2012-09-17  Glenn Morris  <rgm@gnu.org>

	* admin.el (add-log-time-format): Declare.

	* admin.el (cusver-scan, cusver-check): Bind local variables.

	* admin.el (set-version): Set major version in
	etc/refcards/ru-refcard.tex and etc/refcards/emacsver.tex.
	(set-copyright): In etc/refcards, only change ru-refcard.tex
	and emacsver.tex.

	* admin.el (set-copyright): No more need to set copyrights for
	nextstep, or .c files.  Add configure.ac and config.nt.

2012-09-16  Paul Eggert  <eggert@cs.ucla.edu>

	Remove configure's --without-sync-input option (Bug#12450).
	* CPP-DEFINES (BROKEN_SA_RESTART, SA_RESTART): Remove.

2012-09-16  Glenn Morris  <rgm@gnu.org>

	* admin.el (set-version): No more need to set nextstep versions.
	(set-copyright): Update for moved nextstep files.

2012-09-13  Paul Eggert  <eggert@cs.ucla.edu>

	Simplify SIGIO usage (Bug#12408).
	* CPP-DEFINES (BROKEN_SIGAIO, BROKEN_SIGIO, BROKEN_SIGPOLL)
	(BROKEN_SIGPTY, NO_TERMIO): Remove.

2012-09-11  Paul Eggert  <eggert@cs.ucla.edu>

	Simplify, document, and port floating-point (Bug#12381).
	* CPP-DEFINES (HAVE_CBRT, HAVE_LOGB, logb): Remove.

2012-09-09  Paul Eggert  <eggert@cs.ucla.edu>

	Assume C89 or later for math functions (Bug#12381).
	* CPP-DEFINES (HAVE_FMOD, HAVE_FREXP, FLOAT_CHECK_DOMAIN)
	(HAVE_INVERSE_HYPERBOLIC, NO_MATHERR): Remove.

2012-09-04  Paul Eggert  <eggert@cs.ucla.edu>

	Simplify redefinition of 'abort' (Bug#12316).
	* CPP-DEFINES (NO_ABORT): Remove.

2012-08-28  Glenn Morris  <rgm@gnu.org>

	* bzrmerge.el (bzrmerge-merges): Allow unversioned files in the tree.

2012-08-28  Andreas Schwab  <schwab@linux-m68k.org>

	* charsets/mule-charsets.el (header): Fix typo.

2012-08-24  Paul Eggert  <eggert@cs.ucla.edu>

	On assertion failure, print backtrace if available.
	* merge-gnulib (GNULIB_MODULES): Add execinfo.

2012-08-16  Paul Eggert  <eggert@cs.ucla.edu>

	Use ASCII tests for character types.
	* merge-gnulib (GNULIB_MODULES): Add c-ctype.  This documents a
	new direct dependency; c-ctype was already being used indirectly
	via other gnulib modules.

2012-08-14  Paul Eggert  <eggert@cs.ucla.edu>

	Use bool for Emacs Lisp booleans.
	* merge-gnulib (GNULIB_MODULES): Add stdbool.  This documents a
	new direct dependency; stdbool was already being used indirectly
	via other gnulib modules.

2012-08-11  Glenn Morris  <rgm@gnu.org>

	* bzrmerge.el (bzrmerge-resolve): Disable local eval:.

2012-08-07  Dmitry Antipov  <dmantipov@yandex.ru>

	* coccinelle/overlay.cocci, coccinelle/symbol.cocci: Remove.

2012-08-02  Paul Eggert  <eggert@cs.ucla.edu>

	Port to Solaris 8.
	* CPP-DEFINES (WRETCODE): Remove.

2012-08-01  Dmitry Antipov  <dmantipov@yandex.ru>

	* coccinelle/overlay.cocci: Semantic patch to replace direct
	access to Lisp_Object members of struct Lisp_Overlay to MVAR.

2012-08-01  Dmitry Antipov  <dmantipov@yandex.ru>

	* coccinelle/symbol.cocci: Semantic patch to replace direct
	access to Lisp_Object members of struct Lisp_Symbol to SVAR.

2012-08-01  Dmitry Antipov  <dmantipov@yandex.ru>

	* coccinelle/process.cocci: Semantic patch to replace direct
	access to Lisp_Object members of struct Lisp_Process to PVAR.

2012-08-01  Dmitry Antipov  <dmantipov@yandex.ru>

	* coccinelle/window.cocci: Semantic patch to replace direct
	access to Lisp_Object members of struct window to WVAR.

2012-07-31  Dmitry Antipov  <dmantipov@yandex.ru>

	* coccinelle/frame.cocci: Semantic patch to replace direct
	access to Lisp_Object members of struct frame to FVAR.

2012-07-28  Paul Eggert  <eggert@cs.ucla.edu>

	Use Gnulib environ and stdalign modules (Bug#9772, Bug#9960).
	* merge-gnulib: Add environ, stdalign.

2012-07-20  Dmitry Antipov  <dmantipov@yandex.ru>

	* coccinelle/unibyte_string.cocci: Semantic patch to convert from
	make_unibyte_string to build_unibyte_string where appropriate.

2012-07-17  Eli Zaretskii  <eliz@gnu.org>

	* CPP-DEFINES: Remove FILE_SYSTEM_CASE.

2012-07-17  Chong Yidong  <cyd@gnu.org>

	* Version 24.1 released.

2012-07-11  Paul Eggert  <eggert@cs.ucla.edu>

	Assume mkdir, perror, rename, rmdir, strerror.
	* CPP-DEFINES (HAVE_MKDIR, HAVE_PERROR, HAVE_RENAME, HAVE_RMDIR)
	(HAVE_STRERROR, strerror):
	Remove.

2012-07-10  Dmitry Antipov  <dmantipov@yandex.ru>

	* coccinelle/list_loop.cocci: Semantic patch to convert from Fcdr
	to XCDR and consistently use CONSP in the list iteration loops.
	* coccinelle/vector_contents.cocci: Fix indentation.

2012-07-10  Stefan Monnier  <monnier@iro.umontreal.ca>

	* bzrmerge.el: Use cl-lib.

2012-07-09  Paul Eggert  <eggert@cs.ucla.edu>

	Rename configure.in to configure.ac (Bug#11603).
	* admin.el (set-version):
	* quick-install-emacs (VERSION):
	Get version number from configure.ac, not configure.in.

2012-07-06  Paul Eggert  <eggert@cs.ucla.edu>

	Use c_strcasecmp for ASCII case-insensitive comparison (Bug#11786).
	* merge-gnulib (GNULIB_MODULES): Add c-strcase.

2012-07-05  Dmitry Antipov  <dmantipov@yandex.ru>

	* coccinelle/xzalloc.cocci: Semantic patch to convert
	calls to xmalloc with following memset to xzalloc.

2012-07-04  Juanma Barranquero  <lekktu@gmail.com>

	* CPP-DEFINES (LISP_FLOAT_TYPE): Remove, obsolete.

2012-06-26  Dmitry Antipov  <dmantipov@yandex.ru>

	* coccinelle/build_string.cocci: Semantic patch
	to convert from make_string to build_string.

2012-06-24  Dmitry Antipov  <dmantipov@yandex.ru>

	First Coccinelle semantic patch.
	* coccinelle: New subdirectory
	* coccinelle/README: Documentation stub.
	* coccinelle/vector_contents.cocci: Semantic patch to replace direct
	access to `contents' member of Lisp_Vector objects with AREF and ASET
	where appropriate.

2012-06-22  Paul Eggert  <eggert@cs.ucla.edu>

	Support higher-resolution time stamps (Bug#9000).
	* merge-gnulib (GNULIB_MODULES): Add dtotimespec, gettime,
	gettimeofday, pselect, stat-time, sys_time, time, timespec-add,
	timespec-sub, utimens.
	(GNULIB_TOOL_FLAGS): Add --avoid=select --avoid=sigprocmask.
	This trims down the gnulib import, from the very latest gnulib.
	Emacs does its own implementation of 'select' and 'sigprocmask'
	on Windows, and it assumes 'select' and 'sigprocmask' on non-Windows
	hosts, so it doesn't need these modules.
	Similarly, avoid errno, fcntl, fcntl-h, fstat, and sys_types, as
	these gnulib modules are only for Windows porting and Emacs ports
	to Windows in a different way.

2012-06-13  Andreas Schwab  <schwab@linux-m68k.org>

	* make-emacs: Rename --union-type to --check-lisp-type.
	Define CHECK_LISP_OBJECT_TYPE insted of USE_LISP_UNION_TYPE.
	* CPP-DEFINES (DEBUG_LISP_OBJECT_TYPE): Rename from
	USE_LISP_UNION_TYPE.

2012-06-03  Glenn Morris  <rgm@gnu.org>

	* quick-install-emacs (PUBLIC_LIBSRC_SCRIPTS): Remove rcs-checkin.

2012-06-01  Paul Eggert  <eggert@cs.ucla.edu>

	Remove --disable-maintainer-mode option from 'configure'.  (Bug#11555)
	* make-tarball.txt: Don't worry about maintainer mode.

2012-05-28  Paul Eggert  <eggert@cs.ucla.edu>

	* CPP-DEFINES: Remove HAVE_SYSINFO.

2012-05-27  Paul Eggert  <eggert@cs.ucla.edu>

	Assume gnulib does largefile.
	* merge-gnulib (GNULIB_MODULES): Add largefile.

2012-05-22  Paul Eggert  <eggert@cs.ucla.edu>

	Remove src/m/*.
	* CPP-DEFINES: Do not mention src/m/*.h.
	(BITS_PER_EMACS_INT, BITS_PER_LONG, BITS_PER_CHAR)
	(BITS_PER_SHORT, BITS_PER_INT): Remove.
	* MAINTAINERS: Remove src/m/.

2012-05-21  Paul Eggert  <eggert@cs.ucla.edu>

	Use full name for m4/gnulib-comp.m4.  (Bug#11529)
	* merge-gnulib: Leave m4/gnulib-comp.m4's name alone.

	Assume C89 or later.
	* CPP-DEFINES: Remove NULL, const.

	Make merging from gnulib a script, not a makefile action.
	* merge-gnulib: New script, with actions moved here from
	../Makefile.in.

2012-05-19  Paul Eggert  <eggert@cs.ucla.edu>

	* CPP-DEFINES (HAVE_GETDOMAINNAME): Remove.

	* CPP-DEFINES (HAVE_FTIME): Remove.

2012-05-02  Glenn Morris  <rgm@gnu.org>

	* bzrmerge.el (bzrmerge-skip-regexp): Add "Auto-commit".

2012-04-10  Glenn Morris  <rgm@gnu.org>

	* bzrmerge.el (bzrmerge-skip-regexp): Add "from trunk".

	* unidata/Makefile.in: Add FSF copyright.
	Make it use autoconf features, and work for out-of-tree builds.

2012-04-07  Eli Zaretskii  <eliz@gnu.org>

	* unidata/README:
	* unidata/copyright.html:
	* unidata/BidiMirroring.txt:
	* unidata/UnicodeData.txt: Update for the latest version 6.1 of
	the Unicode Standard.

2012-02-16  Kenichi Handa  <handa@m17n.org>

	* unidata/unidata-gen.el (unidata-prop-alist): Change the default
	values of name and old-name to nil.
	(unidata-get-name): Return nil for the default value.

2012-02-11  Glenn Morris  <rgm@gnu.org>

	* admin.el (cusver-find-files, cusver-scan, cusver-goto-xref)
	(cusver-check): New functions.

2012-01-19  Glenn Morris  <rgm@gnu.org>

	* bzrmerge.el (bzrmerge-missing): Allow a definitive "no" answer to the
	"skip?" question, since there can be multiple such for any revision.

2012-01-14  Eli Zaretskii  <eliz@gnu.org>

	* FOR-RELEASE (Check the Emacs Tutorial): Mark TUTORIAL.he as
	updated and checked.

2011-11-26  Andreas Schwab  <schwab@linux-m68k.org>

	* grammars/bovine-grammar.el (bovine--grammar-newstyle-unquote):
	Avoid warning about old-style backquote.

	* grammars/wisent-grammar.el (auto-mode-alist): Change `$' to `\''
	in regexp.
	(wisent-make-parsers): Likewise.  Quote `.'.

	* grammars/bovine-grammar.el (auto-mode-alist): Change `$' to `\''
	in regexp.
	(bovine-make-parsers): Likewise.  Quote `.'.

2011-11-20  Andreas Schwab  <schwab@linux-m68k.org>

	* CPP-DEFINES (VIRT_ADDR_VARIES): Remove.

2011-11-16  Juanma Barranquero  <lekktu@gmail.com>

	* admin.el (manual-dvi): Fix typo.

2011-11-15  Eli Zaretskii  <eliz@gnu.org>

	* nt/README-ftp-server: Update the information about PNG libraries.

2011-11-15  Juanma Barranquero  <lekktu@gmail.com>

	* make-emacs: Fix typo.

2011-11-07  Juanma Barranquero  <lekktu@gmail.com>

	* unidata/makefile.w32-in (clean): Remove bidimirror.h and biditype.h.

2011-10-31  David Engster  <deng@randomsample.de>

	* grammars/bovine-grammar.el: Avoid using old-style backquotes.

2011-10-28  Eli Zaretskii  <eliz@gnu.org>

	* nt/README-ftp-server: Mention UNICOWS.DLL as prerequisite for
	running Emacs on Windows 9X.

2011-09-26  Chong Yidong  <cyd@stupidchicken.com>

	* admin.el (set-version): Fix regexps for config.nt and
	sed2v2.inp.

2011-09-06  Paul Eggert  <eggert@cs.ucla.edu>

	Merge from gnulib (Bug#9169).
	* notes/copyright: The files compile, config.guess, config.sub,
	depcomp, install-sh, missing, and move-if-change are now in the
	new build-aux subdirectory.  The files arg-nonnull.h, c++defs.h,
	and warn-on-use.h are now in build-aux/snippets.  New file
	build-aux/snippets/_Noreturn.h.

2011-08-23  Eli Zaretskii  <eliz@gnu.org>

	* unidata/unidata-gen.el (unidata-prop-alist): Update the default
	values of bidi-class according to DerivedBidiClass.txt from the
	latest UCD.

2011-08-23  Kenichi Handa  <handa@m17n.org>

	* unidata/unidata-gen.el (unidata-prop-alist): Provide default
	values for name, general-category, canonical-combining-class,
	mirrored, and bidi-class.  Describe the meaning of value nil for
	decimal-digit-value, digit-value, numeric-value, uppercase,
	lowercase, titlecase, and mirroring.
	(unidata-gen-table): Handle the case that default-value is a
	list.  Set default values of characters not listed in a table.
	(unidata-get-name): Return an empty string if a value in a
	char-table is nil.
	(unidata-get-decomposition): Return a list of character itself if
	a value in a char-table is nil.

2011-08-15  Eli Zaretskii  <eliz@gnu.org>

	* unidata/bidimirror.awk: File removed.

	* unidata/biditype.awk: File removed.

	* unidata/makefile.w32-in (all): Remove src/biditype.h and
	src/bidimirror.h.
	(../../src/biditype.h, ../../src/bidimirror.h): Delete.

	* unidata/Makefile.in (all): Remove src/biditype.h and
	src/bidimirror.h.
	(../../src/biditype.h, ../../src/bidimirror.h): Delete.

2011-07-07  Juanma Barranquero  <lekktu@gmail.com>

	* unidata/makefile.w32-in (charprop-SH, charprop-CMD):
	Duplicate change in Makefile.in (2011-07-06T22:43:48Z!handa@m17n.org).

2011-07-06  Kenichi Handa  <handa@m17n.org>

	* unidata/unidata-gen.el (unidata-dir): New variable.
	(unidata-setup-list): Expand unidata-text-file in unidata-dir.
	(unidata-prop-alist): INDEX element may be a function.
	New optional element VAL-LIST (for general-category and bidi-class).
	New entry `mirroring'.
	(unidata-prop-default, unidata-prop-val-list): New subst.
	(unidata-get-character, unidata-put-character): Delete them.
	(unidata-gen-table-character): New arg IGNORE.  Adjusted for the
	above changes.
	(unidata-get-symbol, unidata-get-integer, unidata-get-numeric)
	(unidata-put-symbol, unidata-put-integer, unidata-put-numeric):
	Delete them.
	(unidata-encode-val): Assume that the first element of VAL-LIST is
	a cons (nil . 0).
	(unidata-gen-table): Change argument DEFAULT-VALUE to VAL-LIST.
	Always store the encoded value.
	(unidata-gen-table-symbol): New args DEFAULT-VALUE and VAL-LIST.
	Set the 1st and the 2nd extra slots to index numbers for C
	functions.
	(unidata-gen-table-integer): Likewise.
	(unidata-gen-table-numeric): Likewise.
	(unidata-gen-table-name): New arg IGNORE.
	(unidata-gen-table-decomposition): Likewise.
	(unidata-describe-general-category): Add the case nil to the
	description alist.
	(unidata-gen-mirroring-list): New function.
	(unidata-gen-files): New arg DATA-DIR.  Adjusted for the change of
	unidata-prop-alist.  Handle the case of storing multiple
	char-tables in a file.

	* unidata/Makefile.in (${DSTDIR}/charprop.el): New arg to
	unidata-gen-files.

2011-05-21  Glenn Morris  <rgm@gnu.org>

	* bzrmerge.el (bzrmerge-resolve): Suppress prompts about file-locals.

2011-03-07  Chong Yidong  <cyd@stupidchicken.com>

	* Version 23.3 released.

2011-02-23  Juanma Barranquero  <lekktu@gmail.com>

	* notes/bugtracker (bugtracker_debbugs_url): Fix typo.

2011-02-20  Paul Eggert  <eggert@cs.ucla.edu>

	* notes/copyright: Remove src/md5.c and src/md5.h as special cases.

2011-02-19  Eli Zaretskii  <eliz@gnu.org>

	* admin.el (set-version): Add msdos/sed2v2.inp.

2011-02-16  Paul Eggert  <eggert@cs.ucla.edu>

	Remove no-longer needed getloadavg symbols.
	* CPP-DEFINES (LOAD_AVE_CVT, LOAD_AVE_TYPE, FSCALE, KERNEL_FILE)
	(LDAV_SYMBOL): Remove.
	* notes/copyright: Remove src/getloadavg.c as a special case.

2011-02-12  Glenn Morris  <rgm@gnu.org>

	* bzrmerge.el (bzrmerge-resolve): Fix bzr revert call.

2011-02-05  Glenn Morris  <rgm@gnu.org>

	* bzrmerge.el (bzrmerge-warning-buffer): New constant.
	(bzrmerge-apply): Use it.
	(bzrmerge): Kill any old warning buffer first.

2011-02-03  Glenn Morris  <rgm@gnu.org>

	* bzrmerge.el (bzrmerge-buffer): New constant.
	(bzrmerge-merges, bzrmerge-missing, bzrmerge-apply): Use it.
	(bzrmerge-missing): If nothing to do, return nil not (nil).
	(bzrmerge-apply): Remove odd character from message.
	(bzrmerge): Give status messages.

2011-01-31  Eli Zaretskii  <eliz@gnu.org>

	* admin.el (set-version): Remove lib-src/makefile.w32-in.
	Add nt/config.nt.

2011-01-31  Paul Eggert  <eggert@cs.ucla.edu>

	src/emacs.c now gets version number from configure.in
	* admin.el (set-version): Don't update src/emacs.c.
	* quick-install-emacs (VERSION): Get it from configure.in, not from
	src/emacs.c.

2011-01-30  Paul Eggert  <eggert@cs.ucla.edu>

	strftime: import from gnulib
	* notes/copyright: strftime.c moved from src to lib.

2011-01-25  Glenn Morris  <rgm@gnu.org>

	* bzrmerge.el (bzrmerge-skip-regexp): New variable.
	(bzrmerge-missing): Use it.

2011-01-19  Paul Eggert  <eggert@cs.ucla.edu>

	* make-tarball.txt: Suggest 'autoreconf -I m4 --force'
	rather than doing rm and autoconf by hand.  See
	<http://lists.gnu.org/archive/html/emacs-devel/2011-01/msg00673.html>.

2011-01-17  Paul Eggert  <eggert@cs.ucla.edu>

	* notes/bzr (Installing changes from gnulib): New section.
	Need for this suggested by Stefan Monnier.

2011-01-17  Stefan Monnier  <monnier@iro.umontreal.ca>

	* bzrmerge.el (bzrmerge-apply): Warn the user when the tree might be in
	an inconsistent state.

2011-01-17  Paul Eggert  <eggert@cs.ucla.edu>

	Update copyright notes to match recent gnulib-related changes.
	* notes/copyright: Add aclocal.m4, m4/*.m4, lib/Makefile.in,
	arg-nonnull.h, c++defs.h, compile, depcomp, missing,
	warn-on-use.h, lib/*.[ch], lib/gnulib.mk.  Remove src/mktime.c,
	lib-src/getopt1.c, lib-src/getopt_int.h (files are now in lib and
	are subsumed by the lib/*.[ch] rule).  Remove m4/getopt.m4 (now
	subsumed by m4/*.m4 rule).  config.guess, config.sub, and
	doc/man/texinfo.tex are now copied in from gnulib.

2011-01-15  Glenn Morris  <rgm@gnu.org>

	* charsets/cp51932.awk, charsets/eucjp-ms.awk: No longer print arch-tag.

	* bzrmerge.el (bzrmerge-missing): Add another skip indicator.
	(bzrmerge-resolve): Also ignore cl-loaddefs.el.

2011-01-14  Glenn Morris  <rgm@gnu.org>

	* admin.el (set-copyright): Also handle \year in refcards/*.tex.

2011-01-14  Glenn Morris  <rgm@gnu.org>

	* bzrmerge.el: Require cl when compiling.
	(bzrmerge-merges): Doc fix.

2011-01-07  Paul Eggert  <eggert@cs.ucla.edu>

	* notes/copyright: There's only one install-sh, not two, so fix a
	typo claiming that there's two.  Add move-if-change to the list of
	GPL files imported from gnulib.

2011-01-07  Paul Eggert  <eggert@cs.ucla.edu>

	* notes/copyright: Report status more accurately for non-GPL files.
	Report copyright status more accurately for mkinstalldirs,
	configure, m4/getopt.m4, and msdos/sed*.inp.

2011-01-02  Eli Zaretskii  <eliz@gnu.org>

	* nt/README.W32: Update the information about PNG support libraries.
	(Bug#7716)

2010-12-27  Stefan Monnier  <monnier@iro.umontreal.ca>

	* bzrmerge.el: New file to help merge branches while skipping
	some revisions (e.g. from emacs-23 to trunk).

2010-12-03  Andreas Schwab  <schwab@linux-m68k.org>

	* CPP-DEFINES (EXPLICIT_SIGN_EXTEND): Remove.

2010-10-12  Glenn Morris  <rgm@gnu.org>

	* notes/nextstep: Move here from ../nextstep/DEV-NOTES.

2010-10-09  Glenn Morris  <rgm@gnu.org>

	* admin.el (set-version): Add doc/emacs/emacsver.texi.

2010-10-09  Glenn Morris  <rgm@gnu.org>

	* admin.el (set-version): No need to act on doc/ files any more.

	* quick-install-emacs (PUBLIC_LIBSRC_BINARIES): Remove b2m.

2010-09-05  Juanma Barranquero  <lekktu@gmail.com>

	* unidata/BidiMirroring.txt: Update from
	http://www.unicode.org/Public/6.0.0/ucd/BidiMirroring-6.0.0d2.txt

	* unidata/UnicodeData.txt: Update from
	http://www.unicode.org/Public/6.0.0/ucd/UnicodeData-6.0.0d7.txt

2010-08-09  Andreas Schwab  <schwab@linux-m68k.org>

	* CPP-DEFINES (WORDS_BIG_ENDIAN): Remove.

2010-08-05  Eli Zaretskii  <eliz@gnu.org>

	* MAINTAINERS: Rename src/unexec.c => src/unexcoff.c.

2010-07-24  Christoph Scholtes  <cschol2112@gmail.com>

	* admin.el: Write version number to nt/makefile.w32-in.
	* nt/makedist.bat: Remove; replaced with `zipdist.bat'
	in the nt/ directory.
	* nt/README.W32: Relocate to nt/ directory.

2010-07-11  Andreas Schwab  <schwab@linux-m68k.org>

	* CPP-DEFINES (HAVE_INDEX, HAVE_RINDEX): Remove.

2010-07-08  Eli Zaretskii  <eliz@gnu.org>

	* MAINTAINERS: Update my responsibilities.

2010-07-07  Andreas Schwab  <schwab@linux-m68k.org>

	* CPP-DEFINES (BCOPY_DOWNWARD_SAFE, BCOPY_UPWARD_SAFE)
	(GAP_USE_BCOPY, HAVE_BCMP, HAVE_BCOPY, bcmp, bcopy, bzero):
	Remove.

2010-06-12  Eli Zaretskii  <eliz@gnu.org>

	* unidata/bidimirror.awk: New file.

	* unidata/BidiMirroring.txt: New file from
	http://www.unicode.org/Public/6.0.0/ucd/BidiMirroring-6.0.0d1.txt.

	* unidata/Makefile.in (../../src/bidimirror.h): New target.
	(all): Depend on ../../src/biditype.h and ../../src/bidimirror.h.

	* unidata/makefile.w32-in (../../src/bidimirror.h): New target.
	(all): Depend on ../../src/biditype.h and ../../src/bidimirror.h.

	* unidata/biditype.awk: New file.

	* unidata/Makefile.in (../../src/biditype.h): New target.

	* unidata/makefile.w32-in (../../src/biditype.h): New target.

2010-06-09  Juanma Barranquero  <lekktu@gmail.com>

	* unidata/UnicodeData.txt: Update from
	http://www.unicode.org/Public/6.0.0/ucd/UnicodeData-6.0.0d5.txt

2010-05-27  Glenn Morris  <rgm@gnu.org>

	* quick-install-emacs (AVOID): No more Makefile.c files.

	* notes/cpp: Remove file.

2010-05-15  Ken Raeburn  <raeburn@raeburn.org>

	* admin.el (set-version, set-copyright): Update emacs.c instead of
	version.el.

	* make-tarball.txt: Update filename list in step 6.

	* quick-install-emacs: Scan emacs.c instead of version.el for
	version string.

2010-05-07  Chong Yidong  <cyd@stupidchicken.com>

	* Version 23.2 released.

2010-04-01  Eli Zaretskii  <eliz@gnu.org>

	* CPP-DEFINES (__DJGPP__, __GO32__): Remove, no longer used.

2010-03-10  Chong Yidong  <cyd@stupidchicken.com>

	* Branch for 23.2.

2010-03-10  Miles Bader  <miles@gnu.org>

	* quick-install-emacs: Use more portable shell syntax.

	* quick-install-emacs (AVOID): Be more picky about files we avoid
	installing.

2010-02-14  Juanma Barranquero  <lekktu@gmail.com>

	* quick-install-emacs (PRUNED): Fix typo in message.

2010-01-20  Glenn Morris  <rgm@gnu.org>

	* revdiff: Remove file that only works with CVS, and isn't really
	needed with Bazaar (given the in-built revision options of bzr diff).

2010-01-12  Glenn Morris  <rgm@gnu.org>

	* emacs-pretesters, make-announcement: Use bug-gnu-emacs rather
	than emacs-pretest-bug for bug reports for development versions.

2009-11-06  Kenichi Handa  <handa@m17n.org>

	* unidata/unidata-gen.el (unidata-gen-table): Fix for the case
	that the block data and the following per-char data fall into the
	same char-table leaf.

2009-10-01  Juanma Barranquero  <lekktu@gmail.com>

	* unidata/UnicodeData.txt: Update to Unicode 5.2.0.

2009-09-07  Juanma Barranquero  <lekktu@gmail.com>

	* unidata/.gitignore: New file.

2009-08-22  Eli Zaretskii  <eliz@gnu.org>

	* notes/bugtracker: How to reassign a bug to a list of packages.

	* notes/newfile: Details of how to check for problems with DOS 8+3
	file-name restrictions.

2009-08-18  Glenn Morris  <rgm@gnu.org>

	* notes/newfile: New file.

2009-07-11  Eli Zaretskii  <eliz@gnu.org>

	* make-tarball.txt: Add a note about bumping the value of
	customize-changed-options-previous-release.

2009-06-24  Kenichi Handa  <handa@m17n.org>

	* charsets/mapconv: For the Unicode format files, do reverse sort
	and don't compact the map.  This is to prefer the first one in the
	duplicated mappings (e.g. 0x20->U+0020, 0x20->U+00A0).

2009-06-12  Kenichi Handa  <handa@m17n.org>

	* charsets/Makefile (JISX213A.map): Make it depend on
	mapfiles/JISX213A.map.gz.
	(BIG5-1.map, BIG5-2.map): Prepend "# " to the first comment line.

	* charsets/mapfiles/JISX213A.map.gz: New file.

	* charsets/mapfiles/README: Describe JISX213A.map.gz.

2009-06-12  Kenichi Handa  <handa@m17n.org>

	* charsets/mapfiles/*: New files.

	* charsets/mule-charsets.el: Mostly re-written to generate all
	MULE-*.map files.

	* charsets/mapconv: Mostly re-written to handle "gzip"ed input
	files.

	* charsets/eucjp-ms.awk: Mostly re-written to handle glibc's
	EUC-JP-MS.

	* charsets/cp51932.awk (END): Print arch-tag at the tail.

	* charsets/Makefile: Maps depend on files under mapfiles or
	${GLIBC_CHARMAPS}.

2009-04-21  Kenichi Handa  <handa@m17n.org>

	* unidata/unidata-gen.el (unidata-get-decomposition): Fix previous
	change.

2009-04-17  Kenichi Handa  <handa@m17n.org>

	* unidata/unidata-gen.el (unidata-get-decomposition):
	Adjust Hangle decomposition rule to Unicode.

2009-04-09  Kenichi Handa  <handa@m17n.org>

	* unidata/unidata-gen.el (unidata-describe-decomposition):
	Return a string with a composition property to disable combining
	characters being composed.

2009-03-11  Miles Bader  <miles@gnu.org>

	* quick-install-emacs: Be more clever about locating info directory.

2009-02-24  Juanma Barranquero  <lekktu@gmail.com>

	* nt/README.W32: Fix typos.

2009-02-23  Jason Rumney  <jasonr@gnu.org>

	* nt/README-ftp-server: Update for 23.0.91.

	* nt/README.W32: Remove ever expanding versions of Windows.
	Shorten FAQ URL.  Remove mention of obsolete lock directory.
	Windows distribution now bin and barebin only.  Add note about
	SVG support.  Remove old tar and gzip problem workarounds.
	Use new (22.x) -Q option.  Report all bugs through bug tracker.

	* nt/README-UNDUMP.W32: Modify for barebin distribution, as
	undumped distribution no longer exists.

2009-02-05  Yu-ji Hosokawa  <yu-ji@hoso.net>  (tiny change)

	* nt/README.W32: Fix typo.  (Bug#2207)

2009-02-01  Chong Yidong  <cyd@stupidchicken.com>

	* admin.el (set-version): Remove deleted file ns-emacs.texi.

2008-12-02  Kenichi Handa  <handa@m17n.org>

	* unidata/unidata-gen.el (unidata-prop-alist): Docstring for
	`decomposition' property adjusted.
	(unidata-split-decomposition): Don't include surrounding "<" and
	">" in a symbol name.

2008-12-01  Kenichi Handa  <handa@m17n.org>

	* unidata/unidata-gen.el (unidata-prop-alist): Set `numeric-value'
	property generator to unidata-gen-table-numeric.  Docstring adjusted.
	(unidata-get-numeric, unidata-put-numeric)
	(unidata-gen-table-numeric): New functions.
	(unidata-encode-val): Use assoc to get a slot in VAL-LIST.

2008-11-29  Eli Zaretskii  <eliz@gnu.org>

	* notes/documentation: Add notes about Antinews.

2008-10-23  Glenn Morris  <rgm@gnu.org>

	* admin.el (set-version): Add doc/misc/ns-emacs.texi.
	Add/tweak some nextstep/ entries.

2008-09-19  Kenichi Handa  <handa@m17n.org>

	* FOR-RELEASE: Add an item for using EMACS_INT for buffer/string
	positions.

2008-08-23  Eli Zaretskii  <eliz@gnu.org>

	* CPP-DEFINES: Add USER_FULL_NAME.

2008-08-16  Jason Rumney  <jasonr@gnu.org>

	* admin.el (set-version): Set version in nt/emacsclient.rc.

2008-08-06  Juanma Barranquero  <lekktu@gmail.com>

	* nt/dump.bat: Fix mixed EOLs.

2008-08-04  Adrian Robert  <Adrian.B.Robert@gmail.com>

	* CPP-DEFINES: Add DARWIN_OS.  Move USE_LISP_UNION_TYPE away from OS's.

2008-08-02  Eli Zaretskii  <eliz@gnu.org>

	* CPP-DEFINES: Add defines for accessing system processes.

2008-07-27  Dan Nicolaescu  <dann@ics.uci.edu>

	* make-tarball.txt:
	* admin.el:
	* FOR-RELEASE:
	* CPP-DEFINES: Remove mentions of Mac Carbon.

2008-07-16  Glenn Morris  <rgm@gnu.org>

	* admin.el (set-version, set-copyright): Add nextstep/ files.

2008-07-15  Adrian Robert  <Adrian.B.Robert@gmail.com>

	* CPP-DEFINES: Add NS port related defines.

2008-06-16  Glenn Morris  <rgm@gnu.org>

	* admin.el (set-version): Add doc/lispref/vol1.texi,vol2.texi,
	doc/lispref/book-spine.texinfo.

2008-06-15  Glenn Morris  <rgm@gnu.org>

	* admin.el (set-version): Add doc/misc/faq.texi.

2008-05-22  Juanma Barranquero  <lekktu@gmail.com>

	* FOR-RELEASE: Remove Windows problem about the XPM image library
	being loaded too soon (fixed by Stefan Monnier on 2008-05-07).

2008-04-15  Juanma Barranquero  <lekktu@gmail.com>

	* unidata/UnicodeData.txt: Update to Unicode 5.1.

2008-04-14  Juanma Barranquero  <lekktu@gmail.com>

	* unidata/unidata-gen.el (unidata-prop-alist):
	Fix typo in description of `numeric-value'.
	(unidata-put-character): Fix typo in error message.

2008-02-21  Glenn Morris  <rgm@gnu.org>

	* notes/unicode, notes/font-backend: New files, split off from
	README.unicode.

2008-02-20  Kenichi Handa  <handa@ni.aist.go.jp>

	* FOR-RELEASE: Remove the problem of ucs-mule-8859-to-mule-unicode
	being used in latin1-disp.el.  Remove the problem of
	cp-supported-codepages.  Remove the problem of lost changelog for
	ps-prin1.ps.

2008-02-16  Eli Zaretskii  <eliz@gnu.org>

	* unidata/makefile.w32-in (unidata.txt): Don't use $<, it's
	non-portable in this context.

	* unidata/Makefile.in (unidata.txt): Don't use $<, it's
	non-portable in this context.

2008-02-09  Eli Zaretskii  <eliz@gnu.org>

	* unidata/makefile.w32-in (lisp): New variable.
	(EMACSLOADPATH): Use $(lisp).  Add lisp/international and
	lisp/emacs-lisp.

2008-02-04  Jason Rumney  <jasonr@gnu.org>

	* unidata/makefile.w32-in (unidata.txt): Use ARGQUOTE and DQUOTE macros.

2008-02-02  Juanma Barranquero  <lekktu@gmail.com>

	* unidata/.cvsignore: Ignore also "Makefile.unix" and "makefile".

2008-02-02  Eli Zaretskii  <eliz@gnu.org>

	* unidata/makefile.w32-in (charprop-CMD): Fix last change.

	* unidata/Makefile.in: Rename from Makefile.

	* unidata/makefile.w32-in: New file.

2008-02-02  Jason Rumney  <jasonr@gnu.org>

	* unidata/unidata-gen.el (unidata-gen-files): Force unix line ends.

2008-02-01  Kenichi Handa  <handa@m17n.org>

	* unidata/copyright.html: New file.

2008-02-01  Kenichi Handa  <handa@m17n.org>

	* unidata/unidata-gen.el (unidata-get-decomposition): For Hangul
	decomposition, if T is the same as TBase, don't include it in the
	returned list.

2008-02-01  Kenichi Handa  <handa@m17n.org>

	* unidata/unidata-gen.el (unidata-text-file): Delete it.
	(unidata-list): Initialize to nil.
	(unidata-setup-list): New function.
	(unidata-gen-files): New optional arg unidata-text-file.
	If it's nil, set unidata-text-file to the left command line arg.
	Call unidate-setup-list at first.

	* unidata/Makefile (all): Depends on ${DSTDIR}/charprop.el.
	(${DSTDIR}/charprop.el): Run emacs after cd to DISDIR.

2008-02-01  Kenichi Handa  <handa@m17n.org>

	* unidata/unidata-gen.el: Fix comment typo.
	Change string-to-int to string-to-number.
	(unidata-text-file): Define to .../unidata.txt.
	(unidata-list): Just insert unidata-text-file.
	(unidata-get-decomposition): Handle Hangul decomposition.
	(unidata-gen-files): Don't use \040, instead at ^L near the end of file.

	* unidata/Makefile (unidata.txt): New target.
	(charprop.el): Depends on unidata.txt.
	(clean): Remove unidata.txt.

2008-02-01  Kenichi Handa  <handa@m17n.org>

	* unidata/unidata-gen.el (unidata-get-name): Handle "CJK IDEOGRAPH".
	(unidata-get-name): Handle U+110B.

2008-02-01  Kenichi Handa  <handa@m17n.org>

	Sub-directory `unidata' is for codes to generate charprop.el and
	many other uni-*.el files from `UnicodeData.txt'.

	* unidata/README: New file.

	* unidata/Makefile: New file.

	* unidata/unidata-gen.el: New file.

	* unidata/UnicodeData.txt: New file.  Copied from
	http://www.unicode.org on 2006-05-23.

	* unidata/.cvsignore: New file.

2008-02-01  Kenichi Handa  <handa@m17n.org>

	* charsets/.cvsignore: New file.

	* charsets/mapconv: Add code for handling KANJI-DATABASE format.

	* charsets/Makefile (all): Rename target from charsets.
	Depend on ${TRANS_TABLE}.
	(CNS-2.map, CNS-3.map, CNS-4.map, CNS-5.map, CNS-6.map, CNS-7.map):
	Generate from cns2ucsdkw.txt.
	(install): Copy updated files only.

2008-02-02  Kenichi Handa  <handa@m17n.org>

	* charsets/cp932.awk: Append user-defined area of CP932.

2008-02-02  Kenichi Handa  <handa@m17n.org>

	* charsets/Makefile (JISX2131.map): Convert 0x2015 to 0x2014,
	0x2299 to 0x29BF.

2008-02-01  Kenichi Handa  <handa@m17n.org>

	* charsets/Makefile (TRANS_TABLE): New macro.
	(JISX0208.map): Convert 0x2015 to 0x2014.
	(cp51932.el): New target.
	(eucjp-ms.el): New target.
	(install): Include ${TRANS_TABLE}.
	(CJK): Include JISX213A.map.
	(JISX213A.map): New target.

	* charsets/eucjp-ms.awk: New file.

	* charsets/cp51932.awk: New file.

2008-02-01  Kenichi Handa  <handa@m17n.org>

	* charsets/cp932.awk: New file.

	* charsets/Makefile (CP932-2BYTE.map): Call mapconv with cp932.awk.

	* charsets/mapconv: In UNICODE2 case, sort by 4th field after
	running an awk program.

2008-02-01  Kenichi Handa  <handa@m17n.org>

	* charsets/mapconv: Handle UNICODE2.

	* charsets/Makefile (CJK): Include CP932-2BYTE.map.
	(CP932-2BYTE.map): New target.

2008-02-01  Kenichi Handa  <handa@m17n.org>

	* charsets: New directory for scripts to generate charset map
	files in ../etc/charsets/.

	* charsets/Makefile, charsets/mapconv, charsets/compact.awk:
	* charsets/big5.awk, charsets/gb180302.awk, charsets/gb180304.awk:
	* charsets/kuten.awk: New files.

2008-01-08  Glenn Morris  <rgm@gnu.org>

	* admin.el (set-version): Add doc/man/emacs.1.

2008-01-06  Dan Nicolaescu  <dann@ics.uci.edu>

	* notes/copyright:
	* MAINTAINERS: Remove references to files that have been removed.

2008-01-04  Glenn Morris  <rgm@gnu.org>

	* admin.el (set-copyright): Add lib-src/ebrowse.c.

2007-12-10  Stefan Monnier  <monnier@iro.umontreal.ca>

	* CPP-DEFINES: New file.

2007-12-08  Reiner Steib  <Reiner.Steib@gmx.de>

	* FOR-RELEASE: Remove "window-system in face definition" [of
	gnus-treat-emphasize].  Remove "Gnus archive groups".  Add comment
	on gnus-dired.el.

2007-12-05  Glenn Morris  <rgm@gnu.org>

	* admin.el (set-version): Handle configure.in.  Adapt for doc/
	directory layout for manuals.

2007-12-01  Reiner Steib  <Reiner.Steib@gmx.de>

	* FOR-RELEASE: Remove Gnus send mail problem.  Other Gnus bugs have
	been fixed in Gnus CVS but have not yet been synched to Emacs.

2007-11-17  Glenn Morris  <rgm@gnu.org>

	* admin.el (process-lines): Move to ../lisp/subr.el.

2007-10-23  Glenn Morris  <rgm@gnu.org>

	* MAINTAINERS: Move here from ../.

2007-10-17  Juanma Barranquero  <lekktu@gmail.com>

	* make-emacs: Doc fix.

2007-08-28  Glenn Morris  <rgm@gnu.org>

	* admin.el: Provide self.

2007-08-10  Jan Djärv  <jan.h.d@swipnet.se>

	* FOR-RELEASE: Add Gtk+ tool bar and GUD focus problem.

2007-07-25  Glenn Morris  <rgm@gnu.org>

	* Relicense all FSF files to GPLv3 or later.

2007-06-07  Glenn Morris  <rgm@gnu.org>

	* admin.el (set-copyright): New function.

2007-04-25  Nick Roberts  <nickrob@snap.net.nz>

	* make-tarball.txt: Add note about cutting the branch.

2007-06-02  Chong Yidong  <cyd@stupidchicken.com>

	* Version 22.1 released.

2007-02-03  Eli Zaretskii  <eliz@gnu.org>

	* nt/makedist.bat: Change EOL format to DOS.  Don't use
	redirection characters in REM lines.

2007-01-27  Jan Djärv  <jan.h.d@swipnet.se>

	* FOR-RELEASE: Removed Gtk/Xft issue.

2007-01-01  Miles Bader  <miles@gnu.org>

	* quick-install-emacs (get_config_var): Deal with weird magic
	string inserted by recent versions of autoconf.

2006-11-25  Juanma Barranquero  <lekktu@gmail.com>

	* admin.el (set-version): Set version number in
	lib-src/makefile.w32-in.

2006-11-06  Reiner Steib  <Reiner.Steib@gmx.de>

	* FOR-RELEASE (BUGS): Remove "Build failure under Suse 10.0" was
	due to a local miss-configuration.

2006-10-28  Chong Yidong  <cyd@stupidchicken.com>

	* make-announcement (OLD): Remove LEIM references in announcement
	since it is now built-in.

2006-10-15  YAMAMOTO Mitsuharu  <mituharu@math.s.chiba-u.ac.jp>

	* admin.el (set-version): Set version numbers in "mac" subdirectory.

2006-10-03  Kenichi Handa  <handa@m17n.org>

	* FOR-RELEASE (BUGS): "An iso-8859-6 cannot be saved" fixed.

2006-08-13  Chong Yidong  <cyd@stupidchicken.com>

	* FOR-RELEASE: Elisp manual checking completed.

2006-07-17  Reiner Steib  <Reiner.Steib@gmx.de>

	* FOR-RELEASE: Update refcard section.

2006-07-14  Kim F. Storm  <storm@cua.dk>

	* FOR-RELEASE (BUGS): High cpu load on windows server sockets fixed.

2006-07-09  Kim F. Storm  <storm@cua.dk>

	* README: Use outline format.  Add FOR-RELEASE.

2006-06-27  Chong Yidong  <cyd@stupidchicken.com>

	* FOR-RELEASE: Checking of info.texi done.

2006-06-08  Reiner Steib  <Reiner.Steib@gmx.de>

	* FOR-RELEASE: Update refcard section.

2006-06-07  Reiner Steib  <Reiner.Steib@gmx.de>

	* FOR-RELEASE: Update refcard section.

2006-05-25  Chong Yidong  <cyd@stupidchicken.com>

	* FOR-RELEASE: Key sequence elisp node done.

2006-05-24  Reiner Steib  <Reiner.Steib@gmx.de>

	* FOR-RELEASE: Update refcard translations.  Add coding cookie.

2006-05-21  Chong Yidong  <cyd@mit.edu>

	* FOR-RELEASE: point-entered /point-left bug fixed.

2006-05-12  Eli Zaretskii  <eliz@gnu.org>

	* FOR-RELEASE: Spell-checking the manuals is now done; remove the
	entry.

2006-05-06  Bill Wohler  <wohler@newt.com>

	* FOR-RELEASE: MH-E 8.0 has been released, so removed reminder
	about it.

2006-04-17  Ramprasad B  <ramprasad_i82@yahoo.com>

	* ./* (Copyright): Update Copyright year(s).

2006-02-24  Reiner Steib  <Reiner.Steib@gmx.de>

	* FOR-RELEASE (BUGS): Add URLs/MIDs.

2006-02-20  Kim F. Storm  <storm@cua.dk>

	* FOR-RELEASE (NEW FEATURES): Completed work on this item:
	Rework how fringe bitmaps are defined and used.
	Currently, bitmap usage and bitmap appearance are "mixed-up" in a
	one-level representation.  It would be cleaner to split the
	representation into a two-level model where first level maps
	bitmap usage to a bitmap name, and second level maps bitmap name to
	a bitmap appearance.

2006-01-27  Chong Yidong  <cyd@stupidchicken.com>

	* FOR-RELEASE: String allocation bugs fixed.

2005-12-13  Bill Wohler  <wohler@newt.com>

	* FOR-RELEASE: Ensure MH-E 8.0 has been released.

2005-12-09  Reiner Steib  <Reiner.Steib@gmx.de>

	* FOR-RELEASE (DOCUMENTATION): Remove message-mail, gnus-*
	completing-read-multiple, mail-extract-address-components,
	mail-mode, quail-define-package, save-buffer and
	ucs-set-table-for-input from doc strings item (Done).

2005-11-28  Chong Yidong  <cyd@stupidchicken.com>

	* FOR-RELEASE: Icons installed.  Partial completion bug fixed.

2005-11-11  Kim F. Storm  <storm@cua.dk>

	* FOR-RELEASE (FATAL ERRORS): Fix infinite loop in redisplay
	when displaying a non-breaking space in an overlay string.

2005-10-30  Chong Yidong  <cyd@stupidchicken.com>

	* FOR-RELEASE: Init file change implemented.

2005-10-27  Chong Yidong  <cyd@stupidchicken.com>

	* FOR-RELEASE: Fringe angle bitmap at eob fixed.

2005-10-19  Chong Yidong  <cyd@stupidchicken.com>

	* FOR-RELEASE (New features): max-image-size implemented.
	(Bugs): split-window done, by Kim F. Storm.

2005-10-17  Bill Wohler  <wohler@newt.com>

	* FOR-RELEASE (DOCUMENTATION): Remove lisp/toolbar from list
	since it's gone.  Also marked mh-e as done.

2005-10-11  Juanma Barranquero  <lekktu@gmail.com>

	* FOR-RELEASE (FATAL ERRORS): Remove item about JPEG
	libraries on Windows (Done).

2005-10-01  Jason Rumney  <jasonr@gnu.org>

	* admin.el (set-version): Set version numbers in nt/emacs.rc.

2005-08-31  Romain Francoise  <romain@orebokech.com>

	* FOR-RELEASE (New features): Remove vhdl-mode.el update
	item (Done).

2005-08-27  Romain Francoise  <romain@orebokech.com>

	* FOR-RELEASE (Bugs): Remove compile-internal item (Done).

2005-07-04  Lute Kamstra  <lute@gnu.org>

	Update FSF's address in GPL notices.

2005-06-10  Lute Kamstra  <lute@gnu.org>

	* admin.el (set-version): Set version in lisp manual too.
	* make-tarball.txt: Commit lispref/elisp.texi too.

2005-06-04  Richard M. Stallman  <rms@gnu.org>

	* emacs-pretesters: Refer to etc/DEBUG instead of duplicating it.
	Other cleanups.

2005-04-19  Lute Kamstra  <lute@gnu.org>

	* make-tarball.txt: Don't commit lisp/loaddefs.el.

2005-04-14  Lute Kamstra  <lute@gnu.org>

	* nt/makedist.bat (elfiles): Update.

	* admin.el (add-release-logs): Fix require call.

2005-03-30  Marcelo Toledo  <marcelo@marcelotoledo.org>

	* FOR-RELEASE (Documentation): Add check the Emacs Tutorial.
	The first line of every tutorial must begin with a sentence saying
	"Emacs Tutorial" in the respective language.  This should be
	followed by "See end for copying conditions", likewise in the
	respective language.

2005-03-29  Luc Teirlinck  <teirllm@auburn.edu>

	* FOR-RELEASE (TO BE DONE SHORTLY BEFORE RELEASE): New section.
	Add `undo-ask-before-discard' to it.

2005-03-02  Miles Bader  <miles@gnu.org>

	* quick-install-emacs: Only use the mkdir --verbose option if the
	script's --verbose option was specified (this avoids problems with
	default usage on systems where mkdir doesn't support that option).

2005-02-15  Jason Rumney  <jasonr@gnu.org>

	* nt/makedist.bat: Do not rely on non-standard behavior of
	tar --exclude.

2004-11-02  Jan Djärv  <jan.h.d@swipnet.se>

	* FOR-RELEASE (Indications): Remove two stage update for toolbar (Done).

2004-09-20  Luc Teirlinck  <teirllm@auburn.edu>

	* FOR-RELEASE (Indications): Rearrange checklists for Emacs and
	Elisp manuals.

2004-09-18  Luc Teirlinck  <teirllm@auburn.edu>

	* FOR-RELEASE (Indications): Clean up and update checklists for
	Emacs and Elisp manuals.

2004-09-11  Kim F. Storm  <storm@cua.dk>

	* FOR-RELEASE (New features): Remove Gnus 5.10 entry (Done!).
	(Documentation): Add NEWS entry.
	Add section lists for proof-reading Emacs and Lisp manuals.

2004-08-29  Kim F. Storm  <storm@cua.dk>

	* FOR-RELEASE (Documentation): Add man/ack.texi and AUTHORS.

2004-08-28  Jan Djärv  <jan.h.d@swipnet.se>

	* FOR-RELEASE (Indications): Remove entry about GTK and geometry
	(now behaves as well as other ports).

2004-06-28  Jan Djärv  <jan.h.d@swipnet.se>

	* FOR-RELEASE: Remove entry about GTK and monochrome displays (done).

2004-06-26  Eli Zaretskii  <eliz@is.elta.co.il>

	* FOR-RELEASE: Moved here from the etc directory.

2004-05-08  Thien-Thi Nguyen  <ttn@gnu.org>

	* notes/BRANCH: New file, to be maintained per CVS branch.

2003-10-01  Miles Bader  <miles@gnu.org>

	* quick-install-emacs: Don't use "function" keyword when defining
	shell functions.

2003-09-29  Lute Kamstra  <lute@gnu.org>

	* make-tarball.txt: Mention regenerating Emacs' AUTHORS file.

2003-09-27  Miles Bader  <miles@gnu.ai.mit.edu>

	* quick-install-emacs: Remove fns-* pruning, since that file no
	longer seems to be generated.
	(AVOID): Quote literal periods.  Quote braces in a way acceptable
	to all parties (gawk gets bitchy about using `\').

2003-08-19  Miles Bader  <miles@gnu.org>

	* quick-install-emacs: Add arch-specific ignored files to
	quick-install-emacs.  Use quoting for periods that's acceptable
	to recent versions of gawk.

2003-08-11  Markus Rost  <rost@math.ohio-state.edu>

	* cus-test.el: Remove obsolete workaround.

2003-04-22  Andrew Innes  <andrewi@gnu.org>

	* nt/makedist.bat: Fix multi-file .zip distribution, by splitting
	emacs.exe before zipping, and including batch file to recreate
	after unpacking.

	* nt/README-ftp-server: Update wording and version number etc.
	Add extra instructions for installing multi-file .zip
	distribution.

	* nt/README.W32: Remove personal email address and update wording.

	* nt/README-UNDUMP.W32: Remove personal email address and update
	wording.

2003-02-10  Francesco Potortì  <pot@gnu.org>

	* make-changelog-diff: New script, code stolen from make-announcement.

	* make-announcement: Use make-changelog-diff.

2003-01-20  Francesco Potortì  <pot@gnu.org>

	* make-tarball.txt: Step-by-step instructions for making a tarball.

	* make-announcement: A script for creating pretest announcements.

2003-01-17  Francesco Potortì  <pot@gnu.org>

	* admin.el (add-release-logs): Expand the directory name before
	calling find(1).
	(add-release-logs): Use the same methods as add-log.el for writing
	the date and the user's name and address.

2003-01-07  Miles Bader  <miles@gnu.org>

	* quick-install-emacs: Unset LANG etc. to avoid non-standard
	command output from non-C locales.

2002-10-16  Markus Rost  <rost@math.ohio-state.edu>

	* cus-test.el: Extended and reorganized.  There are now 4 tests
	which can be run in batch mode.  See the Commentary section.

2002-10-08  Markus Rost  <rost@math.ohio-state.edu>

	* cus-test.el: New file.

2002-05-27  Miles Bader  <miles@gnu.org>

	* quick-install-emacs (VERSION): Calculate using the same method
	that configure.in uses.

2002-04-26  Pavel Janík  <Pavel@Janik.cz>

	* emacs-pretesters: New file with information for Emacs
	pretesters.

2002-03-22  Paul Eggert  <eggert@twinsun.com>

	* quick-install-emacs (PRUNED): Avoid "head -1" and "tail +2", as
	POSIX 1003.1-2001 disallows both usages.

2002-02-11  Andrew Innes  <andrewi@gnu.org>

	* nt/makedist.bat: Don't include elisp/term/*.el files twice.

2002-01-24  Andrew Innes  <andrewi@gnu.org>

	* nt/README.W32: Remove unnecessary version number and date
	references.

	* nt/README-UNDUMP.W32: Ditto.

2001-12-06  Gerd Moellmann  <gerd@gnu.org>

	* make-emacs: Add --trace-move.

2001-10-23  Andrew Innes  <andrewi@gnu.org>

	* nt/makedist.bat: Remove remaining obsolete reference to
	GETTING.GNU.SOFTWARE.

2001-10-22  Gerd Moellmann  <gerd@gnu.org>

	* admin.el (set-version): Use `s' interactive spec for
	version number.

2001-10-20  Gerd Moellmann  <gerd@gnu.org>

	* (Version 21.1 released.)

2001-10-20  Gerd Moellmann  <gerd@gnu.org>

	* admin.el (add-release-logs): Put the log entry in lispref, too.

2001-10-20  Miles Bader  <miles@gnu.org>

	* quick-install-emacs: Exit if we can't find some variable.
	(AVOID): Add .orig & .rej files.
	(get_config_var): Be more liberal about format of config.status
	sed commands.

2001-10-19  Gerd Moellmann  <gerd@gnu.org>

	* admin.el: New file.

	* build-configs: Add --help option.  Add support for building
	in arbitrary source trees.

2001-10-17  Gerd Moellmann  <gerd@gnu.org>

	* alloc-colors.c: New file.

2001-10-13  Gerd Moellmann  <gerd@gnu.org>

	* make-emacs: Add --boot switch for bootstrapping.  Logs to
	EMACS_ROOT/boot.log, renames previous log file to boot.log.old.

2001-10-05  Gerd Moellmann  <gerd@gnu.org>

	* Branch for 21.1.

2001-09-04  Andrew Innes  <andrewi@gnu.org>

	* nt/makedist.bat: Remove reference to obsolete file
	GETTING.GNU.SOFTWARE.  Remove outdated comments.  Explain about
	version of tar used.

;; Local Variables:
;; coding: utf-8
;; End:

  Copyright (C) 2001-2014 Free Software Foundation, Inc.

  This file is part of GNU Emacs.

  GNU Emacs is free software: you can redistribute it and/or modify
  it under the terms of the GNU General Public License as published by
  the Free Software Foundation, either version 3 of the License, or
  (at your option) any later version.

  GNU Emacs is distributed in the hope that it will be useful,
  but WITHOUT ANY WARRANTY; without even the implied warranty of
  MERCHANTABILITY or FITNESS FOR A PARTICULAR PURPOSE.  See the
  GNU General Public License for more details.

  You should have received a copy of the GNU General Public License
  along with GNU Emacs.  If not, see <http://www.gnu.org/licenses/>.<|MERGE_RESOLUTION|>--- conflicted
+++ resolved
@@ -1,4 +1,9 @@
-<<<<<<< HEAD
+2014-11-09  Glenn Morris  <rgm@gnu.org>
+
+	* admin.el (make-manuals-dist-output-variables)
+	(make-manuals-dist--1, make-manuals-dist): New.
+	Replaces doc/*/Makefile.in `dist' rules.
+
 2014-11-04  Paul Eggert  <eggert@cs.ucla.edu>
 
 	Spelling fixes; tweak explanation of commit messages.
@@ -7,15 +12,6 @@
 	and that commit messages should use UTF-8.
 
 2014-11-01  Eli Zaretskii  <eliz@gnu.org>
-=======
-2014-11-09  Glenn Morris  <rgm@gnu.org>
-
-	* admin.el (make-manuals-dist-output-variables)
-	(make-manuals-dist--1, make-manuals-dist): New.
-	Replaces doc/*/Makefile.in `dist' rules.
-
-2014-10-31  Eli Zaretskii  <eliz@gnu.org>
->>>>>>> e4ed201f
 
 	* notes/repo (Notes): Reword the stylistic guidance for commit log
 	messages so that they are in line with Emacs development practices
