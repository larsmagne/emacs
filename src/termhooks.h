--- conflicted
+++ resolved
@@ -61,11 +61,8 @@
   output_msdos_raw,
   output_w32,
   output_ns,
-<<<<<<< HEAD
   output_pgtk
-=======
   output_haiku
->>>>>>> d8dd705e
 };
 
 /* Input queue declarations and hooks.  */
@@ -271,14 +268,11 @@
   /* File or directory was changed.  */
   , FILE_NOTIFY_EVENT
 #endif
-<<<<<<< HEAD
 
 #ifdef HAVE_PGTK
   /* Pre-edit text was changed. */
   , PGTK_PREEDIT_TEXT_EVENT
 #endif
-=======
->>>>>>> d8dd705e
 };
 
 /* Bit width of an enum event_kind tag at the start of structs and unions.  */
@@ -459,11 +453,8 @@
     struct x_display_info *x;         /* xterm.h */
     struct w32_display_info *w32;     /* w32term.h */
     struct ns_display_info *ns;       /* nsterm.h */
-<<<<<<< HEAD
     struct pgtk_display_info *pgtk; /* pgtkterm.h */
-=======
     struct haiku_display_info *haiku; /* haikuterm.h */
->>>>>>> d8dd705e
   } display_info;
 
 @@ -856,15 +847,12 @@
 #elif defined (HAVE_NS)
 #define TERMINAL_FONT_CACHE(t)						\
   (t->type == output_ns ? t->display_info.ns->name_list_element : Qnil)
-<<<<<<< HEAD
 #elif defined (HAVE_PGTK)
 #define TERMINAL_FONT_CACHE(t)						\
   (t->type == output_pgtk ? t->display_info.pgtk->name_list_element : Qnil)
-=======
 #elif defined (HAVE_HAIKU)
 #define TERMINAL_FONT_CACHE(t)						\
   (t->type == output_haiku ? t->display_info.haiku->name_list_element : Qnil)
->>>>>>> d8dd705e
 #endif
 
 extern struct terminal *decode_live_terminal (Lisp_Object);
