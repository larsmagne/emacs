--- conflicted
+++ resolved
@@ -310,80 +310,6 @@
    dequeuing functions?  Such a flag could be screwed up by interrupts
    at inopportune times.  */
 
-<<<<<<< HEAD
-/* Symbols to head events.  */
-static Lisp_Object Qmouse_movement;
-static Lisp_Object Qscroll_bar_movement;
-Lisp_Object Qswitch_frame;
-static Lisp_Object Qfocus_in, Qfocus_out;
-static Lisp_Object Qdelete_frame;
-static Lisp_Object Qiconify_frame;
-static Lisp_Object Qmake_frame_visible;
-static Lisp_Object Qselect_window;
-Lisp_Object Qhelp_echo;
-
-static Lisp_Object Qmouse_fixup_help_message;
-
-/* Symbols to denote kinds of events.  */
-static Lisp_Object Qfunction_key;
-Lisp_Object Qmouse_click;
-#ifdef HAVE_NTGUI
-Lisp_Object Qlanguage_change;
-#endif
-static Lisp_Object Qdrag_n_drop;
-static Lisp_Object Qsave_session;
-#ifdef HAVE_DBUS
-static Lisp_Object Qdbus_event;
-#endif
-#ifdef HAVE_XWIDGETS
-Lisp_Object Qxwidget_event;
-#endif
-#ifdef USE_FILE_NOTIFY
-static Lisp_Object Qfile_notify;
-#endif /* USE_FILE_NOTIFY */
-static Lisp_Object Qconfig_changed_event;
-
-/* Lisp_Object Qmouse_movement; - also an event header */
-
-/* Properties of event headers.  */
-Lisp_Object Qevent_kind;
-static Lisp_Object Qevent_symbol_elements;
-
-/* Menu and tool bar item parts.  */
-static Lisp_Object Qmenu_enable;
-static Lisp_Object QCenable, QCvisible, QChelp, QCkeys, QCkey_sequence;
-Lisp_Object QCfilter;
-
-/* Non-nil disable property on a command means
-   do not execute it; call disabled-command-function's value instead.  */
-Lisp_Object QCtoggle, QCradio;
-static Lisp_Object QCbutton, QClabel;
-
-static Lisp_Object QCvert_only;
-
-/* An event header symbol HEAD may have a property named
-   Qevent_symbol_element_mask, which is of the form (BASE MODIFIERS);
-   BASE is the base, unmodified version of HEAD, and MODIFIERS is the
-   mask of modifiers applied to it.  If present, this is used to help
-   speed up parse_modifiers.  */
-Lisp_Object Qevent_symbol_element_mask;
-
-/* An unmodified event header BASE may have a property named
-   Qmodifier_cache, which is an alist mapping modifier masks onto
-   modified versions of BASE.  If present, this helps speed up
-   apply_modifiers.  */
-static Lisp_Object Qmodifier_cache;
-
-/* Symbols to use for parts of windows.  */
-Lisp_Object Qmode_line;
-Lisp_Object Qvertical_line;
-Lisp_Object Qright_divider, Qbottom_divider;
-Lisp_Object Qmenu_bar;
-
-static Lisp_Object Qecho_keystrokes;
-
-=======
->>>>>>> 9a57bda3
 static void recursive_edit_unwind (Lisp_Object buffer);
 static Lisp_Object command_loop (void);
 
